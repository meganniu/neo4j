<?xml version="1.0" encoding="UTF-8"?>
<!--

    Copyright (c) 2002-2015 "Neo Technology,"
    Network Engine for Objects in Lund AB [http://neotechnology.com]

    This file is part of Neo4j.

    Neo4j is free software: you can redistribute it and/or modify
    it under the terms of the GNU Affero General Public License as
    published by the Free Software Foundation, either version 3 of the
    License, or (at your option) any later version.

    This program is distributed in the hope that it will be useful,
    but WITHOUT ANY WARRANTY; without even the implied warranty of
    MERCHANTABILITY or FITNESS FOR A PARTICULAR PURPOSE.  See the
    GNU Affero General Public License for more details.

    You should have received a copy of the GNU Affero General Public License
    along with this program. If not, see <http://www.gnu.org/licenses/>.

-->
<licensing-requirements>
  <missing-licenses>
    <artifact id="org.codehaus.groovy:groovy:jar:1.8.5">
      <license>ASL2.0</license>
    </artifact>
    <artifact id="asm:asm:jar:3.1">
      <license>ASM License</license>
    </artifact>
    <artifact id="org.codehaus.jettison:jettison:bundle:1.3">
      <license>ASL2.0</license>
    </artifact>
    <artifact id="org.apache.zookeeper:zookeeper:jar:3.3.2">
      <license>ASL2.0</license>
    </artifact>
  </missing-licenses>
  <override-licenses>
    <artifact id="org.scala-lang:scala-library:">
      <license>BSD - Scala License</license>
    </artifact>
    <artifact id="org.mozilla:rhino:jar:1.7R3">
      <license>GNU General Public License, version 2 or later</license>
      <license>Mozilla Public License, Version 1.1</license>
    </artifact>
    <artifact id="org.codehaus.jackson:jackson-jaxrs:">
      <license>ASL2.0</license>
    </artifact>
    <artifact id="org.eclipse.jetty:jetty-server:jar:9.0.5.v20130815">
      <license>ASL2.0</license>
    </artifact>
    <artifact id="org.eclipse.jetty:jetty-http:jar:9.0.5.v20130815">
      <license>ASL2.0</license>
    </artifact>
    <artifact id="org.eclipse.jetty:jetty-util:jar:9.0.5.v20130815">
      <license>ASL2.0</license>
    </artifact>
    <artifact id="org.eclipse.jetty:jetty-io:jar:9.0.5.v20130815">
      <license>ASL2.0</license>
    </artifact>
    <artifact id="org.eclipse.jetty:jetty-webapp:jar:9.0.5.v20130815">
      <license>ASL2.0</license>
    </artifact>
    <artifact id="org.eclipse.jetty:jetty-xml:jar:9.0.5.v20130815">
      <license>ASL2.0</license>
    </artifact>
    <artifact id="org.eclipse.jetty:jetty-servlet:jar:9.0.5.v20130815">
      <license>ASL2.0</license>
    </artifact>
    <artifact id="org.eclipse.jetty:jetty-security:jar:9.0.5.v20130815">
      <license>ASL2.0</license>
    </artifact>
    <artifact id="org.eclipse.jetty.orbit:javax.servlet:orbit:3.0.0.v201112011016">
      <license>CDDL1.1</license>
      <license>GPL2/CPE</license>
    </artifact>
<<<<<<< HEAD
    <artifact id="org.jboss.xnio:xnio-api:jar:3.3.0.Final">
      <license>ASL2.0</license><!-- https://github.com/dmlloyd/xnio/blob/3.x/LICENSE.txt -->
=======
    <artifact id="com.google.code.findbugs:annotations:jar:2.0.3">
      <license>LGPL2.1</license>
>>>>>>> dbcacd78
    </artifact>
  </override-licenses>
  <coalesced-licenses>
    <license name="Academic Free License version 3.0">
      <aka>Academic Free License</aka>
      <aka>AFL3.0</aka>
      <aka>AFL</aka>
    </license>
    <license name="GNU Affero General Public License, Version 3">
      <aka>AGPL3</aka>
    </license>
    <license name="Apache Software License, Version 2.0">
      <aka>ASL2.0</aka>
      <aka>The Apache Software License, Version 2.0</aka>
      <aka>Apache License Version 2.0</aka>
      <aka>Apache Software License - Version 2.0</aka>
      <aka>Apache Software Licenses</aka>
      <aka>Apache 2</aka>
      <aka>Apache License, Version 2.0</aka>
      <aka>Apache License 2.0</aka>
    </license>
    <license name="BSD License">
      <aka>BSD</aka>
      <aka>BSD License</aka>
      <aka>The BSD License</aka>
      <aka>BSD 3-Clause</aka>
      <aka>BSD-like</aka>
      <aka>New BSD License</aka>
      <aka>BSD 3-Clause "New" or "Revised" License (BSD-3-Clause)</aka>
    </license>
    <license name="Common Development and Distribution License Version 1.0">
      <aka>CDDL1.0</aka>
      <aka>CDDL License</aka>
    </license>
    <license name="Common Development and Distribution License Version 1.1">
      <aka>CDDL1.1</aka>
      <aka>CDDL 1.1</aka>
    </license>
    <license name="Common Development and Distribution License Version 1.1 and GNU General Public License, version 2 with the Classpath Exception">
      <aka>CDDL1.1-GPL2/CPE</aka>
      <aka>Dual license consisting of the CDDL v1.1 and GPL v2</aka>
      <aka>CDDL + GPLv2 with classpath exception</aka>
    </license>
    <license name="Eclipse Public License, Version 1.0">
      <aka>Eclipse Public License - Version 1.0</aka>
      <aka>Eclipse Public License - v 1.0</aka>
      <aka>EPL1.0</aka>
    </license>
    <license name="GNU General Public License, version 2">
      <aka>GPL2</aka>
      <aka>GNU General Public License, Version 2</aka>
    </license>
    <license name="GNU General Public License, version 2 with the Classpath Exception">
      <aka>GPL2/CPE</aka>
      <aka>GPL2 w/ CPE</aka>
    </license>
    <license name="GNU General Public License, Version 3">
      <aka>GPL3</aka>
    </license>
    <license name="GNU Lesser General Public License, Version 2.1">
      <aka>LGPL2.1</aka>
      <aka>GNU Lesser General Public License</aka>
      <aka>GNU Lesser General Public License (LGPL), Version 2.1</aka>
    </license>
    <license name="MIT License">
      <aka>MIT</aka>
      <aka>The MIT License</aka>
    </license>
    <license name="Bouncy Castle License">
      <aka>Bouncy Castle Licence</aka>
    </license>
  </coalesced-licenses>
  <dual-licenses>
    <dual-license name="Common Development and Distribution License Version 1.1 and GNU General Public License, version 2 with the Classpath Exception">
      <option>Common Development and Distribution License Version 1.1</option>
      <option>GNU General Public License, version 2 with the Classpath Exception</option>
    </dual-license>
  </dual-licenses>

</licensing-requirements>
<|MERGE_RESOLUTION|>--- conflicted
+++ resolved
@@ -74,13 +74,11 @@
       <license>CDDL1.1</license>
       <license>GPL2/CPE</license>
     </artifact>
-<<<<<<< HEAD
     <artifact id="org.jboss.xnio:xnio-api:jar:3.3.0.Final">
       <license>ASL2.0</license><!-- https://github.com/dmlloyd/xnio/blob/3.x/LICENSE.txt -->
-=======
+    </artifact>
     <artifact id="com.google.code.findbugs:annotations:jar:2.0.3">
       <license>LGPL2.1</license>
->>>>>>> dbcacd78
     </artifact>
   </override-licenses>
   <coalesced-licenses>
