--- conflicted
+++ resolved
@@ -254,7 +254,6 @@
         return delegate.shouldRetry();
     }
 
-<<<<<<< HEAD
     @Override
     public void zapPage()
     {
@@ -265,10 +264,10 @@
     public boolean isWriteLocked()
     {
         return delegate.isWriteLocked();
-=======
+    }
+
     public PageCursor unwrap( ) {
         return delegate;
->>>>>>> 74902b71
     }
 
     public DelegatingPageCursor( PageCursor delegate )
