/*
 * Copyright (c) 2002-2017 "Neo Technology,"
 * Network Engine for Objects in Lund AB [http://neotechnology.com]
 *
 * This file is part of Neo4j.
 *
 * Neo4j is free software: you can redistribute it and/or modify
 * it under the terms of the GNU General Public License as published by
 * the Free Software Foundation, either version 3 of the License, or
 * (at your option) any later version.
 *
 * This program is distributed in the hope that it will be useful,
 * but WITHOUT ANY WARRANTY; without even the implied warranty of
 * MERCHANTABILITY or FITNESS FOR A PARTICULAR PURPOSE.  See the
 * GNU General Public License for more details.
 *
 * You should have received a copy of the GNU General Public License
 * along with this program.  If not, see <http://www.gnu.org/licenses/>.
 */
package org.neo4j.bolt.v1.runtime.concurrent;

import java.util.ArrayList;
import java.util.List;
import java.util.concurrent.ArrayBlockingQueue;
import java.util.concurrent.BlockingQueue;
import java.util.concurrent.TimeUnit;

import org.neo4j.bolt.v1.runtime.BoltConnectionAuthFatality;
import org.neo4j.bolt.v1.runtime.BoltConnectionFatality;
import org.neo4j.bolt.v1.runtime.BoltProtocolBreachFatality;
import org.neo4j.bolt.v1.runtime.BoltStateMachine;
import org.neo4j.bolt.v1.runtime.BoltWorker;
import org.neo4j.bolt.v1.runtime.Job;
import org.neo4j.kernel.impl.logging.LogService;
import org.neo4j.logging.Log;

/**
 * Executes incoming Bolt requests for a given connection.
 */
class RunnableBoltWorker implements Runnable, BoltWorker
{
    private static final int workQueueSize = Integer.getInteger( "org.neo4j.bolt.workQueueSize", 100 );

    private final BlockingQueue<Job> jobQueue = new ArrayBlockingQueue<>( workQueueSize );
    private final BoltStateMachine machine;
    private final Log log;
    private final Log userLog;

    private volatile boolean keepRunning = true;

    RunnableBoltWorker( BoltStateMachine machine, LogService logging )
    {
        this.machine = machine;
        this.log = logging.getInternalLog( getClass() );
        this.userLog = logging.getUserLog( getClass() );
    }

    /**
     * Accept a command to be executed at some point in the future. This will get queued and executed as soon as
     * possible.
     * @param job an operation to be performed on the session
     */
    @Override
    public void enqueue( Job job )
    {
        try
        {
            jobQueue.put( job );
        }
        catch ( InterruptedException e )
        {
            Thread.currentThread().interrupt();
            throw new RuntimeException( "Worker interrupted while queueing request, the session may have been " +
                    "forcibly closed, or the database may be shutting down." );
        }
    }

    @Override
    public void run()
    {
<<<<<<< HEAD
        List<Job> batch = new ArrayList<>( workQueueSize );
=======
        ArrayList<Job> batch = new ArrayList<>( workQueueSize );
>>>>>>> 1e59f89c

        try
        {
            while ( keepRunning )
            {
                Job job = jobQueue.poll( 10, TimeUnit.SECONDS );
                if ( job != null )
                {
                    execute( job );

                    for ( int jobCount = jobQueue.drainTo( batch ); keepRunning && jobCount > 0;
                          jobCount = jobQueue.drainTo( batch ) )
                    {
                        executeBatch( batch );
                    }
                }
            }
        }
        catch ( BoltConnectionAuthFatality e )
        {
            // this is logged in the SecurityLog
        }
        catch ( BoltProtocolBreachFatality e )
        {
            log.error( "Bolt protocol breach in session '" + machine.key() + "'" );
        }
        catch ( Throwable t )
        {
            userLog.error( "Worker for session '" + machine.key() + "' crashed.", t );
        }
        finally
        {
            closeStateMachine();
        }
    }

    private void executeBatch( List<Job> batch ) throws BoltConnectionFatality
    {
        for ( int i = 0; keepRunning && i < batch.size(); i++ )
        {
            execute( batch.get( i ) );
        }
        batch.clear();
    }

    private void execute( Job job ) throws BoltConnectionFatality
    {
        job.perform( machine );
    }

    @Override
    public void interrupt()
    {
        machine.interrupt();
    }

    @Override
    public void halt()
    {
        keepRunning = false;
    }

    private void closeStateMachine()
    {
        try
        {
<<<<<<< HEAD
            // Attempt to close the state machine, as an effort to release locks and other resources
            machine.close();
=======
            // Notify the state machine that it should terminate.
            // We can't close it here because this method can be called from a different thread.
            // State machine will be closed when this worker exits.
            machine.terminate();
>>>>>>> 1e59f89c
        }
        catch ( Throwable t )
        {
            log.error( "Unable to close Bolt session '" + machine.key() + "'", t );
        }
    }
}<|MERGE_RESOLUTION|>--- conflicted
+++ resolved
@@ -58,6 +58,7 @@
     /**
      * Accept a command to be executed at some point in the future. This will get queued and executed as soon as
      * possible.
+     *
      * @param job an operation to be performed on the session
      */
     @Override
@@ -71,18 +72,14 @@
         {
             Thread.currentThread().interrupt();
             throw new RuntimeException( "Worker interrupted while queueing request, the session may have been " +
-                    "forcibly closed, or the database may be shutting down." );
+                                        "forcibly closed, or the database may be shutting down." );
         }
     }
 
     @Override
     public void run()
     {
-<<<<<<< HEAD
         List<Job> batch = new ArrayList<>( workQueueSize );
-=======
-        ArrayList<Job> batch = new ArrayList<>( workQueueSize );
->>>>>>> 1e59f89c
 
         try
         {
@@ -142,22 +139,25 @@
     @Override
     public void halt()
     {
-        keepRunning = false;
+        try
+        {
+            // Notify the state machine that it should terminate.
+            // We can't close it here because this method can be called from a different thread.
+            // State machine will be closed when this worker exits.
+            machine.terminate();
+        }
+        finally
+        {
+            keepRunning = false;
+        }
     }
 
     private void closeStateMachine()
     {
         try
         {
-<<<<<<< HEAD
             // Attempt to close the state machine, as an effort to release locks and other resources
             machine.close();
-=======
-            // Notify the state machine that it should terminate.
-            // We can't close it here because this method can be called from a different thread.
-            // State machine will be closed when this worker exits.
-            machine.terminate();
->>>>>>> 1e59f89c
         }
         catch ( Throwable t )
         {
