/*
 * Copyright (c) 2002-2019 "Neo4j,"
 * Neo4j Sweden AB [http://neo4j.com]
 *
 * This file is part of Neo4j.
 *
 * Neo4j is free software: you can redistribute it and/or modify
 * it under the terms of the GNU General Public License as published by
 * the Free Software Foundation, either version 3 of the License, or
 * (at your option) any later version.
 *
 * This program is distributed in the hope that it will be useful,
 * but WITHOUT ANY WARRANTY; without even the implied warranty of
 * MERCHANTABILITY or FITNESS FOR A PARTICULAR PURPOSE.  See the
 * GNU General Public License for more details.
 *
 * You should have received a copy of the GNU General Public License
 * along with this program.  If not, see <http://www.gnu.org/licenses/>.
 */
package org.neo4j.internal.collector;

import java.util.ArrayList;
import java.util.Iterator;
import java.util.List;
import java.util.Map;
import java.util.concurrent.TimeUnit;

import org.neo4j.kernel.api.exceptions.InvalidArgumentsException;
import org.neo4j.kernel.api.query.ExecutingQuery;
import org.neo4j.kernel.api.query.QuerySnapshot;
import org.neo4j.kernel.impl.query.QueryExecutionMonitor;
import org.neo4j.scheduler.Group;
import org.neo4j.scheduler.JobScheduler;

/**
 * Thread-safe query collector.
 *
 * Delegates to RingRecentBuffer to hard limit the number of collected queries at any point in time.
 */
class QueryCollector extends CollectorStateMachine<Iterator<TruncatedQuerySnapshot>> implements QueryExecutionMonitor
{
    private volatile boolean isCollecting;
<<<<<<< HEAD
    private final RingRecentBuffer<QuerySnapshot> queries = new RingRecentBuffer<>( QUERY_BUFFER_SIZE_IN_BITS );
=======
    private final RingRecentBuffer<TruncatedQuerySnapshot> queries;
>>>>>>> d0979dd5
    private final JobScheduler jobScheduler;
    private final int maxQueryTextSize;

    QueryCollector( JobScheduler jobScheduler,
                    int maxRecentQueryCount,
                    int maxQueryTextSize )
    {
        super( true );
        this.jobScheduler = jobScheduler;
        this.maxQueryTextSize = maxQueryTextSize;
        isCollecting = false;
<<<<<<< HEAD
=======

        // Round down to the nearest power of 2
        int queryBufferSize = Integer.highestOneBit( maxRecentQueryCount );
        queries = new RingRecentBuffer<>( queryBufferSize );
>>>>>>> d0979dd5
    }

    long numSilentQueryDrops()
    {
        return queries.numSilentQueryDrops();
    }

    @Override
    protected Result doCollect( Map<String,Object> config, long collectionId ) throws InvalidArgumentsException
    {
        int collectSeconds = QueryCollectorConfig.of( config ).collectSeconds;
        if ( collectSeconds > 0 )
        {
            jobScheduler.schedule( Group.DATA_COLLECTOR, () -> QueryCollector.this.stop( collectionId ), collectSeconds, TimeUnit.SECONDS );
        }
        isCollecting = true;
        return success( "Collection started." );
    }

    @Override
    protected Result doStop()
    {
        isCollecting = false;
        return success( "Collection stopped." );
    }

    @Override
    protected Result doClear()
    {
        queries.clear();
        return success( "Data cleared." );
    }

    @Override
    protected Iterator<TruncatedQuerySnapshot> doGetData()
    {
        List<TruncatedQuerySnapshot> querySnapshots = new ArrayList<>();
        queries.foreach( querySnapshots::add );
        return querySnapshots.iterator();
    }

    // QueryExecutionMonitor

    @Override
    public void endFailure( ExecutingQuery query, Throwable failure )
    {
    }

    @Override
    public void endSuccess( ExecutingQuery query )
    {
        if ( isCollecting )
        {
            QuerySnapshot snapshot = query.snapshot();
            queries.produce(
                    new TruncatedQuerySnapshot( snapshot.queryText(),
                                                snapshot.queryPlan(),
                                                snapshot.queryParameters(),
                                                snapshot.elapsedTimeMicros(),
                                                snapshot.compilationTimeMicros(),
                                                snapshot.startTimestampMillis(),
                                                maxQueryTextSize ) );
        }
    }
}<|MERGE_RESOLUTION|>--- conflicted
+++ resolved
@@ -40,11 +40,7 @@
 class QueryCollector extends CollectorStateMachine<Iterator<TruncatedQuerySnapshot>> implements QueryExecutionMonitor
 {
     private volatile boolean isCollecting;
-<<<<<<< HEAD
-    private final RingRecentBuffer<QuerySnapshot> queries = new RingRecentBuffer<>( QUERY_BUFFER_SIZE_IN_BITS );
-=======
     private final RingRecentBuffer<TruncatedQuerySnapshot> queries;
->>>>>>> d0979dd5
     private final JobScheduler jobScheduler;
     private final int maxQueryTextSize;
 
@@ -56,13 +52,10 @@
         this.jobScheduler = jobScheduler;
         this.maxQueryTextSize = maxQueryTextSize;
         isCollecting = false;
-<<<<<<< HEAD
-=======
 
         // Round down to the nearest power of 2
         int queryBufferSize = Integer.highestOneBit( maxRecentQueryCount );
         queries = new RingRecentBuffer<>( queryBufferSize );
->>>>>>> d0979dd5
     }
 
     long numSilentQueryDrops()
