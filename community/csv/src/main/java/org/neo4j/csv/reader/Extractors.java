--- conflicted
+++ resolved
@@ -327,13 +327,6 @@
         protected boolean extract0( char[] data, int offset, int length )
         {
             value = new String( data, offset, length );
-<<<<<<< HEAD
-            if ( trimStrings )
-            {
-                value = value.trim();
-            }
-=======
->>>>>>> 604e9f20
             return true;
         }
 
