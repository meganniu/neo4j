--- conflicted
+++ resolved
@@ -1,8 +1,7 @@
-<<<<<<< HEAD
 3.0.0-M01
 ---------
 o Improved performance for counting queries by utilizing the counts store
-=======
+
 2.3.1
 -----
 o Allow exists() to accept maps, enabling IS NOT NULL to work with LOAD CSV
@@ -10,7 +9,6 @@
 2.3.0
 -----
 o Fixes #5653 - Reverted eagerness changes
->>>>>>> 1a5cc6e2
 
 2.3.0-RC1
 ---------
