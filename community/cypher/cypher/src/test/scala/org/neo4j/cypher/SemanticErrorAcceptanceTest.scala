/**
 * Copyright (c) 2002-2014 "Neo Technology,"
 * Network Engine for Objects in Lund AB [http://neotechnology.com]
 *
 * This file is part of Neo4j.
 *
 * Neo4j is free software: you can redistribute it and/or modify
 * it under the terms of the GNU General Public License as published by
 * the Free Software Foundation, either version 3 of the License, or
 * (at your option) any later version.
 *
 * This program is distributed in the hope that it will be useful,
 * but WITHOUT ANY WARRANTY; without even the implied warranty of
 * MERCHANTABILITY or FITNESS FOR A PARTICULAR PURPOSE.  See the
 * GNU General Public License for more details.
 *
 * You should have received a copy of the GNU General Public License
 * along with this program.  If not, see <http://www.gnu.org/licenses/>.
 */
package org.neo4j.cypher


class SemanticErrorAcceptanceTest extends ExecutionEngineFunSuite {

  test("return node that's not there") {
    executeAndEnsureError(
      "start x=node(0) return bar",
      "bar not defined (line 1, column 24)"
    )
  }

  test("define node and treat it as a relationship") {
    executeAndEnsureError(
      "start r=node(0) match a-[r]->b return r",
      "Type mismatch: r already defined with conflicting type Node (expected Relationship) (line 1, column 26)"
    )
  }

  test("redefine symbol in match") {
    executeAndEnsureError(
      "start a=node(0) match a-[r]->b-->r return r",
      "Type mismatch: r already defined with conflicting type Relationship (expected Node) (line 1, column 34)"
    )
  }

  test("cant use TYPE on nodes") {
    executeAndEnsureError(
      "start r=node(0) return type(r)",
      "Type mismatch: expected Relationship but was Node (line 1, column 29)"
    )
  }

  test("cant use LENGTH on nodes") {
    executeAndEnsureError(
      "start n=node(0) return length(n)",
      "Type mismatch: expected Path, String or Collection<T> but was Node (line 1, column 31)"
    )
  }

  test("cant re-use relationship identifier") {
    executeAndEnsureError(
      "start a=node(0) match a-[r]->b-[r]->a return r",
      "Cannot use the same relationship identifier 'r' for multiple patterns (line 1, column 33)"
    )
  }

  test("should know not to compare strings and numbers") {
    executeAndEnsureError(
      "start a=node(0) where a.age =~ 13 return a",
      "Type mismatch: expected String but was Integer (line 1, column 32)"
    )
  }

  test("should complain about using not with a non-boolean") {
    executeAndEnsureError(
      "RETURN NOT 'foo'",
      "Type mismatch: expected Boolean but was String (line 1, column 12)"
    )
  }

  test("should complain about unknown identifier") {
    executeAndEnsureError(
      "start s = node(0) where s.name = Name and s.age = 10 return s",
      "Name not defined (line 1, column 34)"
    )
  }

  test("should complain if var length rel in create") {
    executeAndEnsureError(
      "create (a)-[:FOO*2]->(b)",
      "Variable length relationships cannot be used in CREATE (line 1, column 11)"
    )
  }

  test("should complain if var length rel in merge") {
    executeAndEnsureError(
      "MERGE (a)-[:FOO*2]->(b)",
      "Variable length relationships cannot be used in MERGE (line 1, column 10)"
    )
  }

  test("should reject map param in match pattern") {
    executeAndEnsureError(
      "MATCH (n:Person {param}) RETURN n",
      "Parameter maps cannot be used in MATCH patterns (use a literal map instead, eg. \"{id: {param}.id}\") (line 1, column 17)"
    )

    executeAndEnsureError(
      "MATCH (n:Person)-[:FOO {param}]->(m) RETURN n",
      "Parameter maps cannot be used in MATCH patterns (use a literal map instead, eg. \"{id: {param}.id}\") (line 1, column 24)"
    )
  }

  test("should reject map param in merge pattern") {
    executeAndEnsureError(
      "MERGE (n:Person {param}) RETURN n",
      "Parameter maps cannot be used in MERGE patterns (use a literal map instead, eg. \"{id: {param}.id}\") (line 1, column 17)"
    )

    executeAndEnsureError(
      "MATCH (n:Person) MERGE (n)-[:FOO {param}]->(m) RETURN n",
      "Parameter maps cannot be used in MERGE patterns (use a literal map instead, eg. \"{id: {param}.id}\") (line 1, column 34)"
    )
  }

  test("should complain if shortest path has no relationship") {
    executeAndEnsureError(
<<<<<<< HEAD
      "start n=node(0) match p=shortestPath(n) return p",
      "shortestPath(...) requires a pattern containing a single relationship (line 1, column 25)"
    )
    executeAndEnsureError(
      "start n=node(0) match p=allShortestPaths(n) return p",
      "allShortestPaths(...) requires a pattern containing a single relationship (line 1, column 25)"
=======
      "match p=shortestPath(n) return p",
      "shortestPath(...) requires a pattern containing a single relationship (line 1, column 9)"
    )

    executeAndEnsureError(
      "match p=allShortestPaths(n) return p",
      "allShortestPaths(...) requires a pattern containing a single relationship (line 1, column 9)"
>>>>>>> 77a2cef0
    )
  }

  test("should complain if shortest path has multiple relationships") {
    executeAndEnsureError(
      "start a=node(0), b=node(1) match p=shortestPath(a--()--b) return p",
      "shortestPath(...) requires a pattern containing a single relationship (line 1, column 36)"
    )
    executeAndEnsureError(
      "start a=node(0), b=node(1) match p=allShortestPaths(a--()--b) return p",
      "allShortestPaths(...) requires a pattern containing a single relationship (line 1, column 36)"
    )
  }

  test("should complain if shortest path has a minimal length") {
    executeAndEnsureError(
      "start a=node(0), b=node(1) match p=shortestPath(a-[*1..2]->b) return p",
      "shortestPath(...) does not support a minimal length (line 1, column 36)"
    )
    executeAndEnsureError(
      "start a=node(0), b=node(1) match p=allShortestPaths(a-[*1..2]->b) return p",
      "allShortestPaths(...) does not support a minimal length (line 1, column 36)"
    )
  }

  test("should be semantically incorrect to refer to unknown identifier in create constraint") {
    executeAndEnsureError(
      "create constraint on (foo:Foo) bar.name is unique",
      "Unknown identifier `bar`, was expecting `foo`"
    )
  }

  test("should be semantically incorrect to refer to unknown identifier in drop constraint") {
    executeAndEnsureError(
      "drop constraint on (foo:Foo) bar.name is unique",
      "Unknown identifier `bar`, was expecting `foo`"
    )
  }

  test("should fail type check when deleting") {
    executeAndEnsureError(
      "start a=node(0) delete 1 + 1",
      "Type mismatch: expected Node, Path or Relationship but was Integer (line 1, column 26)"
    )
  }

  test("should not allow identifier to be overwritten by create") {
    executeAndEnsureError(
      "start a=node(0) create (a)",
      "a already declared (line 1, column 25)"
    )
  }

  test("should not allow identifier to be overwritten by merge") {
    executeAndEnsureError(
      "start a=node(0) merge (a)",
      "a already declared (line 1, column 24)"
    )
  }

  test("should not allow identifier to be overwritten by create relationship") {
    executeAndEnsureError(
      "start a=node(0), r=rel(1) create (a)-[r:TYP]->()",
      "r already declared (line 1, column 39)"
    )
  }

  test("should not allow identifier to be overwritten by merge relationship") {
    executeAndEnsureError(
      "start a=node(0), r=rel(1) merge (a)-[r:TYP]->()",
      "r already declared (line 1, column 38)"
    )
  }

  test("should not allow identifier to be introduced in pattern expression") {
    executeAndEnsureError(
      "match (n) return (n)-[:TYP]->(b)",
      "b not defined (line 1, column 31)"
    )

    executeAndEnsureError(
      "match (n) return (n)-[r:TYP]->()",
      "r not defined (line 1, column 23)"
    )
  }

  test("should fail when trying to create shortest paths") {
    executeAndEnsureError(
      "match a, b create shortestPath((a)-[:T]->(b))",
      "shortestPath(...) cannot be used to CREATE (line 1, column 19)"
    )
    executeAndEnsureError(
      "match a, b create allShortestPaths((a)-[:T]->(b))",
      "allShortestPaths(...) cannot be used to CREATE (line 1, column 19)"
    )
  }

  test("should fail when trying to merge shortest paths") {
    executeAndEnsureError(
      "match a, b MERGE shortestPath((a)-[:T]->(b))",
      "shortestPath(...) cannot be used to MERGE (line 1, column 18)"
    )
    executeAndEnsureError(
      "match a, b MERGE allShortestPaths((a)-[:T]->(b))",
      "allShortestPaths(...) cannot be used to MERGE (line 1, column 18)"
    )
  }

  test("should fail when trying to uniquely create shortest paths") {
    executeAndEnsureError(
      "match a, b create unique shortestPath((a)-[:T]->(b))",
      "shortestPath(...) cannot be used to CREATE (line 1, column 26)"
    )
    executeAndEnsureError(
      "match a, b create unique allShortestPaths((a)-[:T]->(b))",
      "allShortestPaths(...) cannot be used to CREATE (line 1, column 26)"
    )
  }

  test("should fail when reduce used with wrong separator") {
    executeAndEnsureError("""
        |START s=node(1), e=node(2)
        |MATCH topRoute = (s)<-[:CONNECTED_TO*1..3]-(e)
        |RETURN reduce(weight=0, r in relationships(topRoute) : weight+r.cost) AS score
        |ORDER BY score ASC LIMIT 1
      """.stripMargin,
      "reduce(...) requires '| expression' (an accumulation expression) (line 4, column 8)"
    )
  }

  test("should fail if old iterable separator") {
    executeAndEnsureError(
      "start a=node(0) return filter(x in a.collection : x.prop = 1)",
      "filter(...) requires a WHERE predicate (line 1, column 24)"
    )

    executeAndEnsureError(
      "start a=node(0) return extract(x in a.collection : x.prop)",
      "extract(...) requires '| expression' (an extract expression) (line 1, column 24)"
    )

    executeAndEnsureError(
      "start a=node(0) return reduce(i = 0, x in a.collection : i + x.prop)",
      "reduce(...) requires '| expression' (an accumulation expression) (line 1, column 24)"
    )

    executeAndEnsureError(
      "start a=node(0) return any(x in a.collection : x.prop = 1)",
      "any(...) requires a WHERE predicate (line 1, column 24)"
    )

    executeAndEnsureError(
      "start a=node(0) return all(x in a.collection : x.prop = 1)",
      "all(...) requires a WHERE predicate (line 1, column 24)"
    )

    executeAndEnsureError(
      "start a=node(0) return single(x in a.collection : x.prop = 1)",
      "single(...) requires a WHERE predicate (line 1, column 24)"
    )

    executeAndEnsureError(
      "start a=node(0) return none(x in a.collection : x.prop = 1)",
      "none(...) requires a WHERE predicate (line 1, column 24)"
    )
  }

  test("should fail if using an hint with an unknown identifier") {
    executeAndEnsureError(
      "match (n:Person)-->() using index m:Person(name) where n.name = \"kabam\" return n",
      "m not defined (line 1, column 35)"
    )
  }

  test("should fail if no parens around node") {
    executeAndEnsureError(
      "match n:Person return n",
      "Parentheses are required to identify nodes in patterns (line 1, column 7)"
    )
    executeAndEnsureError(
      "match n {foo: 'bar'} return n",
      "Parentheses are required to identify nodes in patterns (line 1, column 7)"
    )
  }

  test("should fail if unknown identifier in merge action set clause") {
    executeAndEnsureError(
      "MERGE (n:Person) ON CREATE SET x.foo = 1",
      "x not defined (line 1, column 32)"
    )
    executeAndEnsureError(
      "MERGE (n:Person) ON MATCH SET x.foo = 1",
      "x not defined (line 1, column 31)")
  }

  test("should fail if using legacy optionals match") {
    executeAndEnsureError(
      "start n = node(0) match (n)-[?]->(m) return n",
      "Question mark is no longer used for optional patterns - use OPTIONAL MATCH instead (line 1, column 28)"
    )
  }

  test("should fail if using legacy optionals match2") {
    executeAndEnsureError(
      "start n = node(0) match (n)-[?*]->(m) return n",
      "Question mark is no longer used for optional patterns - use OPTIONAL MATCH instead (line 1, column 28)"
    )
  }

  test("should fail if using legacy optionals match3") {
    executeAndEnsureError(
      "start n = node(0) match shortestPath((n)-[?*]->(m)) return n",
      "Question mark is no longer used for optional patterns - use OPTIONAL MATCH instead (line 1, column 41)"
    )
  }

  test("should require with after optional match") {
    executeAndEnsureError(
      "OPTIONAL MATCH (a)-->(b) MATCH (c)-->(d) return d",
      "MATCH cannot follow OPTIONAL MATCH (perhaps use a WITH clause between them) (line 1, column 26)"
    )
  }

  test("should require with before start") {
    executeAndEnsureError(
      "MATCH (a)-->(b) START c=node(0) return c",
      "WITH is required between MATCH and START (line 1, column 1)"
    )
  }

  test("should warn on over sized integer") {
    executeAndEnsureError(
      "RETURN 1766384027365849394756747201203756",
      "integer is too large (line 1, column 8)"
    )
  }

  test("should warn on over sized double") {
    executeAndEnsureError(
      "RETURN 1.34E999",
      "floating point number is too large (line 1, column 8)"
    )
  }

  test("should give type error for actions on mixed collection") {
    executeAndEnsureError(
      "RETURN (['a', 1][0]).prop",
      "Type mismatch: expected Map, Node or Relationship but was Any (line 1, column 19)"
    )
  }

  test("should fail if using non update clause inside foreach") {
    executeAndEnsureError(
      "FOREACH (n in [1] | WITH foo RETURN bar)",
      "Invalid use of WITH inside FOREACH (line 1, column 21)"
    )
  }

  def executeAndEnsureError(query: String, message: String) {
    try {
      execute(query).toList
      fail(s"Did not get the expected syntax error, expected: $message")
    } catch {
      case x: CypherException => x.getMessage.lines.next().trim should equal(message)
    }
  }
}<|MERGE_RESOLUTION|>--- conflicted
+++ resolved
@@ -125,14 +125,6 @@
 
   test("should complain if shortest path has no relationship") {
     executeAndEnsureError(
-<<<<<<< HEAD
-      "start n=node(0) match p=shortestPath(n) return p",
-      "shortestPath(...) requires a pattern containing a single relationship (line 1, column 25)"
-    )
-    executeAndEnsureError(
-      "start n=node(0) match p=allShortestPaths(n) return p",
-      "allShortestPaths(...) requires a pattern containing a single relationship (line 1, column 25)"
-=======
       "match p=shortestPath(n) return p",
       "shortestPath(...) requires a pattern containing a single relationship (line 1, column 9)"
     )
@@ -140,7 +132,6 @@
     executeAndEnsureError(
       "match p=allShortestPaths(n) return p",
       "allShortestPaths(...) requires a pattern containing a single relationship (line 1, column 9)"
->>>>>>> 77a2cef0
     )
   }
 
