/**
 * Copyright (c) 2002-2014 "Neo Technology,"
 * Network Engine for Objects in Lund AB [http://neotechnology.com]
 *
 * This file is part of Neo4j.
 *
 * Neo4j is free software: you can redistribute it and/or modify
 * it under the terms of the GNU General Public License as published by
 * the Free Software Foundation, either version 3 of the License, or
 * (at your option) any later version.
 *
 * This program is distributed in the hope that it will be useful,
 * but WITHOUT ANY WARRANTY; without even the implied warranty of
 * MERCHANTABILITY or FITNESS FOR A PARTICULAR PURPOSE.  See the
 * GNU General Public License for more details.
 *
 * You should have received a copy of the GNU General Public License
 * along with this program.  If not, see <http://www.gnu.org/licenses/>.
 */
package org.neo4j.cypher

import org.neo4j.graphdb._
import org.neo4j.cypher.internal.PathImpl

class MatchAcceptanceTest extends ExecutionEngineFunSuite with QueryStatisticsTestSupport with NewPlannerTestSupport {

  test("should be able to use multiple MATCH clauses to do a cartesian product") {
    createNode("value" -> 1)
    createNode("value" -> 2)
    createNode("value" -> 3)

    val result = executeWithNewPlanner("MATCH n, m RETURN n.value AS n, m.value AS m")
    result.map(row => row("n") -> row("m")).toSet should equal(
      Set(1 -> 1, 1 -> 2, 1 -> 3, 2 -> 1, 2 -> 2, 2 -> 3, 3 -> 1, 3 -> 2, 3 -> 3)
    )
  }

  test("should be able to use params in pattern matching predicates") {
    val n1 = createNode()
    val n2 = createNode()
    relate(n1, n2, "A", Map("foo" -> "bar"))

    val result = executeWithNewPlanner("match a-[r]->b where r.foo =~ {param} return b", "param" -> "bar")

    result.columnAs("b").toList should equal (List(n2))
  }

  test("should filter out based on node prop name") {
    val name = "Andres"
    val start: Node = createNode()
    val a1: Node = createNode(Map("name" -> "Someone Else"))
    val a2: Node = createNode(Map("name" -> name))
    relate(start, a1, "x")
    relate(start, a2, "x")

    val result = executeWithNewPlanner(
      s"MATCH (start)-[rel:x]-(a) WHERE a.name = '$name' return a"
    )
    result.columnAs[Node]("a").toList should equal (List(a2))
  }

  test("should filter based on rel prop name") {
    val start: Node = createNode()
    val a: Node = createNode()
    val b: Node = createNode()
    relate(start, a, "KNOWS", Map("name" -> "monkey"))
    relate(start, b, "KNOWS", Map("name" -> "woot"))

    val result = executeWithNewPlanner(
      s"match (node)-[r:KNOWS]->(a) WHERE r.name = 'monkey' RETURN a"
    )
    result.columnAs[Node]("a").toList should equal(List(a))
  }

  test("should get neighbours") {
    val n1: Node = createNode()
    val n2: Node = createNode()
    relate(n1, n2, "KNOWS")

    val result = executeWithNewPlanner(
      s"match (n1)-[rel:KNOWS]->(n2) RETURN n1, n2"
    )

    result.toList should equal(List(Map("n1" -> n1, "n2" -> n2)))
  }

  test("should get two related nodes") {
    val n1: Node = createNode()
    val n2: Node = createNode()
    val n3: Node = createNode()
    relate(n1, n2, "KNOWS")
    relate(n1, n3, "KNOWS")

    val result = executeWithNewPlanner(
      s"match (start)-[rel:KNOWS]->(x) return x"
    )

    result.toList should equal(List(Map("x" -> n2), Map("x" -> n3)))
  }

  test("should get related to related to") {
    val n1: Node = createNode()
    val n2: Node = createNode()
    val n3: Node = createNode()
    relate(n1, n2, "KNOWS")
    relate(n2, n3, "FRIEND")

    val result = executeWithNewPlanner("match n-->a-->b RETURN b").toList

    result.toList should equal(List(Map("b" -> n3)))
  }

  test("should handle comparison between node properties") {
    //start n = node(1,4) match (n) --> (x) where n.animal = x.animal return n,x
    val n1 = createNode(Map("animal" -> "monkey"))
    val n2 = createNode(Map("animal" -> "cow"))
    val n3 = createNode(Map("animal" -> "monkey"))
    val n4 = createNode(Map("animal" -> "cow"))

    relate(n1, n2, "A")
    relate(n1, n3, "A")
    relate(n4, n2, "A")
    relate(n4, n3, "A")

    val result = executeWithNewPlanner(
      """match (n)-[rel]->(x)
        where n.animal = x.animal
        return n, x"""
    )

    result.toSet should equal(Set(
      Map("n" -> n1, "x" -> n3),
      Map("n" -> n4, "x" -> n2)))

    result.columns should equal(List("n", "x"))
  }

  test("comparing numbers should work nicely") {
    val n1 = createNode(Map("x" -> 50))
    val n2 = createNode(Map("x" -> 50l))
    val n3 = createNode(Map("x" -> 50f))
    val n4 = createNode(Map("x" -> 50d))
    val n5 = createNode(Map("x" -> 50.toByte))

    val result = executeWithNewPlanner(
      s"match n where n.x < 100 return n"
    )

    result.columnAs[Node]("n").toList should equal(List(n1, n2, n3, n4, n5))
  }

  test("comparing string and chars should work nicely") {
    val n1 = createNode(Map("x" -> "Anders"))
    val n2 = createNode(Map("x" -> 'C'))
    createNode(Map("x" -> "Zzing"))
    createNode(Map("x" -> 'Ä'))

    val result = executeWithNewPlanner(
      s"match n where n.x < 'Z' AND n.x < 'z' return n"
    )

    result.columnAs("n").toList should equal(List(n1, n2))
  }

  test("should return two subgraphs with bound undirected relationship") {
    val a = createNode("a")
    val b = createNode("b")
    relate(a, b, "rel", "r")

    val result = execute("start r=rel(0) match a-[r]-b return a,b")

    result.toList should equal(List(Map("a" -> a, "b" -> b), Map("a" -> b, "b" -> a)))
  }

  test("should return two subgraphs with bound undirected relationship and optional relationship") {
    val a = createNode("a")
    val b = createNode("b")
    val c = createNode("c")
    relate(a, b, "rel", "r")
    relate(b, c, "rel", "r2")

    val result = execute("start r=rel(0) match (a)-[r]-(b) optional match (b)-[r2]-(c) where r<>r2 return a,b,c")
    result.toList should equal(List(Map("a" -> a, "b" -> b, "c" -> c), Map("a" -> b, "b" -> a, "c" -> null)))
  }

  test("magic rel type works as expected") {
    createNodes("A", "B", "C")
    relate("A" -> "KNOWS" -> "B")
    relate("A" -> "HATES" -> "C")

    val result = execute(
      "start n = node(0) match (n)-[r]->(x) where type(r) = 'KNOWS' return x"
    )

    result.columnAs[Node]("x").toList should equal(List(node("B")))
  }

  test("should walk alternative relationships") {
    createNodes("A", "B", "C")
    val r1 = relate("A" -> "KNOWS" -> "B")
    val r2 = relate("A" -> "HATES" -> "C")
    relate("A" -> "WONDERS" -> "C")

    val result = executeWithNewPlanner(
      "match (n)-[r]->(x) where type(r) = 'KNOWS' OR type(r) = 'HATES' return r"
    )

    result.columnAs("r").toList should equal(List(r1, r2))
  }

  test("should handle OR in the WHERE clause") {
    val a = createNode(Map("p1" -> 12))
    val b = createNode(Map("p2" -> 13))
    createNode()

    val result = executeWithNewPlanner("match (n) where n.p1 = 12 or n.p2 = 13 return n")

    result.columnAs("n").toList should equal(List(a, b))
  }

  test("should return a simple path") {
    createNodes("A", "B")
    val r = relate("A" -> "KNOWS" -> "B")

    val result = execute("start a = node(0) match p=a-->b return p")

    result.columnAs[Path]("p").toList should equal(List(PathImpl(node("A"), r, node("B"))))
  }

  test("should return a three node path") {
    createNodes("A", "B", "C")
    val r1 = relate("A" -> "KNOWS" -> "B")
    val r2 = relate("B" -> "KNOWS" -> "C")

    val result = execute("start a = node(0) match p = a-[rel1]->b-[rel2]->c return p")

    result.columnAs("p").toList should equal(List(PathImpl(node("A"), r1, node("B"), r2, node("C"))))
  }

  test("should not return anything because path length does not match") {
    createNodes("A", "B")
    relate("A" -> "KNOWS" -> "B")

    val result = executeWithNewPlanner("match p = n-->x where length(p) = 10 return x")

    result shouldBe 'isEmpty
  }

  test("should pass the path length test") {
    createNodes("A", "B")
    relate("A" -> "KNOWS" -> "B")

    val result = executeWithNewPlanner("match p = n-->x where length(p)=1 return x")

    result shouldBe 'nonEmpty
  }

  test("should be able to filter on path nodes") {
    val a = createNode(Map("foo" -> "bar"))
    val b = createNode(Map("foo" -> "bar"))
    val c = createNode(Map("foo" -> "bar"))
    val d = createNode(Map("foo" -> "bar"))

    relate(a, b, "rel")
    relate(b, c, "rel")
    relate(c, d, "rel")

    val result = executeWithNewPlanner("match p = pA-[:rel*3..3]->pB WHERE all(i in nodes(p) where i.foo = 'bar') return pB")

    result.columnAs("pB").toList should equal(List(d))
  }

  test("should return relationships by fetching them from the path") {
    val a = createNode(Map("foo" -> "bar"))
    val b = createNode(Map("foo" -> "bar"))
    val c = createNode(Map("foo" -> "bar"))

    val r1 = relate(a, b, "rel")
    val r2 = relate(b, c, "rel")

    val result = executeWithNewPlanner("match p = a-[:rel*2..2]->b return RELATIONSHIPS(p)")

    result.columnAs[Node]("RELATIONSHIPS(p)").toList.head should equal(List(r1, r2))
  }

  test("should return relationships by collectiong the as a list") {
    val a = createNode(Map("foo" -> "bar"))
    val b = createNode(Map("foo" -> "bar"))
    val c = createNode(Map("foo" -> "bar"))

    val r1 = relate(a, b, "rel")
    val r2 = relate(b, c, "rel")

    val result = executeWithNewPlanner("match a-[r:rel*2..2]->b return r")

    result.columnAs[List[Relationship]]("r").toList.head should equal(List(r1, r2))
  }

  test("should return a var length path") {
    createNodes("A", "B", "C")
    val r1 = relate("A" -> "KNOWS" -> "B")
    val r2 = relate("B" -> "KNOWS" -> "C")

    val result = executeWithNewPlanner("match p=(n {name:'A'})-[:KNOWS*1..2]->x return p")

    graph.inTx {
      result.columnAs("p").toList should equal(List(
        PathImpl(node("A"), r1, node("B")),
        PathImpl(node("A"), r1, node("B"), r2, node("C"))))
    }
  }

  test("a var length path of length zero") {
    val a = createNode()
    val b = createNode()
    relate(a, b)

    val result = executeWithNewPlanner("match p=a-[*0..1]->b return a,b, length(p) as l")

    result.toSet should equal(
      Set(
        Map("a" -> a, "b" -> a, "l" -> 0),
        Map("a" -> b, "b" -> b, "l" -> 0),
        Map("a" -> a, "b" -> b, "l" -> 1)))
  }

  test("a named var length path of length zero") {
    createNodes("A", "B", "C")
    val r1 = relate("A" -> "KNOWS" -> "B")
    val r2 = relate("B" -> "FRIEND" -> "C")

    val result = executeWithNewPlanner("match p=(a {name:'A'})-[:KNOWS*0..1]->b-[:FRIEND*0..1]->c return p,a,b,c")

    graph.inTx {
      result.columnAs[Path]("p").toList should equal(
        List(
          PathImpl(node("A")),
          PathImpl(node("A"), r1, node("B")),
          PathImpl(node("A"), r1, node("B"), r2, node("C"))
        ))
    }
  }

  test("test zero length var len path in the middle") {
    createNodes("A", "B", "C", "D", "E")
    relate("A" -> "CONTAINS" -> "B")
    relate("B" -> "FRIEND" -> "C")

    val result = executeWithNewPlanner("match (a {name:'A'})-[:CONTAINS*0..1]->b-[:FRIEND*0..1]->c return a,b,c")

    result.toSet should equal(
      Set(
        Map("a" -> node("A"), "b" -> node("A"), "c" -> node("A")),
        Map("a" -> node("A"), "b" -> node("B"), "c" -> node("B")),
        Map("a" -> node("A"), "b" -> node("B"), "c" -> node("C")))
      )
  }

  test("simple var length acceptance test") {
    createNodes("A", "B", "C", "D")
    relate("A" -> "CONTAINS" -> "B")
    relate("B" -> "CONTAINS" -> "C")
    relate("C" -> "CONTAINS" -> "D")


    val result = executeWithNewPlanner("match (a {name:'A'})-[*]->x return x")

    result.toSet should equal(
      Set(
        Map("x" -> node("B")),
        Map("x" -> node("C")),
        Map("x" -> node("D")))
      )
  }

  test("should return a var length path without minimal length") {
    createNodes("A", "B", "C")
    val r1 = relate("A" -> "KNOWS" -> "B")
    val r2 = relate("B" -> "KNOWS" -> "C")

    val result = execute("start n = node(0) match p=n-[:KNOWS*..2]->x return p")

    result.columnAs[Path]("p").toList should equal(List(
      PathImpl(node("A"), r1, node("B")),
      PathImpl(node("A"), r1, node("B"), r2, node("C"))
    ))
  }

  test("should return a var length path with unbound max") {
    createNodes("A", "B", "C")
    val r1 = relate("A" -> "KNOWS" -> "B")
    val r2 = relate("B" -> "KNOWS" -> "C")

    val result = execute("start n = node(0) match p=n-[:KNOWS*..]->x return p")

    result.columnAs[Path]("p").toList should equal(List(
      PathImpl(node("A"), r1, node("B")),
      PathImpl(node("A"), r1, node("B"), r2, node("C"))
    ))
  }


  test("should handle bound nodes not part of the pattern") {
    createNodes("A", "B", "C")
    relate("A" -> "KNOWS" -> "B")

    val result = executeWithNewPlanner("MATCH (a {name:'A'}),(c {name:'C'}) match a-->b return a,b,c").toList

    result should equal (List(Map("a" -> node("A"), "b" -> node("B"), "c" -> node("C"))))
  }

  test("should return shortest path") {
    createNodes("A", "B")
    val r1 = relate("A" -> "KNOWS" -> "B")

    val result = execute("start a = node(0), b = node(1) match p = shortestPath(a-[*..15]-b) return p").
      toList.head("p").asInstanceOf[Path]

    graph.inTx {
      val number_of_relationships_in_path = result.length()
      number_of_relationships_in_path should equal (1)
      result.startNode() should equal (node("A"))
      result.endNode() should equal (node("B"))
      result.lastRelationship() should equal (r1)
    }
  }

  test("should return shortest path unbound length") {
    createNodes("A", "B")
    relate("A" -> "KNOWS" -> "B")

    //Checking that we don't get an exception
    execute("start a = node(0), b = node(1) match p = shortestPath(a-[*]-b) return p").toList
  }

  test("should not traverse same relationship twice in shortest path") {
    // given
    createNodes("A", "B")
    relate("A" -> "KNOWS" -> "B")

    // when
    val result = execute("MATCH (a{name:'A'}), (b{name:'B'}) MATCH p=allShortestPaths((a)-[:KNOWS|KNOWS*]->(b)) RETURN p").
      toList

    // then
    graph.inTx {
      result.size should equal (1)
    }
  }

  test("two bound nodes pointing to one") {
    val a = createNode("A")
    val b = createNode("B")
    val x1 = createNode("x1")
    val x2 = createNode("x2")

    relate(a, x1, "REL", "AX1")
    relate(a, x2, "REL", "AX2")

    relate(b, x1, "REL", "BX1")
    relate(b, x2, "REL", "BX2")

    val result = executeWithNewPlanner( """
MATCH (a {name:'A'}), (b {name:'B'})
MATCH a-[rA]->x<-[rB]->b
return x""")

    result.columnAs("x").toList should equal (List(x1, x2))
  }

  test("three bound nodes pointing to one") {
    val a = createNode("A")
    val b = createNode("B")
    val c = createNode("C")
    val x1 = createNode("x1")
    val x2 = createNode("x2")

    relate(a, x1, "REL", "AX1")
    relate(a, x2, "REL", "AX2")

    relate(b, x1, "REL", "BX1")
    relate(b, x2, "REL", "BX2")

    relate(c, x1, "REL", "CX1")
    relate(c, x2, "REL", "CX2")

    val result = executeWithNewPlanner( """
MATCH (a {name:'A'}), (b {name:'B'}), (c {name:'C'})
match a-[rA]->x, b-[rB]->x, c-[rC]->x
return x""")

    result.columnAs("x").toList should equal (List(x1, x2))
  }

  test("three bound nodes pointing to one with a bunch of extra connections") {
    val a = createNode("a")
    val b = createNode("b")
    val c = createNode("c")
    val d = createNode("d")
    val e = createNode("e")
    val f = createNode("f")
    val g = createNode("g")
    val h = createNode("h")
    val i = createNode("i")
    val j = createNode("j")
    val k = createNode("k")

    relate(a, d)
    relate(a, e)
    relate(a, f)
    relate(a, g)
    relate(a, i)

    relate(b, d)
    relate(b, e)
    relate(b, f)
    relate(b, h)
    relate(b, k)

    relate(c, d)
    relate(c, e)
    relate(c, h)
    relate(c, g)
    relate(c, j)

    val result = executeWithNewPlanner( """
MATCH (a {name:'a'}), (b {name:'b'}), (c {name:'c'})
match a-->x, b-->x, c-->x
return x""")

    result.columnAs("x").toList should equal (List(d, e))
  }

  test("should split optional mandatory cleverly") {
    val a = createNode("A")
    val b = createNode("B")
    val c = createNode("C")

    relate(a, b, "knows", "rAB")
    relate(b, c, "knows", "rBC")

    val result = execute( """
start a  = node(0)
optional match (a)-[r1:knows]->(friend)-[r2:knows]->(foaf)
return foaf""")

    result.toList should equal (List(Map("foaf" -> c)))
  }

  test("should handle optional paths") {
    val a = createNode("A")
    val b = createNode("B")
    val c = createNode("C")
    val r = relate(a, b, "X")

    val result = execute( """
start a  = node(0), x = node(1,2)
optional match p = a --> x
return x, p""")

    assert(List(
      Map("x" -> b, "p" -> PathImpl(a, r, b)),
      Map("x" -> c, "p" -> null)
    ) === result.toList)
  }

  test("should handle optional paths from graph algo") {
    val a = createNode("A")
    val b = createNode("B")
    val c = createNode("C")
    val r = relate(a, b, "X")

    val result = execute( """
start a  = node(0), x = node(1,2)
optional match p = shortestPath(a -[*]-> x)
return x, p""").toList

    graph.inTx(assert(List(
      Map("x" -> b, "p" -> PathImpl(a, r, b)),
      Map("x" -> c, "p" -> null)
    ) === result))
  }

  test("should handle optional paths from a combo") {
    val a = createNode("A")
    val b = createNode("B")
    relate(a, b, "X")

    val result = execute( """
start a  = node(0)
optional match p = a-->b-[*]->c
return p""")

    assert(List(
      Map("p" -> null)
    ) === result.toList)
  }

  test("should handle optional paths from var length path") {
    val a = createNode("A")
    val b = createNode("B")
    val c = createNode("C")
    val r = relate(a, b, "X")

    val result = execute( """
start a = node(0), x = node(1,2)
optional match p = (a)-[r*]->(x)
return r, x, p""")

    assert(List(
      Map("r" -> Seq(r), "x" -> b, "p" -> PathImpl(a, r, b)),
      Map("r" -> null, "x" -> c, "p" -> null)
    ) === result.toList)
  }

  test("should return an iterable with all relationships from a var length") {
    val a = createNode()
    val b = createNode()
    val c = createNode()
    val r1 = relate(a, b)
    val r2 = relate(b, c)

    val result = execute( """
start a  = node(0)
match a-[r*2]->c
return r""")

    result.toList should equal (List(Map("r" -> List(r1, r2))))
  }

  test("should handle all shortest paths") {
    createDiamond()

    val result = execute( """
start a  = node(0), d = node(3)
match p = allShortestPaths( a-[*]->d )
return p""")

    result.toList.size should equal (2)
  }

  test("should collect leafs") {
    val a = createNode()
    val b = createNode()
    val c = createNode()
    val d = createNode()
    val rab = relate(a, b)
    val rac = relate(a, c)
    val rcd = relate(c, d)

    val result = execute( """
start root  = node(0)
match p = root-[*]->leaf
where not(leaf-->())
return p, leaf""")

    assert(List(
      Map("leaf" -> b, "p" -> PathImpl(a, rab, b)),
      Map("leaf" -> d, "p" -> PathImpl(a, rac, c, rcd, d))
    ) === result.toList)
  }

  test("should exclude connected nodes") {
    val a = createNode("A")
    val b = createNode("B")
    val c = createNode("B")
    relate(a, b)

    val result = executeWithNewPlanner("""
MATCH (a {name:'A'}), (other {name:'B'})
WHERE NOT a-->other
RETURN other""")

    result.toList should equal (List(Map("other" -> c)))
  }

  test("should not throw exception when stuff is missing") {
    val a = createNode()
    val b = createNode("Mark")
    relate(a, b)
    val result = executeWithNewPlanner( """
MATCH n-->x0
OPTIONAL MATCH x0-->x1
WHERE x1.foo = 'bar'
RETURN x0.name""")
    result.toList should equal (List(Map("x0.name" -> "Mark")))
  }

  test("should solve an optional match even when the optional match is highly selective") {
    val a = createNode("A")
    val b = createNode("B")
    val c = createNode("C")
    relate(a, b)
    relate(a, c)
    val result = executeWithNewPlanner( s"""
MATCH a-->b
WHERE id(b) = ${b.getId}
OPTIONAL MATCH a-->c
WHERE id(c) = ${c.getId}
RETURN a.name""")
    result.toList should equal (List(Map("a.name" -> "A")))
  }

  test("should find nodes both directions") {
    val n = createNode()
    val a = createNode()
    relate(a, n, "Admin")
    val result = execute( """start n = node(0) match (n) -[:Admin]- (b) return id(n), id(b)""")
    result.toList should equal (List(Map("id(n)" -> 0, "id(b)" -> 1)))
  }


  test("should get all nodes") {
    val a = createNode()
    val b = createNode()

    val result = executeWithNewPlanner("match n return n")
    result.columnAs[Node]("n").toList should equal (List(a, b))
  }

  test("should allow comparisons of nodes") {
    val a = createNode()
    val b = createNode()

    val result = executeWithNewPlanner("MATCH a, b where a <> b return a,b")
    result.toSet should equal (Set(Map("a" -> b, "b" -> a), Map("b" -> b, "a" -> a)))
  }

  test("should solve selfreferencing pattern") {
    val a = createNode()
    val b = createNode()
    val c = createNode()

    relate(a, b)
    relate(b, c)

    val result = executeWithNewPlanner("match a-->b, b-->b return b")

    result shouldBe 'isEmpty
  }

  test("should solve self referencing pattern2") {
    val a = createNode()
    val b = createNode()

    val r = relate(a, a)
    relate(a, b)

    val result = executeWithNewPlanner("match a-[r]->a return r")
    result.toList should equal (List(Map("r" -> r)))
  }

  test("relationship predicate with multiple rel types") {
    val a = createNode()
    val b = createNode()
    val x = createNode()

    relate(a, x, "A")
    relate(b, x, "B")

    val result = executeWithNewPlanner("match a where a-[:A|:B]->() return a").toList

    result should equal (List(Map("a" -> a), Map("a" -> b)))
  }

  test("relationship predicate") {
    val a = createNode()
    val x = createNode()

    relate(a, x, "A")

    val result = executeWithNewPlanner("match a where a-[:A]->() return a").toList

    result should equal (List(Map("a" -> a)))
  }

  test("nullable var length path should work") {
    createNode()
    val b = createNode()

    val result = execute("start a=node(0), b=node(1) optional match a-[r*]-b where r is null and a <> b return b").toList

    result should equal (List(Map("b" -> b)))
  }

  test("listing rel types multiple times should not give multiple returns") {
    val a = createNode()
    val b = createNode()
    relate(a, b, "REL")

    val result = executeWithNewPlanner("match (a)-[:REL|:REL]->(b) return b").toList

    result should equal (List(Map("b" -> b)))
  }

  test("different results on ordered aggregation with limit") {
    val root = createNode()
    val n1 = createNode("x" -> 1)
    val n2 = createNode("x" -> 2)
    val m1 = createNode()
    val m2 = createNode()

    relate(root, n1, m1)
    relate(root, n2, m2)

    val q = "start a=node(0) match a-->n-->m return n.x, count(*) order by n.x"

    val resultWithoutLimit = execute(q)
    val resultWithLimit = execute(q + " limit 1000")

    resultWithoutLimit.toList should equal (resultWithLimit.toList)
  }

  test("should be able to handle single node patterns") {
    //GIVEN
    val n = createNode("foo" -> "bar")

    //WHEN
    val result = executeWithNewPlanner("match n where n.foo = 'bar' return n")

    //THEN
    result.toList should equal (List(Map("n" -> n)))
  }

  test("issue 479") {
    createNode()

    val q = "start n = node(0) optional match (n)-->(x) where x-->() return x"

    execute(q).toList should equal (List(Map("x" -> null)))
  }

  test("issue 479 has relationship to specific node") {
    createNode()

    val q = "start n = node(0) optional match (n)-[:FRIEND]->(x) where not n-[:BLOCK]->x return x"

    execute(q).toList should equal (List(Map("x" -> null)))
  }

  test("length on filter") {
    val q = "start n=node(*) optional match (n)-[r]->(m) return length(filter(x in collect(r) WHERE x <> null)) as cn"

    executeScalar[Long](q) should equal (0)
  }

  test("path Direction Respected") {
    val a = createNode()
    val b = createNode()
    relate(a, b)
    val result = executeWithNewPlanner("match p=b<--a return p").toList.head("p").asInstanceOf[Path]

    result.startNode() should equal (b)
    result.endNode() should equal (a)
  }

  test("shortest Path Direction Respected") {
    val a = createNode()
    val b = createNode()
    relate(a, b)
    val result = execute("START a=node(0), b=node(1) match p=shortestPath(b<-[*]-a) return p").toList.head("p").asInstanceOf[Path]

    result.startNode() should equal (b)
    result.endNode() should equal (a)
  }

  test("no match in optional match should produce null values") {
    val result = executeWithNewPlanner("OPTIONAL MATCH n RETURN n")

    result.toList should equal (List(Map("n" ->  null)))
  }

  test("should preserve the original matched values if optional match matches nothing") {
    val n = createNode()
    val result = executeWithNewPlanner("MATCH n OPTIONAL MATCH n-[:NOT_EXIST]->x RETURN n, x")

    result.toList should equal (List(Map("n" -> n, "x" -> null)))
  }

  test("empty collect should not contain null") {
    val n = createNode()
    val result = executeWithNewPlanner("MATCH n OPTIONAL MATCH n-[:NOT_EXIST]->x RETURN n, collect(x)")

    result.toList should equal (List(Map("n" -> n, "collect(x)" -> List())))
  }

  test("can rewrite has property") {
    val a = createNode()
    val r1 = createNode("foo" -> "bar")
    val r2 = createNode()
    val b = createNode()

    relate(a, r1)
    relate(a, r2)
    relate(r1, b)
    relate(r2, b)

    val result = execute("START a=node(0) MATCH a-->r-->b WHERE has(r.foo) RETURN r")

    result.toList should equal (List(Map("r" -> r1)))
  }

  test("can handle paths with multiple unnamed nodes") {
    createNode()
    val result = execute("START a=node(0) MATCH a<--()<--b-->()-->c RETURN c")

    result shouldBe 'isEmpty
  }

  test("path expressions should work with on the fly predicates") {
    val refNode = createNode()
    relate(refNode, createNode("name" -> "Neo"))
    val result = execute("START a=node({self}) MATCH a-->b WHERE b-->() RETURN b", "self" -> refNode)

    result shouldBe 'isEmpty
  }

  test("should filter nodes by label given in match") {
    // GIVEN
    val a = createNode()
    val b1 = createLabeledNode("foo")
    val b2 = createNode()

    relate(a, b1)
    relate(a, b2)

    // WHEN
    val result = executeWithNewPlanner(s"MATCH a-->(b:foo) RETURN b")

    // THEN
    result.toList should equal (List(Map("b" -> b1)))
  }

  test("should use predicates in the correct place") {
    //GIVEN
    val m = execute( """create
                        (advertiser {name:"advertiser1"}),
                        (thing      {name:"Color"}),
                        (red        {name:"red"}),
                        (p1         {name:"product1"}),
                        (p2         {name:"product4"}),
                        (advertiser)-[:adv_has_product]->(p1),
                        (advertiser)-[:adv_has_product]->(p2),
                        (thing)-[:aa_has_value]->(red),
                        (p1)   -[:ap_has_value]->(red),
                        (p2)   -[:ap_has_value]->(red)
                        return advertiser, thing""").toList.head

    val advertiser = m("advertiser").asInstanceOf[Node]
    val thing = m("thing").asInstanceOf[Node]

    //WHEN
    val result = execute(
      """START advertiser = node({1}), a = node({2})
       MATCH (advertiser) -[:adv_has_product] ->(out) -[:ap_has_value] -> red <-[:aa_has_value]- (a)
       WHERE red.name = 'red' and out.name = 'product1'
       RETURN out.name""", "1" -> advertiser, "2" -> thing)

    //THEN
    result.toList should equal (List(Map("out.name" -> "product1")))
  }

  test("should be able to use index hints") {
    //GIVEN
    val andres = createLabeledNode(Map("name" -> "Andres"), "Person")
    val jake = createLabeledNode(Map("name" -> "Jacob"), "Person")
    relate(andres, createNode())
    relate(jake, createNode())

    graph.createIndex("Person", "name")

    //WHEN
    val result = execute("MATCH (n:Person)-->() USING INDEX n:Person(name) WHERE n.name = 'Jacob' RETURN n")

    //THEN
    result.toList should equal (List(Map("n" -> jake)))
  }

  test("should be able to use label as start point") {
    //GIVEN
    val andres = createLabeledNode(Map("name" -> "Andres"), "Person")
    val jake = createLabeledNode(Map("name" -> "Jacob"), "Person")
    relate(andres, createNode())
    relate(jake, createNode())

    //WHEN
    val result = executeWithNewPlanner("MATCH (n:Person)-->() WHERE n.name = 'Jacob' RETURN n")

    //THEN
    result.toList should equal (List(Map("n" -> jake)))
  }

  test("should not see updates created by itself") {
    createNode()

    val result = execute("match n create ()")
    assertStats(result, nodesCreated = 1)
  }

  test("id in where leads to empty result") {
    //WHEN
    val result = executeWithNewPlanner("MATCH n WHERE id(n)=1337 RETURN n")

    //THEN DOESN'T THROW EXCEPTION
    result shouldBe 'isEmpty
  }

  test("should handle two unconnected patterns") {
    // given a node with two related nodes
    val a = createNode()
    val b = createNode()
    val c = createNode()
    relate(a, b)
    relate(a, c)

    // when asked for a cartesian product of the same match twice
    val result = executeWithNewPlanner("match a-->b match c-->d return a,b,c,d")

    // then we should find 2 x 2 = 4 result matches

    result.toSet shouldEqual
      Set(
        Map("a" -> a, "b" -> b, "c" -> a, "d" -> b),
        Map("a" -> a, "b" -> b, "c" -> a, "d" -> c),
        Map("a" -> a, "b" -> c, "c" -> a, "d" -> b),
        Map("a" -> a, "b" -> c, "c" -> a, "d" -> c))
  }

  test("should be able to set properties with a literal map twice in the same transaction") {
    val node = createLabeledNode("FOO")

    graph.inTx {
      execute("MATCH (n:FOO) SET n = { first: 'value' }")
      execute("MATCH (n:FOO) SET n = { second: 'value' }")
    }

    graph.inTx {
      node.getProperty("first", null) should equal (null)
      node.getProperty("second") should equal ("value")
    }
  }

  test("should not fail if asking for a non existent node id with WHERE") {
    executeWithNewPlanner("match (n) where id(n) in [0,1] return n").toList
    // should not throw an exception
  }

  test("non optional patterns should not contain nulls") {
    // given
    val h = createNode()
    val g = createNode()
    val t = createNode()
    val b = createNode()

    relate(h, g)
    relate(h, t)
    relate(h, b)
    relate(g, t)
    relate(g, b)
    relate(t, b)

    val result = profile("START h=node(1),g=node(2) MATCH h-[r1]-n-[r2]-g-[r3]-o-[r4]-h, n-[r]-o RETURN o")

    // then
    assert(!result.columnAs[Node]("o").exists(_ == null), "Result should not contain nulls")
  }


  test("should handle queries that cant be index solved because expressions lack dependencies") {
    // Given
    val a = createLabeledNode(Map("property" -> 42), "Label")
    val b = createLabeledNode(Map("property" -> 42), "Label")
    createLabeledNode(Map("property" -> 666), "Label")
    createLabeledNode(Map("property" -> 666), "Label")
    val e = createLabeledNode(Map("property" -> 1), "Label")
    relate(a, b)
    relate(a, e)
    graph.createIndex("Label", "property")

    // when
    val result = executeWithNewPlanner("match (a:Label)-->(b:Label) where a.property = b.property return a, b")

    // then does not throw exceptions
    result.toList should equal (List(Map("a" -> a, "b" -> b)))
  }

  test("should handle queries that cant be index solved because expressions lack dependencies with two disjoin patterns") {
    // Given
    val a = createLabeledNode(Map("property" -> 42), "Label")
    val b = createLabeledNode(Map("property" -> 42), "Label")
    val e = createLabeledNode(Map("property" -> 1), "Label")
    graph.createIndex("Label", "property")

    // when
    val result = executeWithNewPlanner("match (a:Label), (b:Label) where a.property = b.property return *")

    // then does not throw exceptions
    assert(result.toSet === Set(
      Map("a" -> a, "b" -> a),
      Map("a" -> a, "b" -> b),
      Map("a" -> b, "b" -> b),
      Map("a" -> b, "b" -> a),
      Map("a" -> e, "b" -> e)
    ))
  }

  test("should handle cyclic patterns") {
    // Given
    val a = createNode("a")
    val b = createNode("b")
    val c = createNode("c")
    relate(a, b, "A")
    relate(b, a, "B")
    relate(b, c, "B")

    // when
    val result = executeWithNewPlanner("match (a)-[r1:A]->(x)-[r2:B]->(a) return a.name")

    // then does not throw exceptions
    assert(result.toList === List(
      Map("a.name" -> "a")
    ))
  }

  test("should handle cyclic patterns (broken up into two paths)") {
    // Given
    val a = createNode("a")
    val b = createNode("b")
    val c = createNode("c")
    relate(a, b, "A")
    relate(b, a, "B")
    relate(b, c, "B")

    // when
    val result = executeWithNewPlanner("match (a)-[:A]->(b), (b)-[:B]->(a) return a.name")

    // then does not throw exceptions
    assert(result.toList === List(
      Map("a.name" -> "a")
    ))
  }

  test("should match fixed-size var length pattern") {
    val a = createNode()
    val b = createNode()
    val r = relate(a, b)

    val result = executeWithNewPlanner("match (a)-[r*1..1]->(b) return r")
    result.toList should equal (List(Map("r" -> List(r))))
  }

  test("should only evaluate non-deterministic predicates after pattern is matched") {
    // Given
    graph.inTx {
      (0 to 100) foreach {
        x => createNode()
      }
    }

    // when
    val count = executeScalar[Long]("match (a) where rand() < .5 return count(*)")

    // should give us a number in the middle, not all or nothing
    count should not equal 0
    count should not equal 100
  }

  test("should not find any matches when a node in a pattern is null") {
    // Given empty db

    // when
    val result = execute("optional match (a) with a match (a)-->(b) return b")

    // should give us a number in the middle, not all or nothing
<<<<<<< HEAD
    result shouldBe empty
=======
    result.toList should be(empty)
  }

  test("should not find node in the match if there is a filter on the optional match") {
    // Given
    val a = createNode()
    val b = createNode()
    relate(a, b)

    // when
    val result = execute("optional match (a:Person) with a match (a)-->(b) return b").columnAs[Node]("b")

    // should give us a number in the middle, not all or nothing
    result.toList should be(empty)
>>>>>>> 77a2cef0
  }

  test("optional match starting from a null node returns null") {
    // Given empty db

    // when
    val result = execute("optional match (a) with a optional match (a)-->(b) return b")

    // should give us a number in the middle, not all or nothing
    result.toList should equal (List(Map("b"->null)))
  }

  test("match p = (a) return p") {
    // Given a single node
    val node = createNode()

    // when
    val result = executeWithNewPlanner("match p = (a) return p")

    // should give us a number in the middle, not all or nothing
    result.toList should equal (List(Map("p"->new PathImpl(node))))
  }


  test("match p = (a)-[r*0..]->(b) return p") {
    // Given a single node
    val node = createNode()

    // when
    val result = executeWithNewPlanner("match p = (a)-[r*0..]->(b) return p")

    // should give us a single, empty path starting at one end
    result.toList should equal (List(Map("p"-> new PathImpl(node))))
  }
}<|MERGE_RESOLUTION|>--- conflicted
+++ resolved
@@ -1172,9 +1172,6 @@
     val result = execute("optional match (a) with a match (a)-->(b) return b")
 
     // should give us a number in the middle, not all or nothing
-<<<<<<< HEAD
-    result shouldBe empty
-=======
     result.toList should be(empty)
   }
 
@@ -1189,7 +1186,6 @@
 
     // should give us a number in the middle, not all or nothing
     result.toList should be(empty)
->>>>>>> 77a2cef0
   }
 
   test("optional match starting from a null node returns null") {
