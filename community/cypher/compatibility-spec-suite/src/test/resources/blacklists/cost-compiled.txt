--- conflicted
+++ resolved
@@ -585,13 +585,10 @@
 Non-existent values in a property map are removed with SET =
 Unwind with merge
 Fail when trying to create using an undirected relationship pattern
-<<<<<<< HEAD
 Accept skip zero
-=======
 Handling non-string operands for STARTS WITH
 Handling non-string operands for CONTAINS
 Handling non-string operands for ENDS WITH
->>>>>>> 9114f550
 
 Many CREATE clauses
 
