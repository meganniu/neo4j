/**
 * Copyright (c) 2002-2013 "Neo Technology,"
 * Network Engine for Objects in Lund AB [http://neotechnology.com]
 *
 * This file is part of Neo4j.
 *
 * Neo4j is free software: you can redistribute it and/or modify
 * it under the terms of the GNU General Public License as published by
 * the Free Software Foundation, either version 3 of the License, or
 * (at your option) any later version.
 *
 * This program is distributed in the hope that it will be useful,
 * but WITHOUT ANY WARRANTY; without even the implied warranty of
 * MERCHANTABILITY or FITNESS FOR A PARTICULAR PURPOSE.  See the
 * GNU General Public License for more details.
 *
 * You should have received a copy of the GNU General Public License
 * along with this program.  If not, see <http://www.gnu.org/licenses/>.
 */
package org.neo4j.cypher

import internal.pipes.QueryState
import collection.Map
import javacompat.{PlanDescription => JPlanDescription}

class EagerPipeExecutionResult(result: Iterator[Map[String, Any]],
                               columns: List[String],
                               state: QueryState,
                               planDescriptor: () => PlanDescription)
  extends PipeExecutionResult(result, columns, state, planDescriptor) {

  override val eagerResult = result.toList
  val inner = eagerResult.iterator

  override def next() = inner.next().toMap
  override def hasNext = inner.hasNext

<<<<<<< HEAD
  override def queryStatistics = state.getStatistics

  override def createTimedResults = (eagerResult,timeTaken)
=======
  override def queryStatistics = {
    QueryStatistics(
      nodesCreated = state.createdNodes.count,
      relationshipsCreated = state.createdRelationships.count,
      propertiesSet = state.propertySet.count,
      deletedNodes = state.deletedNodes.count,
      deletedRelationships = state.deletedRelationships.count)
  }
>>>>>>> e802175d
}<|MERGE_RESOLUTION|>--- conflicted
+++ resolved
@@ -35,18 +35,5 @@
   override def next() = inner.next().toMap
   override def hasNext = inner.hasNext
 
-<<<<<<< HEAD
   override def queryStatistics = state.getStatistics
-
-  override def createTimedResults = (eagerResult,timeTaken)
-=======
-  override def queryStatistics = {
-    QueryStatistics(
-      nodesCreated = state.createdNodes.count,
-      relationshipsCreated = state.createdRelationships.count,
-      propertiesSet = state.propertySet.count,
-      deletedNodes = state.deletedNodes.count,
-      deletedRelationships = state.deletedRelationships.count)
-  }
->>>>>>> e802175d
 }