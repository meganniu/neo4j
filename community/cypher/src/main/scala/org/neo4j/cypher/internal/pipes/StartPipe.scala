--- conflicted
+++ resolved
@@ -42,11 +42,7 @@
 
   def visibleName: String
 
-<<<<<<< HEAD
-  override def executionPlanDescription(): String = inner.executionPlanDescription() + "\r\n" + visibleName + "(" + name + ")"
-=======
   override def executionPlanDescription = inner.executionPlanDescription.andThen(visibleName, "name" -> name)
->>>>>>> aba82832
 }
 
 class NodeStartPipe(inner: Pipe, name: String, createSource: ExecutionContext => Iterable[Node])
