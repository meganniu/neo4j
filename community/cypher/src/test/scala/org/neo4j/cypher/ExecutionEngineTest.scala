/**
 * Copyright (c) 2002-2013 "Neo Technology,"
 * Network Engine for Objects in Lund AB [http://neotechnology.com]
 *
 * This file is part of Neo4j.
 *
 * Neo4j is free software: you can redistribute it and/or modify
 * it under the terms of the GNU General Public License as published by
 * the Free Software Foundation, either version 3 of the License, or
 * (at your option) any later version.
 *
 * This program is distributed in the hope that it will be useful,
 * but WITHOUT ANY WARRANTY; without even the implied warranty of
 * MERCHANTABILITY or FITNESS FOR A PARTICULAR PURPOSE.  See the
 * GNU General Public License for more details.
 *
 * You should have received a copy of the GNU General Public License
 * along with this program.  If not, see <http://www.gnu.org/licenses/>.
 */
package org.neo4j.cypher

import internal.commands._
import expressions._
import expressions.CountStar
import expressions.Literal
import expressions.Nullable
import expressions.ParameterExpression
import expressions.Property
import expressions.RelationshipTypeFunction
import internal.commands.And
import internal.commands.Equals
import internal.commands.LessThan
import internal.commands.NodeByIndex
import internal.commands.NodeByIndexQuery
import internal.commands.Or
import internal.commands.RegularExpression
import internal.commands.ReturnItem
import internal.commands.ShortestPath
import internal.commands.SortItem
import internal.commands.True
import org.junit.Assert._
import java.lang.String
import scala.collection.JavaConverters._
import org.junit.matchers.JUnitMatchers._
import org.neo4j.graphdb._
import org.junit.{Ignore, Test}
import org.neo4j.index.lucene.ValueContext
import org.neo4j.test.ImpermanentGraphDatabase
import util.Random
import org.neo4j.kernel.{EmbeddedGraphDatabase, EmbeddedReadOnlyGraphDatabase, TopLevelTransaction}
import org.neo4j.kernel.api.ConstraintViolationKernelException


class ExecutionEngineTest extends ExecutionEngineHelper {

  @Test def shouldGetReferenceNode() {
    val query = Query.
      start(NodeById("n", Literal(0))).
      returns(ReturnItem(Identifier("n"), "n"))

    val result = execute(query)
    assertEquals(List(refNode), result.columnAs[Node]("n").toList)
  }

  @Test def shouldGetRelationshipById() {
    val n = createNode()
    val r = relate(n, refNode, "KNOWS")

    val query = Query.
      start(RelationshipById("r", Literal(0))).
      returns(ReturnItem(Identifier("r"), "r"))

    val result = execute(query)
    assertEquals(List(r), result.columnAs[Relationship]("r").toList)
  }

  @Test def shouldFilterOnGreaterThan() {
    val result = parseAndExecute("start node=node(0) where 0<1 return node")

    assertEquals(List(refNode), result.columnAs[Node]("node").toList)
  }

  @Test def shouldFilterOnRegexp() {
    val n1 = createNode(Map("name" -> "Andres"))
    val n2 = createNode(Map("name" -> "Jim"))

    val query = Query.
      start(NodeById("node", n1.getId, n2.getId)).
      where(RegularExpression(Property(Identifier("node"), "name"), Literal("And.*"))).
      returns(ReturnItem(Identifier("node"), "node"))

    val result = execute(query)
    assertEquals(List(n1), result.columnAs[Node]("node").toList)
  }

  @Test def shouldBeAbleToUseParamsInPatternMatchingPredicates() {
    val n1 = createNode()
    val n2 = createNode()
    relate(n1, n2, "A", Map("foo" -> "bar"))

    val result = parseAndExecute("start a=node(1) match a-[r]->b where r.foo =~ {param} return b", "param" -> "bar")

    assertEquals(List(n2), result.columnAs[Node]("b").toList)
  }

  @Test def shouldGetOtherNode() {
    val node: Node = createNode()

    val query = Query.
      start(NodeById("node", node.getId)).
      returns(ReturnItem(Identifier("node"), "node"))

    val result = execute(query)
    assertEquals(List(node), result.columnAs[Node]("node").toList)
  }

  @Test def shouldGetRelationship() {
    val node: Node = createNode()
    val rel: Relationship = relate(refNode, node, "yo")

    val query = Query.
      start(RelationshipById("rel", rel.getId)).
      returns(ReturnItem(Identifier("rel"), "rel"))

    val result = execute(query)
    assertEquals(List(rel), result.columnAs[Relationship]("rel").toList)
  }

  @Test def shouldGetTwoNodes() {
    val node: Node = createNode()

    val query = Query.
      start(NodeById("node", refNode.getId, node.getId)).
      returns(ReturnItem(Identifier("node"), "node"))

    val result = execute(query)
    assertEquals(List(refNode, node), result.columnAs[Node]("node").toList)
  }

  @Test def shouldGetNodeProperty() {
    val name = "Andres"
    val node: Node = createNode(Map("name" -> name))

    val query = Query.
      start(NodeById("node", node.getId)).
      returns(ReturnItem(Property(Identifier("node"), "name"), "node.name"))

    val result = execute(query)
    val list = result.columnAs[String]("node.name").toList
    assertEquals(List(name), list)
  }

  @Test def shouldFilterOutBasedOnNodePropName() {
    val name = "Andres"
    val start: Node = createNode()
    val a1: Node = createNode(Map("name" -> "Someone Else"))
    val a2: Node = createNode(Map("name" -> name))
    relate(start, a1, "x")
    relate(start, a2, "x")

    val query = Query.
      start(NodeById("start", start.getId)).
      matches(RelatedTo("start", "a", "rel", "x", Direction.BOTH)).
      where(Equals(Property(Identifier("a"), "name"), Literal(name))).
      returns(ReturnItem(Identifier("a"), "a"))

    val result = execute(query)
    assertEquals(List(a2), result.columnAs[Node]("a").toList)
  }

  @Test def shouldFilterBasedOnRelPropName() {
    val start: Node = createNode()
    val a: Node = createNode()
    val b: Node = createNode()
    relate(start, a, "KNOWS", Map("name" -> "monkey"))
    relate(start, b, "KNOWS", Map("name" -> "woot"))

    val query = Query.
      start(NodeById("start", start.getId)).
      matches(RelatedTo("start", "a", "r", "KNOWS", Direction.BOTH)).
      where(Equals(Property(Identifier("r"), "name"), Literal("monkey"))).
      returns(ReturnItem(Identifier("a"), "a"))

    val result = execute(query)
    assertEquals(List(a), result.columnAs[Node]("a").toList)
  }

  @Test def shouldOutputTheCartesianProductOfTwoNodes() {
    val n1: Node = createNode()
    val n2: Node = createNode()

    val query = Query.
      start(NodeById("n1", n1.getId), NodeById("n2", n2.getId)).
      returns(ReturnItem(Identifier("n1"), "n1"), ReturnItem(Identifier("n2"), "n2"))

    val result = execute(query)

    assertEquals(List(Map("n1" -> n1, "n2" -> n2)), result.toList)
  }

  @Test def shouldGetNeighbours() {
    val n1: Node = createNode()
    val n2: Node = createNode()
    relate(n1, n2, "KNOWS")

    val query = Query.
      start(NodeById("n1", n1.getId)).
      matches(RelatedTo("n1", "n2", "rel", "KNOWS", Direction.OUTGOING)).
      returns(ReturnItem(Identifier("n1"), "n1"), ReturnItem(Identifier("n2"), "n2"))

    val result = execute(query)

    assertEquals(List(Map("n1" -> n1, "n2" -> n2)), result.toList)
  }

  @Test def shouldGetTwoRelatedNodes() {
    val n1: Node = createNode()
    val n2: Node = createNode()
    val n3: Node = createNode()
    relate(n1, n2, "KNOWS")
    relate(n1, n3, "KNOWS")

    val query = Query.
      start(NodeById("start", n1.getId)).
      matches(RelatedTo("start", "x", "rel", "KNOWS", Direction.OUTGOING)).
      returns(ReturnItem(Identifier("x"), "x"))

    val result = execute(query)

    assertEquals(List(Map("x" -> n2), Map("x" -> n3)), result.toList)
  }

  @Test def executionResultTextualOutput() {
    val n1: Node = createNode()
    val n2: Node = createNode()
    val n3: Node = createNode()
    relate(n1, n2, "KNOWS")
    relate(n1, n3, "KNOWS")

    val query = Query.
      start(NodeById("start", n1.getId)).
      matches(RelatedTo("start", "x", "rel", "KNOWS", Direction.OUTGOING)).
      returns(ReturnItem(Identifier("x"), "x"), ReturnItem(Identifier("start"), "start"))

    val result = execute(query)

    val textOutput = result.dumpToString()
  }

  @Test def doesNotFailOnVisualizingEmptyOutput() {
    val query = Query.
      start(NodeById("start", refNode.getId)).
      where(Equals(Literal(1), Literal(0))).
      returns(ReturnItem(Identifier("start"), "start"))

    val result = execute(query)
  }

  @Test def shouldGetRelatedToRelatedTo() {
    val n1: Node = createNode()
    val n2: Node = createNode()
    val n3: Node = createNode()
    relate(n1, n2, "KNOWS")
    relate(n2, n3, "FRIEND")

    val result = parseAndExecute("start n=node(1) match n-->a-->b RETURN b").toList

    assertEquals(List(Map("b" -> n3)), result.toList)
  }

  @Test def shouldFindNodesByExactIndexLookup() {
    val n = createNode()
    val idxName = "idxName"
    val key = "key"
    val value = "andres"
    indexNode(n, idxName, key, value)

    val query = Query.
      start(NodeByIndex("n", idxName, Literal(key), Literal(value))).
      returns(ReturnItem(Identifier("n"), "n"))

    val result = execute(query)

    assertEquals(List(Map("n" -> n)), result.toList)
  }

  @Test def shouldFindNodesByIndexQuery() {
    val n = createNode()
    val idxName = "idxName"
    val key = "key"
    val value = "andres"
    indexNode(n, idxName, key, value)

    val query = Query.
      start(NodeByIndexQuery("n", idxName, Literal(key + ":" + value))).
      returns(ReturnItem(Identifier("n"), "n"))

    val result = execute(query)

    assertEquals(List(Map("n" -> n)), result.toList)
  }

  @Test def shouldFindNodesByIndexParameters() {
    val n = createNode()
    val idxName = "idxName"
    val key = "key"
    indexNode(n, idxName, key, "Andres")

    val query = Query.
      start(NodeByIndex("n", idxName, Literal(key), ParameterExpression("value"))).
      returns(ReturnItem(Identifier("n"), "n"))

    val result = execute(query, "value" -> "Andres")

    assertEquals(List(Map("n" -> n)), result.toList)
  }

  @Test def shouldFindNodesByIndexWildcardQuery() {
    val n = createNode()
    val idxName = "idxName"
    val key = "key"
    val value = "andres"
    indexNode(n, idxName, key, value)

    val query = Query.
      start(NodeByIndexQuery("n", idxName, Literal(key + ":andr*"))).
      returns(ReturnItem(Identifier("n"), "n"))

    val result = execute(query)

    assertEquals(List(Map("n" -> n)), result.toList)
  }

  @Test def shouldHandleOrFilters() {
    val n1 = createNode(Map("name" -> "boy"))
    val n2 = createNode(Map("name" -> "girl"))

    val query = Query.
      start(NodeById("n", n1.getId, n2.getId)).
      where(Or(
      Equals(Property(Identifier("n"), "name"), Literal("boy")),
      Equals(Property(Identifier("n"), "name"), Literal("girl")))).
      returns(ReturnItem(Identifier("n"), "n"))

    val result = execute(query)

    assertEquals(List(n1, n2), result.columnAs[Node]("n").toList)
  }


  @Test def shouldHandleNestedAndOrFilters() {
    val n1 = createNode(Map("animal" -> "monkey", "food" -> "banana"))
    val n2 = createNode(Map("animal" -> "cow", "food" -> "grass"))
    val n3 = createNode(Map("animal" -> "cow", "food" -> "banana"))

    val query = Query.
      start(NodeById("n", n1.getId, n2.getId, n3.getId)).
      where(Or(
      And(
        Equals(Property(Identifier("n"), "animal"), Literal("monkey")),
        Equals(Property(Identifier("n"), "food"), Literal("banana"))),
      And(
        Equals(Property(Identifier("n"), "animal"), Literal("cow")),
        Equals(Property(Identifier("n"), "food"), Literal("grass"))))).
      returns(ReturnItem(Identifier("n"), "n"))

    val result = execute(query)

    assertEquals(List(n1, n2), result.columnAs[Node]("n").toList)
  }

  @Test def shouldBeAbleToOutputNullForMissingProperties() {
    val query = Query.
      start(NodeById("node", 0)).
      returns(ReturnItem(Nullable(Property(Identifier("node"), "name")), "node.name?"))

    val result = execute(query)
    assertEquals(List(Map("node.name?" -> null)), result.toList)
  }

  @Test def testOnlyIfPropertyExists() {
    createNode(Map("prop" -> "A"))
    createNode()

    val result = parseAndExecute("start a=node(1,2) where a.prop? = 'A' return a")

    assert(2 === result.toSeq.length)
  }

  @Test def shouldHandleComparisonBetweenNodeProperties() {
    //start n = node(1,4) match (n) --> (x) where n.animal = x.animal return n,x
    val n1 = createNode(Map("animal" -> "monkey"))
    val n2 = createNode(Map("animal" -> "cow"))
    val n3 = createNode(Map("animal" -> "monkey"))
    val n4 = createNode(Map("animal" -> "cow"))

    relate(n1, n2, "A")
    relate(n1, n3, "A")
    relate(n4, n2, "A")
    relate(n4, n3, "A")

    val query = Query.
      start(NodeById("n", n1.getId, n4.getId)).
      matches(RelatedTo("n", "x", "rel", Seq(), Direction.OUTGOING, false)).
      where(Equals(Property(Identifier("n"), "animal"), Property(Identifier("x"), "animal"))).
      returns(ReturnItem(Identifier("n"), "n"), ReturnItem(Identifier("x"), "x"))

    val result = execute(query)

    assertEquals(List(
      Map("n" -> n1, "x" -> n3),
      Map("n" -> n4, "x" -> n2)), result.toList)

    assertEquals(List("n", "x"), result.columns)
  }

  @Test def comparingNumbersShouldWorkNicely() {
    val n1 = createNode(Map("x" -> 50))
    val n2 = createNode(Map("x" -> 50l))
    val n3 = createNode(Map("x" -> 50f))
    val n4 = createNode(Map("x" -> 50d))
    val n5 = createNode(Map("x" -> 50.toByte))

    val query = Query.
      start(NodeById("n", n1.getId, n2.getId, n3.getId, n4.getId, n5.getId)).
      where(LessThan(Property(Identifier("n"), "x"), Literal(100))).
      returns(ReturnItem(Identifier("n"), "n"))

    val result = execute(query)

    assertEquals(List(n1, n2, n3, n4, n5), result.columnAs[Node]("n").toList)
  }

  @Test def comparingStringAndCharsShouldWorkNicely() {
    val n1 = createNode(Map("x" -> "Anders"))
    val n2 = createNode(Map("x" -> 'C'))

    val query = Query.
      start(NodeById("n", n1.getId, n2.getId)).
      where(And(
      LessThan(Property(Identifier("n"), "x"), Literal("Z")),
      LessThan(Property(Identifier("n"), "x"), Literal('Z')))).
      returns(ReturnItem(Identifier("n"), "n"))

    val result = execute(query)

    assertEquals(List(n1, n2), result.columnAs[Node]("n").toList)
  }

  @Test def shouldBeAbleToCountNodes() {
    val a = createNode() //start a = (0) match (a) --> (b) return a, count(*)
    val b = createNode()
    relate(refNode, a, "A")
    relate(refNode, b, "A")

    val query = Query.
      start(NodeById("a", refNode.getId)).
      matches(RelatedTo("a", "b", "rel", Seq(), Direction.OUTGOING, false)).
      aggregation(CountStar()).
      returns(ReturnItem(Identifier("a"), "a"), ReturnItem(CountStar(), "count(*)"))

    val result = execute(query)

    assertEquals(List(Map("a" -> refNode, "count(*)" -> 2)), result.toList)
  }

  @Test def shouldReturnTwoSubgraphsWithBoundUndirectedRelationship() {
    val a = createNode("a")
    val b = createNode("b")
    relate(a, b, "rel", "r")

    val result = parseAndExecute("start r=rel(0) match a-[r]-b return a,b")

    assertEquals(List(Map("a" -> a, "b" -> b), Map("a" -> b, "b" -> a)), result.toList)
  }

  @Test def shouldAcceptSkipZero() {
    val result = parseAndExecute("start n=node(0) where 1 = 0 return n skip 0")

    assertEquals(List(), result.columnAs[Node]("n").toList)
  }

  @Test def shouldReturnTwoSubgraphsWithBoundUndirectedRelationshipAndOptionalRelationship() {
    val a = createNode("a")
    val b = createNode("b")
    val c = createNode("c")
    relate(a, b, "rel", "r")
    relate(b, c, "rel", "r2")

    val result = parseAndExecute("start r=rel(0) match a-[r]-b-[?]-c return a,b,c")

    assertEquals(List(Map("a" -> a, "b" -> b, "c" -> c), Map("a" -> b, "b" -> a, "c" -> null)), result.toList)
  }

  @Test def shouldLimitToTwoHits() {
    createNodes("A", "B", "C", "D", "E")

    val query = Query.
      start(NodeById("start", nodeIds: _*)).
      limit(2).
      returns(ReturnItem(Identifier("start"), "start"))

    val result = execute(query)

    assertEquals("Result was not trimmed down", 2, result.size)
  }

  @Test def shouldStartTheResultFromSecondRow() {
    val nodes = createNodes("A", "B", "C", "D", "E")

    val query = Query.
      start(NodeById("start", nodeIds: _*)).
      orderBy(SortItem(Property(Identifier("start"), "name"), true)).
      skip(2).
      returns(ReturnItem(Identifier("start"), "start"))

    val result = execute(query)

    assertEquals(nodes.drop(2).toList, result.columnAs[Node]("start").toList)
  }

  @Test def shouldStartTheResultFromSecondRowByParam() {
    val nodes = createNodes("A", "B", "C", "D", "E")

    val query = Query.
      start(NodeById("start", nodeIds: _*)).
      orderBy(SortItem(Property(Identifier("start"), "name"), true)).
      skip("skippa").
      returns(ReturnItem(Identifier("start"), "start"))

    val result = execute(query, "skippa" -> 2)

    assertEquals(nodes.drop(2).toList, result.columnAs[Node]("start").toList)
  }

  @Test def shouldGetStuffInTheMiddle() {
    val nodes = createNodes("A", "B", "C", "D", "E")

    val query = Query.
      start(NodeById("start", nodeIds: _*)).
      orderBy(SortItem(Property(Identifier("start"), "name"), true)).
      limit(2).
      skip(2).
      returns(ReturnItem(Identifier("start"), "start"))

    val result = execute(query)

    assertEquals(nodes.slice(2, 4).toList, result.columnAs[Node]("start").toList)
  }

  @Test def shouldGetStuffInTheMiddleByParam() {
    val nodes = createNodes("A", "B", "C", "D", "E")

    val query = Query.
      start(NodeById("start", nodeIds: _*)).
      orderBy(SortItem(Property(Identifier("start"), "name"), true)).
      limit("l").
      skip("s").
      returns(ReturnItem(Identifier("start"), "start"))

    val result = execute(query, "l" -> 2, "s" -> 2)

    assertEquals(nodes.slice(2, 4).toList, result.columnAs[Node]("start").toList)
  }

  @Test def shouldSortOnAggregatedFunction() {
    createNode(Map("name" -> "andres", "division" -> "Sweden", "age" -> 33))
    createNode(Map("name" -> "michael", "division" -> "Germany", "age" -> 22))
    createNode(Map("name" -> "jim", "division" -> "England", "age" -> 55))
    createNode(Map("name" -> "anders", "division" -> "Sweden", "age" -> 35))

    val result = parseAndExecute("start n=node(1,2,3,4) return n.division, max(n.age) order by max(n.age) ")

    assertEquals(List("Germany", "Sweden", "England"), result.columnAs[String]("n.division").toList)
  }

  @Test def shouldSortOnAggregatedFunctionAndNormalProperty() {
    val n1 = createNode(Map("name" -> "andres", "division" -> "Sweden"))
    val n2 = createNode(Map("name" -> "michael", "division" -> "Germany"))
    val n3 = createNode(Map("name" -> "jim", "division" -> "England"))
    val n4 = createNode(Map("name" -> "mattias", "division" -> "Sweden"))

    val query = Query.
      start(NodeById("n", n1.getId, n2.getId, n3.getId, n4.getId)).
      aggregation(CountStar()).
      orderBy(
      SortItem(CountStar(), false),
      SortItem(Property(Identifier("n"), "division"), true)).
      returns(ReturnItem(Property(Identifier("n"), "division"), "n.division"), ReturnItem(CountStar(), "count(*)"))

    val result = execute(query)

    assertEquals(List(
      Map("n.division" -> "Sweden", "count(*)" -> 2),
      Map("n.division" -> "England", "count(*)" -> 1),
      Map("n.division" -> "Germany", "count(*)" -> 1)), result.toList)
  }

  @Test def magicRelTypeWorksAsExpected() {
    createNodes("A", "B", "C")
    relate("A" -> "KNOWS" -> "B")
    relate("A" -> "HATES" -> "C")

    val query = Query.
      start(NodeById("n", 1)).
      matches(RelatedTo("n", "x", "r", Seq(), Direction.OUTGOING, false)).
      where(Equals(RelationshipTypeFunction(Identifier("r")), Literal("KNOWS"))).
      returns(ReturnItem(Identifier("x"), "x"))

    val result = execute(query)

    assertEquals(List(node("B")), result.columnAs[Node]("x").toList)
  }

  @Test def magicRelTypeOutput() {
    createNodes("A", "B", "C")
    relate("A" -> "KNOWS" -> "B")
    relate("A" -> "HATES" -> "C")

    val result = parseAndExecute("start n=node(1) match n-[r]->x return type(r)")

    assertEquals(List("KNOWS", "HATES"), result.columnAs[String]("type(r)").toList)
  }

  @Test def shouldAggregateOnProperties() {
    val n1 = createNode(Map("x" -> 33))
    val n2 = createNode(Map("x" -> 33))
    val n3 = createNode(Map("x" -> 42))

    val query = Query.
      start(NodeById("node", n1.getId, n2.getId, n3.getId)).
      aggregation(CountStar()).
      returns(ReturnItem(Property(Identifier("node"), "x"), "node.x"), ReturnItem(CountStar(), "count(*)"))

    val result = execute(query)

    assertThat(result.toList.asJava, hasItems[Map[String, Any]](Map("node.x" -> 33, "count(*)" -> 2), Map("node.x" -> 42, "count(*)" -> 1)))
  }

  @Test def shouldCountNonNullValues() {
    createNode(Map("y" -> "a", "x" -> 33))
    createNode(Map("y" -> "a"))
    createNode(Map("y" -> "b", "x" -> 42))

    val result = parseAndExecute("start n=node(1,2,3) return n.y, count(n.x?)")

    assertThat(result.toList.asJava,
      hasItems[Map[String, Any]](
        Map("n.y" -> "a", "count(n.x?)" -> 1),
        Map("n.y" -> "b", "count(n.x?)" -> 1)))
  }

  @Test def shouldSumNonNullValues() {
    createNode(Map("y" -> "a", "x" -> 33))
    createNode(Map("y" -> "a"))
    createNode(Map("y" -> "a", "x" -> 42))

    val result = parseAndExecute("start n = node(1,3) return n.y, sum(n.x)")

    assertThat(result.toList.asJava,
      hasItems[Map[String, Any]](Map("n.y" -> "a", "sum(n.x)" -> 75)))
  }

  @Test def shouldWalkAlternativeRelationships() {
    val nodes: List[Node] = createNodes("A", "B", "C")
    relate("A" -> "KNOWS" -> "B")
    relate("A" -> "HATES" -> "C")

    val query = Query.
      start(NodeById("n", 1)).
      matches(RelatedTo("n", "x", "r", Seq(), Direction.OUTGOING, false)).
      where(Or(Equals(RelationshipTypeFunction(Identifier("r")), Literal("KNOWS")), Equals(RelationshipTypeFunction(Identifier("r")), Literal("HATES")))).
      returns(ReturnItem(Identifier("x"), "x"))

    val result = execute(query)

    assertEquals(nodes.slice(1, 3), result.columnAs[Node]("x").toList)
  }

  @Test def shouldReturnASimplePath() {
    createNodes("A", "B")
    val r = relate("A" -> "KNOWS" -> "B")

    val result = parseAndExecute("start a = node(1) match p=a-->b return p")

    assertEquals(List(PathImpl(node("A"), r, node("B"))), result.columnAs[Path]("p").toList)
  }

  @Test def shouldReturnAThreeNodePath() {
    createNodes("A", "B", "C")
    val r1 = relate("A" -> "KNOWS" -> "B")
    val r2 = relate("B" -> "KNOWS" -> "C")

    val result = parseAndExecute("start a = node(1) match p = a-[rel1]->b-[rel2]->c return p")

    assertEquals(List(PathImpl(node("A"), r1, node("B"), r2, node("C"))), result.columnAs[Path]("p").toList)
  }

  @Test def shouldWalkAlternativeRelationships2() {
    val nodes: List[Node] = createNodes("A", "B", "C")
    relate("A" -> "KNOWS" -> "B")
    relate("A" -> "HATES" -> "C")

    val result = parseAndExecute("start n=node(1) match (n)-[r]->(x) where type(r)='KNOWS' or type(r) = 'HATES' return x")

    assertEquals(nodes.slice(1, 3), result.columnAs[Node]("x").toList)
  }

  @Test def shouldNotReturnAnythingBecausePathLengthDoesntMatch() {
    createNodes("A", "B")
    relate("A" -> "KNOWS" -> "B")

    val result = parseAndExecute("start n=node(1) match p = n-->x where length(p) = 10 return x")

    assertTrue("Result set should be empty, but it wasn't", result.isEmpty)
  }

  @Ignore
  @Test def statingAPathTwiceShouldNotBeAProblem() {
    createNodes("A", "B")
    relate("A" -> "KNOWS" -> "B")

    val result = parseAndExecute("start n=node(1) match x<--n, p = n-->x return p")

    assertEquals(1, result.toSeq.length)
  }

  @Test def shouldPassThePathLengthTest() {
    createNodes("A", "B")
    relate("A" -> "KNOWS" -> "B")

    val result = parseAndExecute("start n=node(1) match p = n-->x where length(p)=1 return x")

    assertTrue("Result set should not be empty, but it was", !result.isEmpty)
  }

  @Test def shouldReturnPathLength() {
    createNodes("A", "B")
    relate("A" -> "KNOWS" -> "B")

    val result = parseAndExecute("start n=node(1) match p = n-->x return length(p)")

    assertEquals(List(1), result.columnAs[Int]("length(p)").toList)
  }

  @Test def shouldBeAbleToFilterOnPathNodes() {
    val a = createNode(Map("foo" -> "bar"))
    val b = createNode(Map("foo" -> "bar"))
    val c = createNode(Map("foo" -> "bar"))
    val d = createNode(Map("foo" -> "bar"))

    relate(a, b, "rel")
    relate(b, c, "rel")
    relate(c, d, "rel")

    val result = parseAndExecute("start pA = node(1), pB=node(4) match p = pA-[:rel*1..5]->pB WHERE all(i in nodes(p) where i.foo = 'bar') return pB")

    assertEquals(List(d), result.columnAs[Node]("pB").toList)
  }

  @Test def shouldReturnRelationships() {
    val a = createNode(Map("foo" -> "bar"))
    val b = createNode(Map("foo" -> "bar"))
    val c = createNode(Map("foo" -> "bar"))

    val r1 = relate(a, b, "rel")
    val r2 = relate(b, c, "rel")

    val result = parseAndExecute("start a = node(1) match p = a-[:rel*2..2]->b return RELATIONSHIPS(p)")

    assertEquals(List(r1, r2), result.columnAs[Node]("RELATIONSHIPS(p)").toList.head)
  }

  @Test def shouldReturnAVarLengthPath() {
    createNodes("A", "B", "C")
    val r1 = relate("A" -> "KNOWS" -> "B")
    val r2 = relate("B" -> "KNOWS" -> "C")

    val result = parseAndExecute("start n=node(1) match p=n-[:KNOWS*1..2]->x return p")

    val toList: List[Path] = result.columnAs[Path]("p").toList
    assertEquals(List(
      PathImpl(node("A"), r1, node("B")),
      PathImpl(node("A"), r1, node("B"), r2, node("C"))
    ), toList)
  }

  @Test def aVarLengthPathOfLengthZero() {
    val a = createNode()
    val b = createNode()
    relate(a,b)

    val result = parseAndExecute("start a=node(1) match p=a-[*0..1]->b return a,b, length(p) as l")

    assertEquals(
      Set(
        Map("a" -> a, "b" -> a, "l"->0),
        Map("a" -> a, "b" -> b, "l"->1)),
      result.toSet)
  }

  @Test def aNamedVarLengthPathOfLengthZero() {
    createNodes("A", "B", "C")
    val r1 = relate("A" -> "KNOWS" -> "B")
    val r2 = relate("B" -> "FRIEND" -> "C")

    val result = parseAndExecute("start a=node(1) match p=a-[:KNOWS*0..1]->b-[:FRIEND*0..1]->c return p,a,b,c")

    assertEquals(
      Set(
        PathImpl(node("A")),
        PathImpl(node("A"), r1, node("B")),
        PathImpl(node("A"), r1, node("B"), r2, node("C"))
      ),
      result.columnAs[Path]("p").toSet)
  }

  @Test def testZeroLengthVarLenPathInTheMiddle() {
    createNodes("A", "B", "C", "D", "E")
    relate("A" -> "CONTAINS" -> "B")
    relate("B" -> "FRIEND" -> "C")


    val result = parseAndExecute("start a=node(1) match a-[:CONTAINS*0..1]->b-[:FRIEND*0..1]->c return a,b,c")

    assertEquals(
      Set(
        Map("a" -> node("A"), "b" -> node("A"), "c" -> node("A")),
        Map("a" -> node("A"), "b" -> node("B"), "c" -> node("B")),
        Map("a" -> node("A"), "b" -> node("B"), "c" -> node("C"))),
      result.toSet)
  }

  @Test def shouldReturnAVarLengthPathWithoutMinimalLength() {
    createNodes("A", "B", "C")
    val r1 = relate("A" -> "KNOWS" -> "B")
    val r2 = relate("B" -> "KNOWS" -> "C")

    val result = parseAndExecute("start n=node(1) match p=n-[:KNOWS*..2]->x return p")

    assertEquals(List(
      PathImpl(node("A"), r1, node("B")),
      PathImpl(node("A"), r1, node("B"), r2, node("C"))
    ), result.columnAs[Path]("p").toList)
  }

  @Test def shouldReturnAVarLengthPathWithUnboundMax() {
    createNodes("A", "B", "C")
    val r1 = relate("A" -> "KNOWS" -> "B")
    val r2 = relate("B" -> "KNOWS" -> "C")

    val result = parseAndExecute("start n=node(1) match p=n-[:KNOWS*..]->x return p")

    assertEquals(List(
      PathImpl(node("A"), r1, node("B")),
      PathImpl(node("A"), r1, node("B"), r2, node("C"))
    ), result.columnAs[Path]("p").toList)
  }


  @Test def shouldHandleBoundNodesNotPartOfThePattern() {
    createNodes("A", "B", "C")
    relate("A" -> "KNOWS" -> "B")

    val result = parseAndExecute("start a=node(1), c = node(3) match a-->b return a,b,c").toList

    assert(List(Map("a" -> node("A"), "b" -> node("B"), "c" -> node("C"))) === result)
  }

  @Test def shouldReturnShortestPath() {
    createNodes("A", "B")
    val r1 = relate("A" -> "KNOWS" -> "B")

    val query = Query.
      start(NodeById("a", 1), NodeById("b", 2)).
      matches(ShortestPath("p", "a", "b", Seq(), Direction.BOTH, Some(15), false, true, None)).
      returns(ReturnItem(Identifier("p"), "p"))

    val result = execute(query).toList.head("p").asInstanceOf[Path]

    val number_of_relationships_in_path = result.length()
    assert(number_of_relationships_in_path === 1)
    assert(result.startNode() === node("A"))
    assert(result.endNode() === node("B"))
    assert(result.lastRelationship() === r1)
  }

  @Test def shouldReturnShortestPathUnboundLength() {
    createNodes("A", "B")
    relate("A" -> "KNOWS" -> "B")

    val query = Query.
      start(NodeById("a", 1), NodeById("b", 2)).
      matches(ShortestPath("p", "a", "b", Seq(), Direction.BOTH, None, false, true, None)).
      returns(ReturnItem(Identifier("p"), "p"))

    //Checking that we don't get an exception
    execute(query).toList
  }

  @Test def shouldBeAbleToTakeParamsInDifferentTypes() {
    createNodes("A", "B", "C", "D", "E")

    val query = Query.
      start(
      NodeById("pA", ParameterExpression("a")),
      NodeById("pB", ParameterExpression("b")),
      NodeById("pC", ParameterExpression("c")),
      NodeById("pD", ParameterExpression("0")),
      NodeById("pE", ParameterExpression("1"))).
      returns(
      ReturnItem(Identifier("pA"), "pA"),
      ReturnItem(Identifier("pB"), "pB"),
      ReturnItem(Identifier("pC"), "pC"),
      ReturnItem(Identifier("pD"), "pD"),
      ReturnItem(Identifier("pE"), "pE"))

    val result = execute(query,
      "a" -> Seq[Long](1),
      "b" -> 2,
      "c" -> Seq(3L).asJava,
      "0" -> Seq(4).asJava,
      "1" -> List(5)
    )

    assertEquals(1, result.toList.size)
  }

  @Test(expected = classOf[ParameterWrongTypeException]) def parameterTypeErrorShouldBeNicelyExplained() {
    createNodes("A")

    val query = Query.
      start(NodeById("pA", ParameterExpression("a"))).
      returns(ReturnItem(Identifier("pA"), "pA"))

    execute(query, "a" -> "Andres").toList
  }

  @Test def shouldBeAbleToTakeParamsFromParsedStuff() {
    createNodes("A")

    val query = new CypherParser().parse("start pA = node({a}) return pA")
    val result = execute(query, "a" -> Seq[Long](1))

    assertEquals(List(Map("pA" -> node("A"))), result.toList)
  }

  @Test def shouldBeAbleToTakeParamsForEqualityComparisons() {
    createNode(Map("name" -> "Andres"))

    val query = Query.
      start(NodeById("a", 1)).
      where(Equals(Property(Identifier("a"), "name"), ParameterExpression("name")))
      .returns(ReturnItem(Identifier("a"), "a"))

    assert(0 === execute(query, "name" -> "Tobias").toList.size)
    assert(1 === execute(query, "name" -> "Andres").toList.size)
  }

  @Test def shouldHandlePatternMatchingWithParameters() {
    val a = createNode()
    val b = createNode(Map("name" -> "you"))
    relate(a, b, "KNOW")

    val result = parseAndExecute("start x  = node({startId}) match x-[r]-friend where friend.name = {name} return TYPE(r)", "startId" -> 1, "name" -> "you")

    assert(List(Map("TYPE(r)" -> "KNOW")) === result.toList)
  }

  @Test def twoBoundNodesPointingToOne() {
    val a = createNode("A")
    val b = createNode("B")
    val x1 = createNode("x1")
    val x2 = createNode("x2")

    relate(a, x1, "REL", "AX1")
    relate(a, x2, "REL", "AX2")

    relate(b, x1, "REL", "BX1")
    relate(b, x2, "REL", "BX2")

    val result = parseAndExecute( """
start a  = node({A}), b = node({B})
match a-[rA]->x<-[rB]->b
return x""", "A" -> 1, "B" -> 2)

    assert(List(x1, x2) === result.columnAs[Node]("x").toList)
  }


  @Test def threeBoundNodesPointingToOne() {
    val a = createNode("A")
    val b = createNode("B")
    val c = createNode("C")
    val x1 = createNode("x1")
    val x2 = createNode("x2")

    relate(a, x1, "REL", "AX1")
    relate(a, x2, "REL", "AX2")

    relate(b, x1, "REL", "BX1")
    relate(b, x2, "REL", "BX2")

    relate(c, x1, "REL", "CX1")
    relate(c, x2, "REL", "CX2")

    val result = parseAndExecute( """
start a  = node({A}), b = node({B}), c = node({C})
match a-[rA]->x, b-[rB]->x, c-[rC]->x
return x""", "A" -> 1, "B" -> 2, "C" -> 3)

    assert(List(x1, x2) === result.columnAs[Node]("x").toList)
  }

  @Test def threeBoundNodesPointingToOneWithABunchOfExtraConnections() {
    val a = createNode("a")
    val b = createNode("b")
    val c = createNode("c")
    val d = createNode("d")
    val e = createNode("e")
    val f = createNode("f")
    val g = createNode("g")
    val h = createNode("h")
    val i = createNode("i")
    val j = createNode("j")
    val k = createNode("k")

    relate(a, d)
    relate(a, e)
    relate(a, f)
    relate(a, g)
    relate(a, i)

    relate(b, d)
    relate(b, e)
    relate(b, f)
    relate(b, h)
    relate(b, k)

    relate(c, d)
    relate(c, e)
    relate(c, h)
    relate(c, g)
    relate(c, j)

    val result = parseAndExecute( """
start a  = node({A}), b = node({B}), c = node({C})
match a-->x, b-->x, c-->x
return x""", "A" -> 1, "B" -> 2, "C" -> 3)

    assert(List(d, e) === result.columnAs[Node]("x").toList)
  }

  @Test def shouldHandleCollaborativeFiltering() {
    val a = createNode("A")
    val b = createNode("B")
    val c = createNode("C")
    val d = createNode("D")
    val e = createNode("E")
    val f = createNode("F")

    relate(a, b, "knows", "rAB")
    relate(a, c, "knows", "rAC")
    relate(a, f, "knows", "rAF")

    relate(b, c, "knows", "rBC")
    relate(b, d, "knows", "rBD")
    relate(b, e, "knows", "rBE")

    relate(c, e, "knows", "rCE")

    val result = parseAndExecute( """
start a  = node(1)
match a-[r1:knows]->friend-[r2:knows]->foaf, a-[foafR?:knows]->foaf
where foafR is null
return foaf, count(*)
order by count(*)""")

    assert(Set(Map("foaf" -> d, "count(*)" -> 1), Map("foaf" -> e, "count(*)" -> 2)) === result.toSet)
  }

  @Test def shouldSplitOptionalMandatoryCleverly() {
    val a = createNode("A")
    val b = createNode("B")
    val c = createNode("C")

    relate(a, b, "knows", "rAB")
    relate(b, c, "knows", "rBC")

    val result = parseAndExecute( """
start a  = node(1)
match a-[r1?:knows]->friend-[r2:knows]->foaf
return foaf""")

    assert(List(Map("foaf" -> c)) === result.toList)
  }

  @Test(expected = classOf[ParameterNotFoundException]) def shouldComplainWhenMissingParams() {
    val query = Query.
      start(NodeById("pA", ParameterExpression("a"))).
      returns(ReturnItem(Identifier("pA"), "pA"))

    execute(query).toList
  }

  @Test def shouldSupportSortAndDistinct() {
    val a = createNode("A")
    val b = createNode("B")
    val c = createNode("C")

    val result = parseAndExecute( """
start a  = node(1,2,3,1)
return distinct a
order by a.name""")

    assert(List(a, b, c) === result.columnAs[Node]("a").toList)
  }

  @Test def shouldHandleAggregationOnFunctions() {
    val a = createNode("A")
    val b = createNode("B")
    val c = createNode("C")
    relate(a, b, "X")
    relate(a, c, "X")

    val result = parseAndExecute( """
start a  = node(1)
match p = a -[*]-> b
return b, avg(length(p))""")

    assert(Set(b, c) === result.columnAs[Node]("b").toSet)
  }

  @Test def shouldHandleOptionalPaths() {
    val a = createNode("A")
    val b = createNode("B")
    val c = createNode("C")
    val r = relate(a, b, "X")

    val result = parseAndExecute( """
start a  = node(1), x = node(2,3)
match p = a -[?]-> x
return x, p""")

    assert(List(
      Map("x" -> b, "p" -> PathImpl(a, r, b)),
      Map("x" -> c, "p" -> null)
    ) === result.toList)
  }

  @Test def shouldHandleOptionalPathsFromGraphAlgo() {
    val a = createNode("A")
    val b = createNode("B")
    val c = createNode("C")
    val r = relate(a, b, "X")

    val result = parseAndExecute( """
start a  = node(1), x = node(2,3)
match p = shortestPath(a -[?*]-> x)
return x, p""")

    assert(List(
      Map("x" -> b, "p" -> PathImpl(a, r, b)),
      Map("x" -> c, "p" -> null)
    ) === result.toList)
  }

  @Test def shouldHandleOptionalPathsFromACombo() {
    val a = createNode("A")
    val b = createNode("B")
    val r = relate(a, b, "X")

    val result = parseAndExecute( """
start a  = node(1)
match p = a-->b-[?*]->c
return p""")

    assert(List(
      Map("p" -> null)
    ) === result.toList)
  }

  @Test def shouldHandleOptionalPathsFromVarLengthPath() {
    val a = createNode("A")
    val b = createNode("B")
    val c = createNode("C")
    val r = relate(a, b, "X")

    val result = parseAndExecute( """
start a  = node(1), x = node(2,3)
match p = a -[?*]-> x
return x, p""")

    assert(List(
      Map("x" -> b, "p" -> PathImpl(a, r, b)),
      Map("x" -> c, "p" -> null)
    ) === result.toList)
  }

  @Test def shouldSupportMultipleRegexes() {
    val a = createNode(Map("name" -> "Andreas"))

    val result = parseAndExecute( """
start a  = node(1)
where a.name =~ 'And.*' AND a.name =~ 'And.*'
return a""")

    assert(List(a) === result.columnAs[Node]("a").toList)
  }

  @Test def shouldSupportColumnRenaming() {
    val a = createNode(Map("name" -> "Andreas"))

    val result = parseAndExecute("start a = node(1) return a as OneLove")

    assert(List(a) === result.columnAs[Node]("OneLove").toList)
  }

  @Test def shouldSupportColumnRenamingForAggregatesAsWell() {
    val a = createNode(Map("name" -> "Andreas"))

    val result = parseAndExecute( """
start a  = node(1)
return count(*) as OneLove""")

    assert(List(1) === result.columnAs[Node]("OneLove").toList)
  }

  @Ignore("Should be supported, but doesn't work")
  @Test def shouldBeAbleToQueryNumericIndexes() {
    val a = createNode("x" -> 5)

    inTx(() => {
      val idx = graph.index().forNodes("numericIndex")
      idx.add(a, "number", ValueContext.numeric(13))
    })


    val result = parseAndExecute( """
start a  = node:numericIndex(number = 13)
return a""")

    assert(List(a) === result.columnAs[Node]("a").toList)
  }

  @Test(expected = classOf[SyntaxException]) def shouldNotSupportSortingOnThingsAfterDistinctHasRemovedIt() {
    createNode("name" -> "A", "age" -> 13)
    createNode("name" -> "B", "age" -> 12)
    createNode("name" -> "C", "age" -> 11)

    val result = parseAndExecute( """
start a  = node(1,2,3,1)
return distinct a.name
order by a.age""")

    result.toList
  }

  @Test def shouldSupportOrderingByAPropertyAfterBeingDistinctified() {
    val a = createNode("name" -> "A")
    val b = createNode("name" -> "B")
    val c = createNode("name" -> "C")

    relate(a, b)
    relate(a, c)

    val result = parseAndExecute( """
start a  = node(1)
match a-->b
return distinct b
order by b.name""")

    assert(List(b, c) === result.columnAs[Node]("b").toList)
  }

  @Test def shouldBeAbleToRunCoalesce() {
    createNode("name" -> "A")

    val result = parseAndExecute( """
start a  = node(1)
return coalesce(a.title?, a.name?)""")

    assert(List(Map("coalesce(a.title?, a.name?)" -> "A")) === result.toList)
  }

  @Test def shouldReturnAnInterableWithAllRelationshipsFromAVarLength() {
    val a = createNode()
    val b = createNode()
    val c = createNode()
    val r1 = relate(a, b)
    val r2 = relate(b, c)

    val result = parseAndExecute( """
start a  = node(1)
match a-[r*2]->c
return r""")

    assert(List(Map("r" -> List(r1, r2))) === result.toList)
  }

  @Test def shouldHandleAllShortestPaths() {
    createDiamond()

    val result = parseAndExecute( """
start a  = node(1), d = node(4)
match p = allShortestPaths( a-[*]->d )
return p""")

    assert(2 === result.toList.size)
  }

  @Test def shouldCollectLeafs() {
    val a = createNode()
    val b = createNode()
    val c = createNode()
    val d = createNode()
    val rab = relate(a, b)
    val rac = relate(a, c)
    val rcd = relate(c, d)

    val result = parseAndExecute( """
start root  = node(1)
match p = root-[*]->leaf
where not(leaf-->())
return p, leaf""")

    assert(List(
      Map("leaf" -> b, "p" -> PathImpl(a, rab, b)),
      Map("leaf" -> d, "p" -> PathImpl(a, rac, c, rcd, d))
    ) === result.toList)
  }

  @Ignore
  @Test def shouldCollectLeafsAndDoOtherMatchingAsWell() {
    val root = createNode()
    val leaf = createNode()
    val stuff1 = createNode()
    val stuff2 = createNode()
    relate(root, leaf)
    relate(leaf, stuff1)
    relate(leaf, stuff2)

    val result = parseAndExecute( """
start root = node(1)
match allLeafPaths( root-->leaf ), leaf <-- stuff
return leaf, stuff
                                  """)

    assert(List(
      Map("leaf" -> leaf, "stuff" -> stuff1),
      Map("leaf" -> leaf, "stuff" -> stuff2)
    ) === result.toList)
  }

  @Test def shouldExcludeConnectedNodes() {
    val a = createNode()
    val b = createNode()
    val c = createNode()
    relate(a, b)

    val result = parseAndExecute( """
start a  = node(1), other = node(2,3)
where not(a-->other)
return other""")

    assert(List(Map("other" -> c)) === result.toList)
  }

  @Test def shouldHandleCheckingThatANodeDoesNotHaveAProp() {
    val result = parseAndExecute("start a=node(0) where not has(a.propertyDoesntExist) return a")
    assert(List(Map("a" -> refNode)) === result.toList)
  }

  @Test def shouldHandleAggregationAndSortingOnSomeOverlappingColumns() {
    createNode("COL1" -> "A", "COL2" -> "A", "num" -> 1)
    createNode("COL1" -> "B", "COL2" -> "B", "num" -> 2)

    val result = parseAndExecute( """
start a  = node(1,2)
return a.COL1, a.COL2, avg(a.num)
order by a.COL1
                                  """)

    assert(List(
      Map("a.COL1" -> "A", "a.COL2" -> "A", "avg(a.num)" -> 1),
      Map("a.COL1" -> "B", "a.COL2" -> "B", "avg(a.num)" -> 2)
    ) === result.toList)
  }

  @Test def shouldThrowNiceErrorMessageWhenPropertyIsMissing() {
    val query = new CypherParser().parse("start n=node(0) return n.A_PROPERTY_THAT_IS_MISSING")

    val exception = intercept[EntityNotFoundException](execute(query).toList)

    assert(exception.getMessage === "The property 'A_PROPERTY_THAT_IS_MISSING' does not exist on Node[0]")
  }

  @Test def shouldAllowAllPredicateOnArrayProperty() {
    val a = createNode("array" -> Array(1, 2, 3, 4))

    val result = parseAndExecute("start a = node(1) where any(x in a.array where x = 2) return a")

    assert(List(Map("a" -> a)) === result.toList)
  }

  @Test def shouldAllowStringComparisonsInArray() {
    val a = createNode("array" -> Array("Cypher duck", "Gremlin orange", "I like the snow"))

    val result = parseAndExecute("start a = node(1) where single(x in a.array where x =~ '.*the.*') return a")

    assert(List(Map("a" -> a)) === result.toList)
  }

  @Test def shouldBeAbleToCompareWithTrue() {
    val a = createNode("first" -> true)

    val result = parseAndExecute("start a = node(1) where a.first = true return a")

    assert(List(Map("a" -> a)) === result.toList)
  }

  @Test def shouldNotThrowExceptionWhenStuffIsMissing() {
    val a = createNode()
    val b = createNode()
    relate(a, b)
    val result = parseAndExecute( """START n=node(1)
MATCH n-->x0-[?]->x1
WHERE has(x1.type) AND x1.type="http://dbpedia.org/ontology/Film" AND has(x1.`label`) AND x1.`label`="Reservoir Dogs"
RETURN x0.name?
                                  """)
    assert(List() === result.toList)
  }

  @Test def shouldBeAbleToHandleMultipleOptionalRelationshipsAndMultipleStartPoints() {
    val a = createNode("A")
    val b = createNode("B")
    val z = createNode("Z")
    val x = createNode("X")
    val y = createNode("Y")

    relate(a, z, "X", "rAZ")
    relate(a, x, "X", "rAX")
    relate(b, x, "X", "rBX")
    relate(b, y, "X", "rBY")

    val result = parseAndExecute( """START a=node(1), b=node(2) match a-[r1?]->x<-[r2?]-b return x""")
    assert(List(x, y, z) === result.columnAs[Node]("x").toList)
  }

  private def createTriangle(number: Int): (Node, Node, Node) = {
    val z = createNode("Z" + number)
    val x = createNode("X" + number)
    val y = createNode("Y" + number)
    relate(z, x, "X", "ZX")
    relate(x, y, "X", "ZY")
    relate(y, z, "X", "YZ")
    (z, x, y)
  }

  @Ignore
  @Test def shouldHandleReallyWeirdOptionalPatterns() {
    val a = createNode("A")
    val b = createNode("B")
    val c = createNode("C")

    val (z1, x1, y1) = createTriangle(1)
    val (z2, x2, y2) = createTriangle(2)
    val (z3, x3, y3) = createTriangle(3)
    val (z4, x4, y4) = createTriangle(4)

    relate(a, x1, "X", "AX")
    relate(b, z1, "X", "AZ")

    relate(a, x2, "X", "AX")
    relate(c, y2, "X", "CY")

    relate(b, z3, "X", "BZ")

    relate(a, x4, "X", "AX")
    relate(b, z4, "X", "BZ")
    relate(c, y4, "X", "CY")

    val result = parseAndExecute( """START a=node(1), b=node(2), c=node(3) match a-[?]-x-->y-[?]-c, b-[?]-z<--y, z-->x return x""")
    assert(List(x1, x2, x3, x4) === result.columnAs[Node]("x").toList)
  }

  @Test def shouldFindNodesBothDirections() {
    val a = createNode()
    relate(a, refNode, "Admin")
    val result = parseAndExecute( """start n = node(0) match (n) -[:Admin]- (b) return id(n), id(b)""")
    assert(List(Map("id(n)" -> 0, "id(b)" -> 1)) === result.toList)

    val result2 = parseAndExecute( """start n = node(1) match (n) -[:Admin]- (b) return id(n), id(b)""")
    assert(List(Map("id(n)" -> 1, "id(b)" -> 0)) === result2.toList)
  }

  @Test def shouldToStringArraysPrettily() {
    createNode("foo" -> Array("one", "two"))

    val result = parseAndExecute( """start n = node(1) return n.foo""")


    val string = result.dumpToString()

    assertThat(string, containsString( """["one","two"]"""))
  }

  @Test def shouldAllowOrderingOnAggregateFunction() {
    createNode()

    val result = parseAndExecute("start n = node(0) match (n)-[:KNOWS]-(c) return n, count(c) as cnt order by cnt")
    assert(List() === result.toList)
  }

  @Test def shouldNotAllowOrderingOnNodes() {
    createNode()

    intercept[SyntaxException](parseAndExecute("start n = node(0,1) return n order by n").toList)
  }

  @Test def shouldIgnoreNodesInParameters() {
    val a = createNode()
    relate(refNode, a, "X")

    val result = parseAndExecute("start c = node(1) match (n)--(c) return n", "self" -> refNode)
    assert(1 === result.size)
  }

  @Test def shouldReturnDifferentResultsWithDifferentParams() {
    val a = createNode()

    val b = createNode()
    relate(a, b)

    relate(refNode, a, "X")

    assert(1 === parseAndExecute("start a = node({a}) match a-->b return b", "a" -> a).size)
    assert(0 === parseAndExecute("start a = node({a}) match a-->b return b", "a" -> b).size)
  }

  @Test def shouldHandleParametersNamedAsIdentifiers() {
    createNode("bar" -> "Andres")

    val result = parseAndExecute("start foo=node(1) where foo.bar = {foo} return foo.bar", "foo" -> "Andres")
    assert(List(Map("foo.bar" -> "Andres")) === result.toList)
  }

  @Test def shouldHandleRelationshipIndexQuery() {
    val a = createNode()
    val b = createNode()
    val r = relate(a, b)
    indexRel(r, "relIdx", "key", "value")


    val result = parseAndExecute("start r=relationship:relIdx(key='value') return r")
    assert(List(Map("r" -> r)) === result.toList)
  }

  @Test def shouldHandleComparisonsWithDifferentTypes() {
    createNode("belt" -> 13)

    val result = parseAndExecute("start n=node(1) where n.belt = 'white' OR n.belt = false return n")
    assert(List() === result.toList)
  }

  @Test def shouldGetAllNodes() {
    val a = createNode()
    val b = createNode()

    val result = parseAndExecute("start n=node(*) return n")
    assert(List(refNode, a, b) === result.columnAs[Node]("n").toList)
  }

  @Test def shouldAllowComparisonsOfNodes() {
    val a = createNode()

    val result = parseAndExecute("start a=node(0,1),b=node(1,0) where a <> b return a,b")
    assert(List(Map("a" -> refNode, "b" -> a), Map("b" -> refNode, "a" -> a)) === result.toList)
  }

  @Test def arithmeticsPrecedenceTest() {
    val result = parseAndExecute("start a = NODE(0) return 12/4*3-2*4")
    assert(List(Map("12/4*3-2*4" -> 1)) === result.toList)
  }

  @Test def arithmeticsPrecedenceWithParenthesisTest() {
    val result = parseAndExecute("start a = NODE(0) return 12/4*(3-2*4)")
    assert(List(Map("12/4*(3-2*4)" -> -15)) === result.toList)
  }

  @Test def shouldAllowAddition() {
    createNode("age" -> 36)

    val result = parseAndExecute("start a=node(1) return a.age + 5 as newAge")
    assert(List(Map("newAge" -> 41)) === result.toList)
  }

  @Test def shouldSolveSelfreferencingPattern() {
    val a = createNode()
    val b = createNode()
    val c = createNode()

    relate(a, b)
    relate(b, c)

    val result = parseAndExecute("start a=node(1) match a-->b, b-->b return b")
    assert(List() === result.toList)
  }

  @Test def shouldSolveSelfreferencingPattern2() {
    val a = createNode()
    val b = createNode()

    val r = relate(a, a)
    relate(a, b)

    val result = parseAndExecute("start a=node(1) match a-[r]->a return r")
    assert(List(Map("r" -> r)) === result.toList)
  }

  @Test def absFunction() {
    val result = parseAndExecute("start a=node(0) return abs(-1)")
    assert(List(Map("abs(-1)" -> 1)) === result.toList)
  }

  @Test def shouldHandleAllOperatorsWithNull() {
    val a = createNode()

    val result = parseAndExecute("start a=node(1) where a.x? =~ '.*?blah.*?' and a.x? = 13 and a.x? <> 13 and a.x? > 13 return a")
    assert(List(Map("a" -> a)) === result.toList)
  }

  @Test def shouldBeAbleToDoDistinctOnNull() {
    val a = createNode()

    val result = parseAndExecute("start a=node(1) match a-[?]->b return count(distinct b)")
    assert(List(Map("count(distinct b)" -> 0)) === result.toList)
  }

  @Test def exposesIssue198() {
    createNode()

    parseAndExecute("start a=node(*) return a, count(*) order by COUNT(*)").toList
  }

  @Test def shouldAggregateOnArrayValues() {
    createNode("color" -> Array("red"))
    createNode("color" -> Array("blue"))
    createNode("color" -> Array("red"))

    val result = parseAndExecute("start a=node(1,2,3) return distinct a.color, count(*)").toList
    result.foreach(x => {
      val c = x("a.color").asInstanceOf[Array[_]]
      if (c.toList == List("red"))
        assertEquals(2L, x("count(*)"))
      else if (c.toList == List("blue"))
        assertEquals(1L, x("count(*)"))
      else fail("wut?")
    })
  }

  @Test def functions_should_return_null_if_they_get_null_in() {
    createNode()

    val result = parseAndExecute("start a=node(1) match p=a-[r?]->() return length(p), id(r), type(r), nodes(p), rels(p)").toList

    assert(List(Map("length(p)" -> null, "id(r)" -> null, "type(r)" -> null, "nodes(p)" -> null, "rels(p)" -> null)) === result)
  }

  @Test def aggregates_in_aggregates_should_fail() {
    createNode()

    intercept[SyntaxException](parseAndExecute("start a=node(1) return count(count(*))").toList)
  }

  @Test def aggregates_inside_normal_functions_should_work() {
    createNode()

    val result = parseAndExecute("start a=node(1) return length(collect(a))").toList
    assert(List(Map("length(collect(a))" -> 1)) === result)
  }

  @Test def aggregates_should_be_possible_to_use_with_arithmetics() {
    createNode()

    val result = parseAndExecute("start a=node(1) return count(*) * 10").toList
    assert(List(Map("count(*) * 10" -> 10)) === result)
  }

  @Test def aggregates_should_be_possible_to_order_by_arithmetics() {
    createNode()
    createNode()
    createNode()

    val result = parseAndExecute("start a=node(1),b=node(2,3) return count(a) * 10 + count(b) * 5 as X order by X").toList
    assert(List(Map("X" -> 30)) === result)
  }

  @Test def tests_that_filterfunction_works_as_expected() {
    val a = createNode("foo" -> 1)
    val b = createNode("foo" -> 3)
    val r = relate(a, b, "rel", Map("foo" -> 2))

    val result = parseAndExecute("start a=node(1) match p=a-->() return filter(x in p : x.foo = 2)").toList

    val resultingCollection = result.head("filter(x in p : x.foo = 2)").asInstanceOf[Seq[_]].toList

    assert(List(r) == resultingCollection)
  }

  @Test def expose_problem_with_aliasing() {
    createNode("nisse")
    parseAndExecute("start n=node(1) return n.name, count(*) as foo order by n.name")
  }

  @Test def start_with_node_and_relationship() {
    val a = createNode()
    val b = createNode()
    val r = relate(a, b)
    val result = parseAndExecute("start a=node(1), r=relationship(0) return a,r").toList

    assert(List(Map("a" -> a, "r" -> r)) === result)
  }

  @Test def relationship_predicate_with_multiple_rel_types() {
    val a = createNode()
    val b = createNode()
    val x = createNode()

    relate(a, x, "A")
    relate(b, x, "B")

    val result = parseAndExecute("start a=node(1,2) where a-[:A|B]->() return a").toList

    assert(List(Map("a" -> a), Map("a" -> b)) === result)
  }

  @Test def nullable_var_length_path_should_work() {
    createNode()
    val b = createNode()

    val result = parseAndExecute("start a=node(1), b=node(2) match a-[r?*]-b where r is null and a <> b return b").toList

    assert(List(Map("b" -> b)) === result)
  }

  @Test def first_piped_query_woot() {
    val a = createNode("foo" -> 42)
    createNode("foo" -> 49)

    // START x = node(1) WITH x WHERE x.foo = 42 RETURN x
    val secondQ = Query.
      start().
      where(Equals(Property(Identifier("x"), "foo"), Literal(42))).
      returns(ReturnItem(Identifier("x"), "x"))

    val q = Query.
      start(NodeById("x", 1, 2)).
      tail(secondQ).
      returns(ReturnItem(Identifier("x"), "x"))

    val result = execute(q, "wut?" -> "wOOt!")


    assert(List(Map("x" -> a)) === result.toList)
  }

  @Test def second_piped_query_woot() {
    // START x = node(1) WITH count(*) as apa WHERE apa = 1 RETURN x
    val secondQ = Query.
      start().
      where(Equals(Identifier("apa"), Literal(1))).
      returns(ReturnItem(Identifier("apa"), "apa"))

    val q = Query.
      start(NodeById("x", 0)).
      tail(secondQ).
      aggregation(CountStar()).
      returns(ReturnItem(CountStar(), "apa"))

    val result = execute(q, "wut?" -> "wOOt!")

    assert(List(Map("apa" -> 1)) === result.toList)
  }

  @Test def listing_rel_types_multiple_times_should_not_give_multiple_returns() {
    val a = createNode()
    val b = createNode()
    relate(a, b, "REL")

    val result = parseAndExecute("start a=node(1) match a-[:REL|REL]-b return b").toList

    assert(List(Map("b" -> b)) === result)
  }

  @Test def should_throw_on_missing_indexes() {
    intercept[MissingIndexException](parseAndExecute("start a=node:missingIndex(key='value') return a").toList)
    intercept[MissingIndexException](parseAndExecute("start a=node:missingIndex('value') return a").toList)
    intercept[MissingIndexException](parseAndExecute("start a=relationship:missingIndex(key='value') return a").toList)
    intercept[MissingIndexException](parseAndExecute("start a=relationship:missingIndex('value') return a").toList)
  }

  @Test def distinct_on_nullable_values() {
    createNode("name" -> "Florescu")
    createNode()
    createNode()

    val result = parseAndExecute("start a=node(1,2,3) return distinct a.name?").toList

    assert(result === List(Map("a.name?" -> "Florescu"), Map("a.name?" -> null)))
  }

  @Test def createEngineWithSpecifiedParserVersion() {
    val db = new ImpermanentGraphDatabase(Map[String, String]("cypher_parser_version" -> "1.7").asJava)
    val engine = new ExecutionEngine(db)

    try {
      // This syntax is valid today, but should give an exception in 1.5
      engine.execute("create a")
    } catch {
      case x: SyntaxException =>
      case _: Throwable => fail("expected exception")
    } finally {
      db.shutdown()
    }
  }

  @Test def different_results_on_ordered_aggregation_with_limit() {
    val root = createNode()
    val n1 = createNode("x" -> 1)
    val n2 = createNode("x" -> 2)
    val m1 = createNode()
    val m2 = createNode()

    relate(root, n1, m1)
    relate(root, n2, m2)

    val q = "start a=node(1) match a-->n-->m return n.x, count(*) order by n.x"

    val resultWithoutLimit = parseAndExecute(q)
    val resultWithLimit = parseAndExecute(q + " limit 1000")

    assert(resultWithLimit.toList === resultWithoutLimit.toList)
  }

  @Test def return_all_identifiers() {
    val a = createNode()
    val b = createNode()
    val r = relate(a, b)

    val q = "start a=node(1) match p=a-->b return *"

    val result = parseAndExecute(q).toList
    val first = result.head
    assert(first.keys === Set("a", "b", "p"))
    assert(first("p").asInstanceOf[Path] == PathImpl(a, r, b))
  }

  @Test def issue_446() {
    val a = createNode()
    val b = createNode()
    val c = createNode()
    val d = createNode()
    relate(a, b, "age" -> 24)
    relate(a, c, "age" -> 38)
    relate(a, d, "age" -> 12)

    val q = "start n=node(1) match n-[f]->() with n, max(f.age) as age match n-[f]->m where f.age = age return m"

    assert(parseAndExecute(q).toList === List(Map("m" -> c)))
  }

  @Test def issue_432() {
    val a = createNode()
    val b = createNode()
    relate(a, b)

    val q = "start n=node(1) match p = n-[*1..]->m return p, last(p) order by length(p) asc"

    assert(parseAndExecute(q).size === 1)
  }

  @Test def issue_479() {
    createNode()

    val q = "start n=node(1) match n-[?]->x where x-->() return x"

    assert(parseAndExecute(q).toList === List())
  }

  @Test def issue_479_has_relationship_to_specific_node() {
    createNode()

    val q = "start n=node(1) match n-[?:FRIEND]->x where not n-[:BLOCK]->x return x"

    assert(parseAndExecute(q).toList === List(Map("x" -> null)))
  }

  @Test def issue_508() {
    createNode()

    val q = "start n=node(0) set n.x=[1,2,3] return length(n.x)"

    assert(parseAndExecute(q).toList === List(Map("length(n.x)" -> 3)))
  }

  @Test def length_on_filter() {
    // https://github.com/neo4j/community/issues/526
    val q = "start n=node(*) match n-[r?]->m return length(filter(x in collect(r) : x <> null)) as cn"

    assert(executeScalar[Long](q) === 0)
  }

  @Test def long_or_double() {
    val result = parseAndExecute("start n=node(0) return 1, 1.5").toList.head

    assert(result("1").getClass === classOf[java.lang.Long])
    assert(result("1.5").getClass === classOf[java.lang.Double])
  }

  @Test def square_function_returns_decimals() {
    val result = parseAndExecute("start n=node(0) return sqrt(12.96)").toList

    assert(result === List(Map("sqrt(12.96)"->3.6)))
  }

  @Test def maths_inside_aggregation() {
    val andres = createNode("name"->"Andres")
    val michael = createNode("name"->"Michael")
    val peter = createNode("name"->"Peter")
    val bread = createNode("type"->"Bread")
    val veg = createNode("type"->"Veggies")
    val meat = createNode("type"->"Meat")

    relate(andres, bread, "ATE", Map("times"->10))
    relate(andres, veg, "ATE", Map("times"->8))

    relate(michael, veg, "ATE", Map("times"->4))
    relate(michael, bread, "ATE", Map("times"->6))
    relate(michael, meat, "ATE", Map("times"->9))

    relate(peter, veg, "ATE", Map("times"->7))
    relate(peter, bread, "ATE", Map("times"->7))
    relate(peter, meat, "ATE", Map("times"->4))

    val result = parseAndExecute(
      """    start me=node(1)
    match me-[r1:ATE]->food<-[r2:ATE]-you

    with me,count(distinct r1) as H1,count(distinct r2) as H2,you
    match me-[r1:ATE]->food<-[r2:ATE]-you

    return me,you,sum((1-ABS(r1.times/H1-r2.times/H2))*(r1.times+r2.times)/(H1+H2))""").dumpToString()
  }

  @Test def zero_matching_subgraphs_yield_correct_count_star() {
    val result = parseAndExecute("start n=node(*) where 1 = 0 return count(*)").toList
    assert(List(Map("count(*)" -> 0)) === result)
  }

  @Test def should_return_paths_in_1_9() {
    val a = createNode()
    val b = createNode()
    val c = createNode()
    val d = createNode()
    relate(a, b, "X")
    relate(a, c, "X")
    relate(a, d, "X")

    val result = parseAndExecute("cypher 1.9 start n=node(1) return n-->()").columnAs[List[Path]]("n-->()").toList.flatMap(p => p.map(_.endNode()))

    assert(result === List(b, c, d))
  }

  @Test def should_return_shortest_paths_if_using_a_ridiculously_unhip_cypher() {
    val a = createNode()
    val b = createNode()
    val c = createNode()
    relate(a, b)
    relate(b, c)

    val result = parseAndExecute("cypher 1.9 start a=node(1), c=node(3) return shortestPath(a-[*]->c)").columnAs[List[Path]]("shortestPath(a-[*]->c)").toList.head.head
    assertEquals(result.endNode(), c)
    assertEquals(result.startNode(), a)
    assertEquals(result.length(), 2)
  }

  @Test def should_return_shortest_path() {
    val a = createNode()
    val b = createNode()
    val c = createNode()
    relate(a, b)
    relate(b, c)

    val result = parseAndExecute("start a=node(1), c=node(3) return shortestPath(a-[*]->c)").columnAs[Path]("shortestPath(a-[*]->c)").toList.head
    assertEquals(result.endNode(), c)
    assertEquals(result.startNode(), a)
    assertEquals(result.length(), 2)
  }

  @Test
  def in_against_non_existing_collection() {
    val result = parseAndExecute("start a=node(0) where 'z' in a.array_prop? return a")
    assert(result.toList === List(Map("a" -> refNode)))
  }

  @Test
  def array_prop_output() {
    createNode("foo"->Array(1,2,3))
    val result = parseAndExecute("start n=node(1) return n").dumpToString()
    assertThat(result, containsString("[1,2,3]"))
  }

  @Test
  def var_length_expression_on_1_9() {
    val a = createNode()
    val b = createNode()
    val r = relate(a, b)

    val resultPath = parseAndExecute("CYPHER 1.9 START a=node(1), b=node(2) RETURN a-[*]->b as path")
      .toList.head("path").asInstanceOf[List[Path]].head

    assert(resultPath.startNode() === a)
    assert(resultPath.endNode() === b)
    assert(resultPath.lastRelationship() === r)
  }

  @Test
  def var_length_predicate() {
    val a = createNode()
    val b = createNode()
    val r = relate(a, b)

    val resultPath = parseAndExecute("START a=node(1), b=node(2) RETURN a-[*]->b as path")
      .toList.head("path")

    assert(resultPath === true)
  }

  @Test
  def optional_expression_used_to_be_supported() {
    val a = createNode()
    val b = createNode()
    val r = relate(a,b)

    val result = parseAndExecute("CYPHER 1.9 START a=node(1) match a-->b RETURN a-[?]->b").toList
    assert(result === List(Map("a-[?]->b" -> List(PathImpl(a, r, b)))))
  }

  @Test
  def pattern_expression_deep_in_function_call_in_1_9() {
    val a = createNode()
    val b = createNode()
    val c = createNode()
    relate(a,b)
    relate(a,c)

    val result = parseAndExecute("CYPHER 1.9 START a=node(1) foreach(n in extract(p in a-->() : last(p)) : set n.touched = true) return a-->()").dumpToString()
  }

  @Test
  def double_optional_with_no_matches() {
    createNode()
    createNode()

    val result = parseAndExecute("START a=node(1),b=node(2) MATCH a-[r1?]->X<-[r2?]-b return X").toList
    assert(result === List(Map("X"->null)))
  }

  @Test
  def two_double_optional_with_one_full_and_two_halfs() {
    val a = createNode()
    val b = createNode()
    val X = createNode()
    val Z1 = createNode()
    val Z2 = createNode()
    val r1 = relate(a, X)
    val r2 = relate(b, X)
    val r3 = relate(Z1, a)
    val r4 = relate(Z2, b)

    val result = parseAndExecute("START a=node(1), b=node(2) MATCH a-[r1?]->X<-[r2?]-b, a<-[r3?]-Z-[r4?]->b return r1,r2,r3,r4").toSet
    assert(result === Set(
      Map("r1" -> r1, "r2" -> r2, "r3" -> r3, "r4" -> null),
      Map("r1" -> r1, "r2" -> r2, "r3" -> null, "r4" -> r4)))
  }

  @Test
  def two_double_optional_with_no_matches() {
    createNode()
    createNode()

    val result = parseAndExecute("START a=node(1), b=node(2) MATCH a-[r1?]->X<-[r2?]-b, a<-[r3?]-Z-[r4?]->b return r1,r2,r3,r4").toSet
    assert(result === Set(Map("r1" -> null, "r2" -> null, "r3" -> null, "r4" -> null)))
  }

  @Test
  def two_double_optional_with_four_halfs() {
    val a = createNode()
    val b = createNode()
    val X1 = createNode()
    val X2 = createNode()
    val Z1 = createNode()
    val Z2 = createNode()
    val r1 = relate(a, X1)
    val r2 = relate(b, X2)
    val r3 = relate(Z1, a)
    val r4 = relate(Z2, b)

    val result = () => parseAndExecute("START a=node(1), b=node(2) MATCH a-[r1?]->X<-[r2?]-b, a<-[r3?]-Z-[r4?]->b return r1,r2,r3,r4 order by id(r1),id(r2),id(r3),id(r4)")

    assertEquals(Set(
      Map("r1" -> r1, "r2" -> null, "r3" -> r3, "r4" -> null),
      Map("r1" -> r1, "r2" -> null, "r3" -> null, "r4" -> r4),
      Map("r1" -> null, "r2" -> r2, "r3" -> r3, "r4" -> null),
      Map("r1" -> null, "r2" -> r2, "r3" -> null, "r4" -> r4)), result().toSet)
    assert(result().toList.size === 4)
  }

  @Test
  def with_should_not_forget_original_type() {
    val result = parseAndExecute("create a={x:8} with a.x as foo return sum(foo)")

    assert(result.toList === List(Map("sum(foo)" -> 8)))
  }

  @Test
  def with_should_not_forget_parameters() {
    graph.index().forNodes("test")
    val id = "bar"
    val result = parseAndExecute("start n=node:test(name={id}) with count(*) as c where c=0 create x={name:{id}} return c, x", "id" -> id).toList

    assert(result.size === 1)
    assert(result(0)("c").asInstanceOf[Long] === 0)
    assert(result(0)("x").asInstanceOf[Node].getProperty("name") === id)
  }

  @Test
  def with_should_not_forget_parameters2() {
    val a = createNode()
    val id = a.getId
    val result = parseAndExecute("start n=node({id}) with n set n.foo={id} return n", "id" -> id).toList

    assert(result.size === 1)
    assert(result(0)("n").asInstanceOf[Node].getProperty("foo") === id)
  }

  @Ignore("This pattern is currently not supported. Revisit when we do support it.")
  @Test
  def two_double_optional_paths_with_shared_relationships() {
    /* Given this pattern, with a, b and c bound
                         a
                         |
                         ?
                         |
                         x
                        / \
                       ?   ?
                       |   |
                       b   x
    */

    val a = createNode()
    val b = createNode()
    val c = createNode()

    val x1 = createNode()
    val x2 = createNode()
    val x3 = createNode()
    val x4 = createNode()
    val x5 = createNode()
    val x6 = createNode()
    val x7 = createNode()

    relate(a, x1, "X", "r1")

    relate(b, x2, "X", "r2")

    relate(c, x3, "X", "r3")

    relate(a, x4, "X", "r4")
    relate(b, x4, "X", "r5")

    relate(b, x5, "X", "r6")
    relate(c, x5, "X", "r7")

    relate(a, x6, "X", "r8")
    relate(c, x6, "X", "r9")

    relate(a, x7, "X", "r10")
    relate(b, x7, "X", "r10")
    relate(c, x7, "X", "r10")

    val result = parseAndExecute("START a=node(1), b=node(2),c=node(3) MATCH a-[r1?]->X<-[r2?]-b, c-[r3?]->X return r1.name?,r2.name?,r3.name? order by id(r1),id(r2),id(r3)")

    println(result.dumpToString())
  }

  @Test
  def pathDirectionRespected() {
    val a = createNode()
    val b = createNode()
    relate(a, b)
    val result = parseAndExecute("START a=node(1) match p=b<--a return p").toList.head("p").asInstanceOf[Path]

    assert(result.startNode() === b)
    assert(result.endNode() === a)
  }

  @Test
  def shortestPathDirectionRespected() {
    val a = createNode()
    val b = createNode()
    relate(a, b)
    val result = parseAndExecute("START a=node(1), b=node(2) match p=shortestPath(b<-[*]-a) return p").toList.head("p").asInstanceOf[Path]

    assert(result.startNode() === b)
    assert(result.endNode() === a)
  }

  @Test
  def should_be_able_to_return_predicate_result() {
    val result = parseAndExecute("START a=node(0) return id(a) = 0, a is null").toList
    assert(result === List(Map("id(a) = 0" -> true, "a is null" -> false)))
  }

  @Test def literal_collection() {
    val result = parseAndExecute("START a=node(0) return length([[],[]]+[[]]) as l").toList
    assert(result === List(Map("l" -> 3)))
  }

  @Test
  def shouldAllowArrayComparison() {
    val node = createNode("lotteryNumbers" -> Array(42, 87))

    val result = parseAndExecute("start n=node(1) where n.lotteryNumbers = [42, 87] return n")

    assert(result.toList === List(Map("n" -> node)))
  }

  @Test
  def shouldSupportArrayOfArrayOfPrimitivesAsParameterForInKeyword() {
    val node = createNode("lotteryNumbers" -> Array(42, 87))

    val result = parseAndExecute("start n=node(1) where n.lotteryNumbers in [[42, 87], [13], [42]] return n")

    assert(result.toList === List(Map("n" -> node)))
  }

  @Test
  def array_property_should_be_accessible_as_collection() {
    val result = parseAndExecute("START n=node(0) SET n.array = [1,2,3,4,5] RETURN tail(tail(n.array))").
      toList.
      head("tail(tail(n.array))").
      asInstanceOf[Iterable[_]]

    assert(result.toList === List(3,4,5))
  }

  @Test
  def empty_collect_should_not_contain_null() {
    val result = parseAndExecute("START n=node(0) MATCH n-[?:NOT_EXIST]->x RETURN n, collect(x)")

    assert(result.toList === List(Map("n" -> refNode, "collect(x)" -> List())))
  }

  @Test
  def params_should_survive_with() {
    val result = parseAndExecute("START n=node(0) WITH collect(n) as coll where length(coll)={id} RETURN coll", "id"->1)

    assert(result.toList === List(Map("coll" -> List(refNode))))
  }

  @Test
  def head_on_empty_coll_should_return_null() {
    val result = parseAndExecute("START n=node(0) RETURN head([])")

    assert(result.toList === List(Map("head([])" -> null)))
  }

  @Test
  def tail_on_empty_coll_should_return_empty_coll() {
    val result = parseAndExecute("START n=node(0) RETURN tail([])")

    assert(result.toList === List(Map("tail([])" -> List())))
  }

  @Test
  def nodes_named_r_should_not_pose_a_problem() {
    val a = createNode()
    val r = createNode("foo"->"bar")
    val b = createNode()

    relate(a,r)
    relate(r,b)

    val result = parseAndExecute("START a=node(1) MATCH a-->r-->b WHERE r.foo = 'bar' RETURN b")

    assert(result.toList === List(Map("b" -> b)))
  }

  @Test
  def can_rewrite_has_property() {
    val a = createNode()
    val r = createNode("foo"->"bar")
    val b = createNode()

    relate(a,r)
    relate(r,b)

    val result = parseAndExecute("START a=node(1) MATCH a-->r-->b WHERE has(r.foo) RETURN b")

    assert(result.toList === List(Map("b" -> b)))
  }

  @Test
  def can_use_identifiers_created_inside_the_foreach() {
    val result = parseAndExecute("start n=node(0) foreach (x in [1,2,3] : create a= { name: 'foo'}  set a.id = x)")

    assert(result.toList === List())
  }

  @Test
  def can_alias_and_aggregate() {
    val a = createNode()
    val result = parseAndExecute("start n=node(1) return sum(ID(n)), n as m")

    assert(result.toList === List(Map("sum(ID(n))"->1, "m"->a)))
  }

  @Test
  def can_handle_paths_with_multiple_unnamed_nodes() {
    val result = parseAndExecute("START a=node(0) MATCH a<--()<--b-->()-->c RETURN c")

    assert(result.toList === List())
  }

  @Test
  def getting_top_x_when_we_have_less_than_x_left() {
    val r = new Random(1337)
    val nodes = (0 to 15).map(x => createNode("count" -> x)).sortBy(x => r.nextInt(100))

    val result = parseAndExecute("START a=node({nodes}) RETURN a.count ORDER BY a.count SKIP 10 LIMIT 10", "nodes" -> nodes)

    assert(result.toList === List(
      Map("a.count" -> 10),
      Map("a.count" -> 11),
      Map("a.count" -> 12),
      Map("a.count" -> 13),
      Map("a.count" -> 14),
      Map("a.count" -> 15)
    ))
  }

  @Test
  def extract_string_from_node_collection() {
    val a = createNode("name"->"a")

    val result = parseAndExecute("""START n=node(1) with collect(n) as nodes return head(extract(x in nodes: x.name)) + "test" as test """)

    assert(result.toList === List(Map("test" -> "atest")))
  }
  
  @Test
  def substring_with_default_length() {
    val result = parseAndExecute("""START a=node(0) return substring("0123456789", 1) as s""")

    assert(result.toList === List(Map("s" -> "123456789")))
  }

  @Test
  def filtering_in_match_should_not_fail() {
    relate(refNode, createNode("name" -> "Neo"))
    val result = parseAndExecute("START n = node(0) MATCH n-->me WHERE me.name IN ['Neo'] RETURN me.name")

    assert(result.toList === List(Map("me.name"->"Neo")))
  }

  @Test
  def unexpected_traversal_state_should_never_be_hit() {
    val a = createNode()
    val b = createNode()
    val c = createNode()

    relate(a, b)
    relate(b, c)

    val result = parseAndExecute("START n=node({a}), m=node({b}) MATCH n-[r]->m RETURN *", "a"->a, "b"->c)

    assert(result.toList === List())
  }

  @Test def path_expressions_should_work_with_on_the_fly_predicates() {
    relate(refNode, createNode("name" -> "Neo"))
    val result = parseAndExecute("START a=node({self}) MATCH a-->b WHERE b-->() RETURN b", "self"->refNode)

    assert(result.toList === List())
  }

  @Test def syntax_errors_should_not_leave_dangling_transactions() {

    val engine = new ExecutionEngine(graph)

    try {
      engine.execute("BABY START SMILING, YOU KNOW THE SUN IS SHINING.")
    } catch {
      case _ : Throwable => // We mean it
    }

    // Until we have a clean cut way where statement context is injected into cypher,
    // I don't know a non-hairy way to tell if this was done correctly, so here goes:
    val tx  = graph.beginTx()
    val isTopLevelTx = tx.getClass === classOf[TopLevelTransaction]
    tx.finish()

    assert(isTopLevelTx)
  }

  @Test def should_add_label_to_node() {
    val a = createNode()
    val result = parseAndExecute("""START a=node(1) SET a :foo RETURN a""")

    assert(result.toList === List(Map("a" -> a)))
  }

  @Test def should_add_multiple_labels_to_node() {
    val a = createNode()
    val result = parseAndExecute("""START a=node(1) SET a :foo:bar RETURN a""")

    assert(result.toList === List(Map("a" -> a)))
  }

  @Test def should_set_label_on_node() {
    val a = createNode()
    val result = parseAndExecute("""START a=node(1) SET a:foo RETURN a""")

    assert(result.toList === List(Map("a" -> a)))
  }

  @Test def should_set_multiple_labels_on_node() {
    val a = createNode()
    val result = parseAndExecute("""START a=node(1) SET a:foo:bar RETURN a""")

    assert(result.toList === List(Map("a" -> a)))
  }

  @Test def should_filter_nodes_by_single_label() {
    // GIVEN
    val a = createLabeledNode("foo")
    val b = createLabeledNode("foo", "bar")
    val c = createNode()

    // WHEN
    val result = parseAndExecute("""START n=node(1, 2, 3) WHERE n:foo RETURN n""")

    // THEN
    assert(result.toList === List(Map("n" -> a), Map("n" -> b)))
  }

  @Test def should_filter_nodes_by_single_negated_label() {
    // GIVEN
    val a = createLabeledNode("foo")
    val b = createLabeledNode("foo", "bar")
    val c = createNode()

    // WHEN
    val result = parseAndExecute("""START n=node(1, 2, 3) WHERE not(n:foo) RETURN n""")

    // THEN
    assert(result.toList === List(Map("n" -> c)))
  }

  @Test def should_filter_nodes_by_multiple_labels() {
    // GIVEN
    val a = createLabeledNode("foo")
    val b = createLabeledNode("foo", "bar")
    val c = createNode()

    // WHEN
    val result = parseAndExecute("""START n=node(1, 2, 3) WHERE n:foo:bar RETURN n""")

    // THEN
    assert(result.toList === List(Map("n" -> b)))
  }

  @Test def should_filter_nodes_by_label_given_in_match() {
    // GIVEN
    val a = createNode()
    val b1 = createLabeledNode("foo")
    val b2 = createNode()

    relate(a, b1)
    relate(a, b2)

    // WHEN
    val result = parseAndExecute("START a=node(1) MATCH a-->b:foo RETURN b")

    // THEN
    assert(result.toList === List(Map("b" -> b1)))
  }

  @Test def should_filter_nodes_by_label_given_in_match_even_if_nodes_are_start_nodes() {
    // GIVEN
    val a1 = createLabeledNode("bar")
    val a2 = createLabeledNode("baz")
    val b = createLabeledNode("foo")

    relate(a1, b)
    relate(a2, b)

    // WHEN
    val result = parseAndExecute( "START a=node(1,2), b=node(3) MATCH a:bar --> b:foo RETURN a")

    // THEN
    assert(result.toList === List(Map("a" -> a1)))
  }

  @Test def should_filter_nodes_by_choice_label_predicate_in_match() {
    // GIVEN
    val a = createLabeledNode("bar")

    val b = createLabeledNode("foo", "bar")
    val c = createLabeledNode("zoo")
    val d = createLabeledNode("bond")

    relate(a, b)
    relate(a, c)
    relate(a, d)

    // WHEN
    val result =
      parseAndExecute("""START a=node(1), b=node(2, 3, 4) MATCH a:bar --> b:bond|:zoo RETURN b""").toSet

    // THEN
    assert(result === Set(Map("b" -> c), Map("b" -> d)))

  }

  @Test def should_filter_nodes_by_complex_label_predicate_in_match() {
    // GIVEN
    val a = createLabeledNode("bar")

    val b = createLabeledNode("foo", "bar")
    val c = createLabeledNode("zoo")
    val d = createLabeledNode("bond")
    val e = createLabeledNode("zoo", "apa")

    relate(a, b)
    relate(a, c)
    relate(a, d)
    relate(a, e)

    // WHEN
    val result =
      parseAndExecute("""START a=node(1), b=node(2, 3, 4, 5) MATCH a:bar --> b:bond|:zoo:apa RETURN b""").toSet

    // THEN
    assert(result === Set(Map("b" -> d), Map("b" -> e)))
  }

  @Test def should_handle_path_predicates_with_labels() {
    // GIVEN
    val a = createNode()

    val b1 = createLabeledNode("A")
    val b2 = createLabeledNode("B")
    val b3 = createLabeledNode("C")

    relate(a, b1)
    relate(a, b2)
    relate(a, b3)

    // WHEN
    val result = parseAndExecute("START n=node(1) RETURN n-->(:A)")

    val x = result.toList.head("n-->(:A)")

    assert(x === true)
  }

  @Test def should_handle_path_predicates_with_OR_labels() {
    // GIVEN
    val a = createNode()

    val b1 = createLabeledNode("A")
    val b2 = createLabeledNode("B")
    val b3 = createLabeledNode("C")

    relate(a, b1)
    relate(a, b2)
    relate(a, b3)

    // WHEN
    val result = parseAndExecute("START n=node(1) RETURN n-->(:A|:C)")

    //THEN
    val x = result.toList.head("n-->(:A|:C)")
    assert(x === true)
  }

  @Test def should_create_index() {
    // GIVEN
    val labelName = "Person"
    val propertyKeys = Seq("name")

    // WHEN
    parseAndExecute(s"""CREATE INDEX ON :${labelName}(${propertyKeys.reduce(_ ++ "," ++ _)})""")

    // THEN
    val indexDefinitions = graph.schema().getIndexes(DynamicLabel.label(labelName)).asScala.toSet
    assert(1 === indexDefinitions.size)

    val actual = indexDefinitions.head.getPropertyKeys.asScala.toSeq
    assert(propertyKeys == actual)
  }

  @Test def should_not_create_existing_index() {
    // GIVEN
    val labelName = "Person"
    val propertyKeys = Seq("name")
    parseAndExecute(s"""CREATE INDEX ON :${labelName}(${propertyKeys.reduce(_ ++ "," ++ _)})""")

    // WHEN
    intercept[IndexAlreadyDefinedException](parseAndExecute(s"""CREATE INDEX ON :${labelName}(${propertyKeys.reduce(_ ++ "," ++ _)})"""))
  }

  @Test def union_ftw() {
    // WHEN
    val result = parseAndExecute("START n=node(0) RETURN 1 as x UNION ALL START n=node(0) RETURN 2 as x")

    // THEN
    assert(result.toList === List(Map("x" -> 1), Map("x" -> 2)))
  }

  @Test def union_distinct() {
    // WHEN
    val result = parseAndExecute("START n=node(0) RETURN 1 as x UNION START n=node(0) RETURN 1 as x")

    // THEN
    assert(result.toList === List(Map("x" -> 1)))
  }

  @Test
  def sort_columns_do_not_leak() {
    //GIVEN
    val result = parseAndExecute("start n=node(*) return * order by id(n)")

    //THEN
    assert(result.columns === List("n"))
  }

  @Test
<<<<<<< HEAD
  def read_only_database_can_process_has_label_predicates() {
    //GIVEN
    val engine = getReadOnlyEngine()

    //WHEN
    val result = engine.execute("START n=node(0) WHERE n:NonExistingLabel RETURN n")

    //THEN
    assert(result.toList === List())
  }

  private def getReadOnlyEngine(): ExecutionEngine = {
    val old = new EmbeddedGraphDatabase("target/readonly")
    old.shutdown()
    val db = new EmbeddedReadOnlyGraphDatabase("target/readonly")
    new ExecutionEngine(db)

=======
  def should_use_predicates_in_the_correct_place() {
    //GIVEN
    val m = parseAndExecute( """create
                        advertiser = {name:"advertiser1"},
                        thing      = {name:"Color"},
                        red        = {name:"red"},
                        p1         = {name:"product1"},
                        p2         = {name:"product4"},
                        (advertiser)-[:adv_has_product]->(p1),
                        (advertiser)-[:adv_has_product]->(p2),
                        (thing)-[:aa_has_value]->(red),
                        (p1)   -[:ap_has_value]->(red),
                        (p2)   -[:ap_has_value]->(red)
                        return advertiser, thing""").toList.head

    val advertiser = m("advertiser").asInstanceOf[Node]
    val thing = m("thing").asInstanceOf[Node]


    //WHEN
    val result = parseAndExecute(
      """START advertiser = node({1}), a = node({2})
       MATCH (advertiser) -[:adv_has_product] ->(out) -[:ap_has_value] -> red <-[:aa_has_value]- (a)
       WHERE red.name = 'red' and out.name = 'product1'
       RETURN out.name""", "1" -> advertiser, "2" -> thing)

    //THEN
    assert(result.toList === List(Map("out.name" -> "product1")))
>>>>>>> 34794d04
  }
}<|MERGE_RESOLUTION|>--- conflicted
+++ resolved
@@ -2650,10 +2650,9 @@
   }
 
   @Test
-<<<<<<< HEAD
   def read_only_database_can_process_has_label_predicates() {
     //GIVEN
-    val engine = getReadOnlyEngine()
+    val engine = createReadOnlyEngine()
 
     //WHEN
     val result = engine.execute("START n=node(0) WHERE n:NonExistingLabel RETURN n")
@@ -2662,13 +2661,13 @@
     assert(result.toList === List())
   }
 
-  private def getReadOnlyEngine(): ExecutionEngine = {
+  private def createReadOnlyEngine(): ExecutionEngine = {
     val old = new EmbeddedGraphDatabase("target/readonly")
     old.shutdown()
     val db = new EmbeddedReadOnlyGraphDatabase("target/readonly")
     new ExecutionEngine(db)
-
-=======
+  }
+
   def should_use_predicates_in_the_correct_place() {
     //GIVEN
     val m = parseAndExecute( """create
@@ -2697,6 +2696,5 @@
 
     //THEN
     assert(result.toList === List(Map("out.name" -> "product1")))
->>>>>>> 34794d04
   }
 }