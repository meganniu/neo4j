/**
 * Copyright (c) 2002-2014 "Neo Technology,"
 * Network Engine for Objects in Lund AB [http://neotechnology.com]
 *
 * This file is part of Neo4j.
 *
 * Neo4j is free software: you can redistribute it and/or modify
 * it under the terms of the GNU General Public License as published by
 * the Free Software Foundation, either version 3 of the License, or
 * (at your option) any later version.
 *
 * This program is distributed in the hope that it will be useful,
 * but WITHOUT ANY WARRANTY; without even the implied warranty of
 * MERCHANTABILITY or FITNESS FOR A PARTICULAR PURPOSE.  See the
 * GNU General Public License for more details.
 *
 * You should have received a copy of the GNU General Public License
 * along with this program.  If not, see <http://www.gnu.org/licenses/>.
 */
package org.neo4j.shell.kernel.apps;

<<<<<<< HEAD
=======
import static java.lang.Integer.parseInt;
import static org.neo4j.graphdb.traversal.Evaluators.toDepth;

>>>>>>> 9ccb8fb0
import java.rmi.RemoteException;
import java.util.ArrayList;
import java.util.Arrays;
import java.util.Collection;
import java.util.HashMap;
import java.util.Map;
import java.util.regex.Pattern;

import org.neo4j.graphdb.Node;
import org.neo4j.graphdb.Path;
import org.neo4j.graphdb.Traverser;
import org.neo4j.graphdb.traversal.BranchOrderingPolicies;
import org.neo4j.graphdb.traversal.BranchOrderingPolicy;
import org.neo4j.graphdb.traversal.TraversalDescription;
import org.neo4j.graphdb.traversal.UniquenessFactory;
import org.neo4j.helpers.Service;
import org.neo4j.kernel.CommonBranchOrdering;
import org.neo4j.kernel.Traversal;
import org.neo4j.kernel.Uniqueness;
import org.neo4j.shell.App;
import org.neo4j.shell.AppCommandParser;
import org.neo4j.shell.Continuation;
import org.neo4j.shell.OptionDefinition;
import org.neo4j.shell.OptionValueType;
import org.neo4j.shell.Output;
import org.neo4j.shell.Session;
import org.neo4j.shell.ShellException;

import static java.lang.Integer.parseInt;
import static org.neo4j.graphdb.traversal.Evaluators.toDepth;
import static org.neo4j.shell.kernel.apps.ScriptEngineViaReflection.decorateWithImports;

/**
 * Traverses the graph using {@link Traverser}.
 */
@Service.Implementation( App.class )
public class Trav extends TransactionProvidingApp
{
    /**
     * Constructs a new command which can traverse the graph.
     */
    public Trav()
    {
        this.addOptionDefinition( "o", new OptionDefinition( OptionValueType.MUST,
            "The traversal order [BREADTH_FIRST/DEPTH_FIRST/breadth/depth]" ) );
        this.addOptionDefinition( "r", new OptionDefinition( OptionValueType.MUST,
            "The relationship type(s) expressed as a JSON string " +
            "(supports regex matching of the types) f.ex. " +
            "\"MY_REL_TYPE:out,.*_HAS_.*:both\". Matching is case-insensitive." ) );
        this.addOptionDefinition( "f", new OptionDefinition( OptionValueType.MUST,
            "Filters node property keys/values. Supplied either as a single " +
            "value or as a JSON string where both keys and values can " +
            "contain regex. Starting/ending {} brackets are optional. Examples:\n" +
            "\"username\"\n" +
            "   nodes which has property 'username' gets listed\n" +
            "\".*name: ma.*, age: ''\"\n" +
            "   nodes which has any key matching '.*name' where the " +
            "property value\n" +
            "   for that key matches 'ma.*' AND has the 'age' property gets listed" ) );
        this.addOptionDefinition( "i", new OptionDefinition( OptionValueType.NONE,
            "Filters are case-insensitive (case-sensitive by default)" ) );
        this.addOptionDefinition( "l", new OptionDefinition( OptionValueType.NONE,
            "Filters matches more loosely, i.e. it's considered a match if " +
            "just a part of a value matches the pattern, not necessarily " +
            "the whole value" ) );
        this.addOptionDefinition( "c", OPTION_DEF_FOR_C );
        this.addOptionDefinition( "d", new OptionDefinition( OptionValueType.MUST,
                "Depth limit" ) );
        this.addOptionDefinition( "u", new OptionDefinition( OptionValueType.MUST,
                "Uniqueness of the entities encountered during traversal " +
                niceEnumAlternatives( Uniqueness.class ) ) );
    }

    @Override
    public String getDescription()
    {
    	return "Traverses the graph from your current position (pwd). " +
    		"It's a reflection of the neo4j traverser API with some options for filtering " +
    		"which nodes will be returned.";
    }

    @Override
    protected Continuation exec( AppCommandParser parser, Session session,
        Output out ) throws ShellException, RemoteException
    {
        assertCurrentIsNode( session );

        Node node = this.getCurrent( session ).asNode();
        boolean caseInsensitiveFilters = parser.options().containsKey( "i" );
        boolean looseFilters = parser.options().containsKey( "l" );
        boolean quiet = parser.options().containsKey( "q" );
        
        // Order
        TraversalDescription description = Traversal.description();
        String order = parser.options().get( "o" );
        if ( order != null )
        {
            description = description.order( parseOrder( order ) );
        }
        
        // Relationship types / expander
        String relationshipTypes = parser.options().get( "r" );
        if ( relationshipTypes != null )
        {
            Map<String, Object> types = parseFilter( relationshipTypes, out );
            description = description.expand( toExpander( getServer().getDb(), null, types,
                    caseInsensitiveFilters, looseFilters ) );
        }
        
        // Uniqueness
        String uniqueness = parser.options().get( "u" );
        if ( uniqueness != null )
        {
            description = description.uniqueness( parseUniqueness( uniqueness ) );
        }
        
        // Depth limit
        String depthLimit = parser.options().get( "d" );
        if ( depthLimit != null )
        {
            description = description.evaluator( toDepth( parseInt( depthLimit ) ) );
        }

        String filterString = parser.options().get( "f" );
        Map<String, Object> filterMap = filterString != null ? parseFilter( filterString, out ) : null;
        String commandToRun = parser.options().get( "c" );
        Collection<String> commandsToRun = new ArrayList<String>();
        if ( commandToRun != null )
        {
            commandsToRun.addAll( Arrays.asList( commandToRun.split( Pattern.quote( "&&" ) ) ) );
        }
        for ( Path path : description.traverse( node ) )
        {
            boolean hit = false;
            if ( filterMap == null )
            {
                hit = true;
            }
            else
            {
                Node endNode = path.endNode();
                Map<String, Boolean> matchPerFilterKey = new HashMap<String, Boolean>();
                for ( String key : endNode.getPropertyKeys() )
                {
                    for ( Map.Entry<String, Object> filterEntry :
                        filterMap.entrySet() )
                    {
                        String filterKey = filterEntry.getKey();
                        if ( matchPerFilterKey.containsKey( filterKey ) )
                        {
                            continue;
                        }

                        if ( matches( newPattern( filterKey,
                            caseInsensitiveFilters ), key,
                            caseInsensitiveFilters, looseFilters ) )
                        {
                            Object value = endNode.getProperty( key );
                            String filterPattern =
                                filterEntry.getValue() != null ?
                                filterEntry.getValue().toString() : null;
                            if ( matches( newPattern( filterPattern,
                                caseInsensitiveFilters ), value.toString(),
                                caseInsensitiveFilters, looseFilters ) )
                            {
                                matchPerFilterKey.put( filterKey, true );
                            }
                        }
                    }
                }

                if ( matchPerFilterKey.size() == filterMap.size() )
                {
                    hit = true;
                }
            }
            if ( hit )
            {
                if ( commandsToRun.isEmpty() )
                {
                    printPath( path, quiet, session, out );
                }
                else
                {
                    printAndInterpretTemplateLines( commandsToRun, false, true,
                            NodeOrRelationship.wrap( path.endNode() ), getServer(), session, out );
                }
            }
        }
        return Continuation.INPUT_COMPLETE;
    }

    private UniquenessFactory parseUniqueness( String uniqueness )
    {
        return parseEnum( Uniqueness.class, uniqueness, null );
    }

    private BranchOrderingPolicy parseOrder( String order )
    {
        if ( order.equals( "depth first" ) || "depth first".startsWith( order.toLowerCase() ) )
        {
            return BranchOrderingPolicies.PREORDER_DEPTH_FIRST;
        }
        if ( order.equals( "breadth first" ) || "breadth first".startsWith( order.toLowerCase() ) )
        {
            return BranchOrderingPolicies.PREORDER_BREADTH_FIRST;
        }
        
        return (BranchOrderingPolicy) parseEnum( CommonBranchOrdering.class, order, null );
    }
}<|MERGE_RESOLUTION|>--- conflicted
+++ resolved
@@ -19,12 +19,6 @@
  */
 package org.neo4j.shell.kernel.apps;
 
-<<<<<<< HEAD
-=======
-import static java.lang.Integer.parseInt;
-import static org.neo4j.graphdb.traversal.Evaluators.toDepth;
-
->>>>>>> 9ccb8fb0
 import java.rmi.RemoteException;
 import java.util.ArrayList;
 import java.util.Arrays;
@@ -54,8 +48,8 @@
 import org.neo4j.shell.ShellException;
 
 import static java.lang.Integer.parseInt;
+
 import static org.neo4j.graphdb.traversal.Evaluators.toDepth;
-import static org.neo4j.shell.kernel.apps.ScriptEngineViaReflection.decorateWithImports;
 
 /**
  * Traverses the graph using {@link Traverser}.
@@ -233,6 +227,6 @@
             return BranchOrderingPolicies.PREORDER_BREADTH_FIRST;
         }
         
-        return (BranchOrderingPolicy) parseEnum( CommonBranchOrdering.class, order, null );
+        return parseEnum( CommonBranchOrdering.class, order, null );
     }
 }