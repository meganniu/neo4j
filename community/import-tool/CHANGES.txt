<<<<<<< HEAD
2.3.0-01
--------
o Added ability to skip duplicate nodes, i.e. multiple nodes with the same ID in the same id space.
  Maximum total number of bad entries (nodes and relationships) during an import is still controlled
  using --bad-tolerance=<max bad entries>. Skipping of bad relationships/nodes can be enabled/disabled
  individually with --skip-duplicate-nodes and --skip-bad-relationships.
=======
2.2.4
-----
o Empty files are now handled gracefully and no longer infinitely loop
o Multiline fields are now enabled by default
>>>>>>> 57edd480

2.2.3
-----
o Prints summary in the end of how many entities where imported.

2.2.2
-----
o Ability to skip duplicate nodes (nodes w/ duplicate input ids within the same id space).
  For this --skip-duplication-nodes as well as --skip-bad-relationships have been added.
  Number of bad entries to tolerate collectively is still controlled using --bad-tolerance
o Improved user feedback on common and import errors and user mistakes like forgetting to
  specify input files or leaving out mandatory header information etc. In some cases also
  points out a place in the manual for further information about a particular problem.
o Removes the --bad option which previously could specify the location and file name of
  the log containing bad input entries after an import. Now that log file will always be
  <into>/bad.log
o Input file names can now contain regular expressions and therefore match multiple files.
  Matching files will be correctly ordered according to any and all numbers found in their file names.
o Ability to allow/disallow multi-line fields, i.e. fields containing new-line characters.
  This to have a better default defense against missing end quotes.
  Default is to disallow multi-line fields. While being a change in behavior, this option
  will most likely result in less surprising handling of fields missing end quotes..

2.2.1
-----
o Ability to specify input encoding (using --input-encoding)<|MERGE_RESOLUTION|>--- conflicted
+++ resolved
@@ -1,16 +1,14 @@
-<<<<<<< HEAD
 2.3.0-01
 --------
 o Added ability to skip duplicate nodes, i.e. multiple nodes with the same ID in the same id space.
   Maximum total number of bad entries (nodes and relationships) during an import is still controlled
   using --bad-tolerance=<max bad entries>. Skipping of bad relationships/nodes can be enabled/disabled
   individually with --skip-duplicate-nodes and --skip-bad-relationships.
-=======
+
 2.2.4
 -----
 o Empty files are now handled gracefully and no longer infinitely loop
 o Multiline fields are now enabled by default
->>>>>>> 57edd480
 
 2.2.3
 -----
