/**
 * Copyright (c) 2002-2015 "Neo Technology,"
 * Network Engine for Objects in Lund AB [http://neotechnology.com]
 *
 * This file is part of Neo4j.
 *
 * Neo4j is free software: you can redistribute it and/or modify
 * it under the terms of the GNU General Public License as published by
 * the Free Software Foundation, either version 3 of the License, or
 * (at your option) any later version.
 *
 * This program is distributed in the hope that it will be useful,
 * but WITHOUT ANY WARRANTY; without even the implied warranty of
 * MERCHANTABILITY or FITNESS FOR A PARTICULAR PURPOSE.  See the
 * GNU General Public License for more details.
 *
 * You should have received a copy of the GNU General Public License
 * along with this program.  If not, see <http://www.gnu.org/licenses/>.
 */
package org.neo4j.tooling;

import org.apache.commons.lang3.StringUtils;
import org.junit.Rule;
import org.junit.Test;

import java.io.File;
import java.io.FileNotFoundException;
import java.io.IOException;
import java.io.PrintStream;
import java.util.ArrayList;
import java.util.Arrays;
import java.util.HashSet;
import java.util.Iterator;
import java.util.List;
import java.util.Set;

import org.neo4j.graphdb.DynamicLabel;
import org.neo4j.graphdb.GraphDatabaseService;
import org.neo4j.graphdb.Node;
import org.neo4j.graphdb.Relationship;
import org.neo4j.graphdb.ResourceIterator;
import org.neo4j.graphdb.Transaction;
import org.neo4j.graphdb.factory.GraphDatabaseFactory;
import org.neo4j.test.TargetDirectory;
import org.neo4j.test.TargetDirectory.TestDirectory;
import org.neo4j.test.TestGraphDatabaseFactory;
import org.neo4j.tooling.ImportTool.Options;
import org.neo4j.unsafe.impl.batchimport.Configuration;

import static org.junit.Assert.assertEquals;
import static org.junit.Assert.assertTrue;

import static org.neo4j.helpers.ArrayUtil.join;
<<<<<<< HEAD
import static org.neo4j.helpers.collection.IteratorUtil.asSet;
import static org.neo4j.helpers.collection.IteratorUtil.count;
import static org.neo4j.tooling.GlobalGraphOperations.at;
=======
import static org.neo4j.io.fs.FileUtils.copyFile;
>>>>>>> 6329420c
import static org.neo4j.tooling.ImportTool.MULTI_FILE_DELIMITER;

public class ImportToolDocIT
{
    private static final int NODE_COUNT = 6;
    private static final int RELATIONSHIP_COUNT = 9;
    private static final int SEQUEL_COUNT = 2;
    public final @Rule
    TestDirectory directory = TargetDirectory.testDirForTest( getClass() );

    @Test
    public void basicCsvImport() throws Exception
    {
        // GIVEN
        File movies = file( "ops", "movies.csv" );
        try (PrintStream out = new PrintStream( movies ))
        {
            out.println( "movieId:ID,title,year:int,:LABEL" );
            out.println( "tt0133093,\"The Matrix\",1999,Movie" );
            out.println( "tt0234215,\"The Matrix Reloaded\",2003,Movie;Sequel" );
            out.println( "tt0242653,\"The Matrix Revolutions\",2003,Movie;Sequel" );
        }

        File actors = file( "ops", "actors.csv" );
        try (PrintStream out = new PrintStream( actors ))
        {
            out.println( "personId:ID,name,:LABEL" );
            out.println( "keanu,\"Keanu Reeves\",Actor" );
            out.println( "laurence,\"Laurence Fishburne\",Actor" );
            out.println( "carrieanne,\"Carrie-Anne Moss\",Actor" );
        }

        File roles = file( "ops", "roles.csv" );
        try (PrintStream out = new PrintStream( roles ))
        {
            out.println( ":START_ID,role,:END_ID,:TYPE" );
            out.println( "keanu,\"Neo\",tt0133093,ACTED_IN" );
            out.println( "keanu,\"Neo\",tt0234215,ACTED_IN" );
            out.println( "keanu,\"Neo\",tt0242653,ACTED_IN" );
            out.println( "laurence,\"Morpheus\",tt0133093,ACTED_IN" );
            out.println( "laurence,\"Morpheus\",tt0234215,ACTED_IN" );
            out.println( "laurence,\"Morpheus\",tt0242653,ACTED_IN" );
            out.println( "carrieanne,\"Trinity\",tt0133093,ACTED_IN" );
            out.println( "carrieanne,\"Trinity\",tt0234215,ACTED_IN" );
            out.println( "carrieanne,\"Trinity\",tt0242653,ACTED_IN" );
        }

        // WHEN
        String[] arguments = arguments(
                "--into", directory.absolutePath(),
                "--nodes", movies.getAbsolutePath(),
                "--nodes", actors.getAbsolutePath(),
                "--relationships", roles.getAbsolutePath() );
        importTool( arguments );

        // DOCS
        String realDir = movies.getParentFile().getAbsolutePath();
        printCommandToFile( arguments, realDir, "example-command.adoc" );

        // THEN
        verifyData();
    }

    @Test
    public void basicCsvImportCustomDelimiterQuotation() throws Exception
    {
        // GIVEN
        File movies = file( "ops", "movies2.csv" );
        try (PrintStream out = new PrintStream( movies ))
        {
            out.println( "movieId:ID;title;year:int;:LABEL" );
            out.println( "tt0133093;'The Matrix';1999;Movie" );
            out.println( "tt0234215;'The Matrix Reloaded';2003;Movie|Sequel" );
            out.println( "tt0242653;'The Matrix Revolutions';2003;Movie|Sequel" );
        }

        File actors = file( "ops", "actors2.csv" );
        try (PrintStream out = new PrintStream( actors ))
        {
            out.println( "personId:ID;name;:LABEL" );
            out.println( "keanu;'Keanu Reeves';Actor" );
            out.println( "laurence;'Laurence Fishburne';Actor" );
            out.println( "carrieanne;'Carrie-Anne Moss';Actor" );
        }

        File roles = file( "ops", "roles2.csv" );
        try (PrintStream out = new PrintStream( roles ))
        {
            out.println( ":START_ID;role;:END_ID;:TYPE" );
            out.println( "keanu;'Neo';tt0133093;ACTED_IN" );
            out.println( "keanu;'Neo';tt0234215;ACTED_IN" );
            out.println( "keanu;'Neo';tt0242653;ACTED_IN" );
            out.println( "laurence;'Morpheus';tt0133093;ACTED_IN" );
            out.println( "laurence;'Morpheus';tt0234215;ACTED_IN" );
            out.println( "laurence;'Morpheus';tt0242653;ACTED_IN" );
            out.println( "carrieanne;'Trinity';tt0133093;ACTED_IN" );
            out.println( "carrieanne;'Trinity';tt0234215;ACTED_IN" );
            out.println( "carrieanne;'Trinity';tt0242653;ACTED_IN" );
        }

        // WHEN
        String[] arguments = arguments(
                "--into", directory.absolutePath(),
                "--nodes", movies.getAbsolutePath(),
                "--nodes", actors.getAbsolutePath(),
                "--relationships", roles.getAbsolutePath(),
                "--delimiter", ";",
                "--array-delimiter", "|",
                "--quote", "'");
        importTool( arguments );

        // DOCS
        String realDir = movies.getParentFile().getAbsolutePath();
        printCommandToFile( arguments, realDir, "custom-delimiter-quotation-command.adoc" );

        // THEN
        verifyData();
    }


    @Test
    public void separateHeadersCsvImport() throws Exception
    {
        // GIVEN
        File moviesHeader = file( "ops", "movies3-header.csv" );
        try ( PrintStream out = new PrintStream( moviesHeader ) )
        {
            out.println( "movieId:ID,title,year:int,:LABEL" );
        }
        File movies = file( "ops", "movies3.csv" );
        try ( PrintStream out = new PrintStream( movies ) )
        {
            out.println( "tt0133093,\"The Matrix\",1999,Movie" );
            out.println( "tt0234215,\"The Matrix Reloaded\",2003,Movie;Sequel" );
            out.println( "tt0242653,\"The Matrix Revolutions\",2003,Movie;Sequel" );
        }
        File actorsHeader = file( "ops", "actors3-header.csv" );
        try ( PrintStream out = new PrintStream( actorsHeader ) )
        {
            out.println( "personId:ID,name,:LABEL" );
        }
        File actors = file( "ops", "actors3.csv" );
        try ( PrintStream out = new PrintStream( actors ) )
        {
            out.println( "keanu,\"Keanu Reeves\",Actor" );
            out.println( "laurence,\"Laurence Fishburne\",Actor" );
            out.println( "carrieanne,\"Carrie-Anne Moss\",Actor" );
        }
        File rolesHeader = file( "ops", "roles3-header.csv" );
        try ( PrintStream out = new PrintStream( rolesHeader ) )
        {
            out.println( ":START_ID,role,:END_ID,:TYPE" );
        }
        File roles = file( "ops", "roles3.csv" );
        try ( PrintStream out = new PrintStream( roles ) )
        {
            out.println( "keanu,\"Neo\",tt0133093,ACTED_IN" );
            out.println( "keanu,\"Neo\",tt0234215,ACTED_IN" );
            out.println( "keanu,\"Neo\",tt0242653,ACTED_IN" );
            out.println( "laurence,\"Morpheus\",tt0133093,ACTED_IN" );
            out.println( "laurence,\"Morpheus\",tt0234215,ACTED_IN" );
            out.println( "laurence,\"Morpheus\",tt0242653,ACTED_IN" );
            out.println( "carrieanne,\"Trinity\",tt0133093,ACTED_IN" );
            out.println( "carrieanne,\"Trinity\",tt0234215,ACTED_IN" );
            out.println( "carrieanne,\"Trinity\",tt0242653,ACTED_IN" );
        }

        // WHEN
        String[] arguments = arguments(
                "--into", directory.absolutePath(),
                "--nodes", moviesHeader.getAbsolutePath() + MULTI_FILE_DELIMITER + movies.getAbsolutePath(),
                "--nodes", actorsHeader.getAbsolutePath() + MULTI_FILE_DELIMITER + actors.getAbsolutePath(),
                "--relationships", rolesHeader.getAbsolutePath() + MULTI_FILE_DELIMITER + roles.getAbsolutePath());
        importTool( arguments );

        // DOCS
        String realDir = movies.getParentFile().getAbsolutePath();
        printCommandToFile( arguments, realDir, "separate-header-example-command.adoc" );

        // THEN
        verifyData();
    }

    @Test
    public void multipleInputFiles() throws Exception
    {
        // GIVEN
        File moviesHeader = file( "ops", "movies4-header.csv" );
        try ( PrintStream out = new PrintStream( moviesHeader ) )
        {
            out.println( "movieId:ID,title,year:int,:LABEL" );
        }
        File moviesPart1 = file( "ops", "movies4-part1.csv" );
        try ( PrintStream out = new PrintStream( moviesPart1 ) )
        {
            out.println( "tt0133093,\"The Matrix\",1999,Movie" );
            out.println( "tt0234215,\"The Matrix Reloaded\",2003,Movie;Sequel" );
        }
        File moviesPart2 = file( "ops", "movies4-part2.csv" );
        try ( PrintStream out = new PrintStream( moviesPart2 ) )
        {
            out.println( "tt0242653,\"The Matrix Revolutions\",2003,Movie;Sequel" );
        }
        File actorsHeader = file( "ops", "actors4-header.csv" );
        try ( PrintStream out = new PrintStream( actorsHeader ) )
        {
            out.println( "personId:ID,name,:LABEL" );
        }
        File actorsPart1 = file( "ops", "actors4-part1.csv" );
        try ( PrintStream out = new PrintStream( actorsPart1 ) )
        {
            out.println( "keanu,\"Keanu Reeves\",Actor" );
            out.println( "laurence,\"Laurence Fishburne\",Actor" );
        }
        File actorsPart2 = file( "ops", "actors4-part2.csv" );
        try ( PrintStream out = new PrintStream( actorsPart2 ) )
        {
            out.println( "carrieanne,\"Carrie-Anne Moss\",Actor" );
        }
        File rolesHeader = file( "ops", "roles4-header.csv" );
        try ( PrintStream out = new PrintStream( rolesHeader ) )
        {
            out.println( ":START_ID,role,:END_ID,:TYPE" );
        }
        File rolesPart1 = file( "ops", "roles4-part1.csv" );
        try ( PrintStream out = new PrintStream( rolesPart1 ) )
        {
            out.println( "keanu,\"Neo\",tt0133093,ACTED_IN" );
            out.println( "keanu,\"Neo\",tt0234215,ACTED_IN" );
            out.println( "keanu,\"Neo\",tt0242653,ACTED_IN" );
            out.println( "laurence,\"Morpheus\",tt0133093,ACTED_IN" );
            out.println( "laurence,\"Morpheus\",tt0234215,ACTED_IN" );
        }
        File rolesPart2 = file( "ops", "roles4-part2.csv" );
        try ( PrintStream out = new PrintStream( rolesPart2 ) )
        {
            out.println( "laurence,\"Morpheus\",tt0242653,ACTED_IN" );
            out.println( "carrieanne,\"Trinity\",tt0133093,ACTED_IN" );
            out.println( "carrieanne,\"Trinity\",tt0234215,ACTED_IN" );
            out.println( "carrieanne,\"Trinity\",tt0242653,ACTED_IN" );
        }

        // WHEN
        String[] arguments = arguments(
                "--into", directory.absolutePath(),
                "--nodes", moviesHeader.getAbsolutePath() + MULTI_FILE_DELIMITER + moviesPart1.getAbsolutePath() +
                        MULTI_FILE_DELIMITER + moviesPart2.getAbsolutePath(),
                "--nodes", actorsHeader.getAbsolutePath() + MULTI_FILE_DELIMITER + actorsPart1.getAbsolutePath() +
                        MULTI_FILE_DELIMITER + actorsPart2.getAbsolutePath(),
                "--relationships", rolesHeader.getAbsolutePath() + MULTI_FILE_DELIMITER + rolesPart1.getAbsolutePath() +
                        MULTI_FILE_DELIMITER + rolesPart2.getAbsolutePath() );
        importTool( arguments );

        // DOCS
        String realDir = moviesPart2.getParentFile().getAbsolutePath();
        printCommandToFile( arguments, realDir, "multiple-input-files.adoc" );

        // THEN
        verifyData();
    }

    @Test
    public void sameNodeLabelEverywhere() throws Exception
    {
        // GIVEN
        File movies = file( "ops", "movies5.csv" );
        try (PrintStream out = new PrintStream( movies ))
        {
            out.println( "movieId:ID,title,year:int" );
            out.println( "tt0133093,\"The Matrix\",1999" );
        }

        File sequels = file( "ops", "sequels5.csv" );
        try (PrintStream out = new PrintStream( sequels ))
        {
            out.println( "movieId:ID,title,year:int" );
            out.println( "tt0234215,\"The Matrix Reloaded\",2003" );
            out.println( "tt0242653,\"The Matrix Revolutions\",2003" );
        }

        File actors = file( "ops", "actors5.csv" );
        try (PrintStream out = new PrintStream( actors ))
        {
            out.println( "personId:ID,name" );
            out.println( "keanu,\"Keanu Reeves\"" );
            out.println( "laurence,\"Laurence Fishburne\"" );
            out.println( "carrieanne,\"Carrie-Anne Moss\"" );
        }

        File roles = file( "ops", "roles5.csv" );
        try ( PrintStream out = new PrintStream( roles ) )
        {
            out.println( ":START_ID,role,:END_ID,:TYPE" );
            out.println( "keanu,\"Neo\",tt0133093,ACTED_IN" );
            out.println( "keanu,\"Neo\",tt0234215,ACTED_IN" );
            out.println( "keanu,\"Neo\",tt0242653,ACTED_IN" );
            out.println( "laurence,\"Morpheus\",tt0133093,ACTED_IN" );
            out.println( "laurence,\"Morpheus\",tt0234215,ACTED_IN" );
            out.println( "laurence,\"Morpheus\",tt0242653,ACTED_IN" );
            out.println( "carrieanne,\"Trinity\",tt0133093,ACTED_IN" );
            out.println( "carrieanne,\"Trinity\",tt0234215,ACTED_IN" );
            out.println( "carrieanne,\"Trinity\",tt0242653,ACTED_IN" );
        }
        // WHEN
        String[] arguments = arguments(
                "--into", directory.absolutePath(),
                "--nodes:" + join( new String[] { "Movie" }, ":" ),
                    movies.getAbsolutePath(),
                "--nodes:" + join( new String[] { "Movie", "Sequel" }, ":" ),
                    sequels.getAbsolutePath(),
                "--nodes:" + join( new String[] { "Actor" }, ":" ),
                    actors.getAbsolutePath(),
                "--relationships", roles.getAbsolutePath() );
        importTool( arguments );

        // DOCS
        String realDir = movies.getParentFile().getAbsolutePath();
        printCommandToFile( arguments, realDir, "same-node-label-everywhere.adoc" );

        // THEN
        verifyData();
    }

    @Test
    public void sameRelationshipTypeEverywhere() throws Exception
    {
        // GIVEN
        File movies = file( "ops", "movies6.csv" );
        try (PrintStream out = new PrintStream( movies ))
        {
            out.println( "movieId:ID,title,year:int,:LABEL" );
            out.println( "tt0133093,\"The Matrix\",1999,Movie" );
            out.println( "tt0234215,\"The Matrix Reloaded\",2003,Movie;Sequel" );
            out.println( "tt0242653,\"The Matrix Revolutions\",2003,Movie;Sequel" );
        }

        File actors = file( "ops", "actors6.csv" );
        try (PrintStream out = new PrintStream( actors ))
        {
            out.println( "personId:ID,name,:LABEL" );
            out.println( "keanu,\"Keanu Reeves\",Actor" );
            out.println( "laurence,\"Laurence Fishburne\",Actor" );
            out.println( "carrieanne,\"Carrie-Anne Moss\",Actor" );
        }

        File roles = file( "ops", "roles6.csv" );
        try ( PrintStream out = new PrintStream( roles ) )
        {
            out.println( ":START_ID,role,:END_ID" );
            out.println( "keanu,\"Neo\",tt0133093" );
            out.println( "keanu,\"Neo\",tt0234215" );
            out.println( "keanu,\"Neo\",tt0242653" );
            out.println( "laurence,\"Morpheus\",tt0133093" );
            out.println( "laurence,\"Morpheus\",tt0234215" );
            out.println( "laurence,\"Morpheus\",tt0242653" );
            out.println( "carrieanne,\"Trinity\",tt0133093" );
            out.println( "carrieanne,\"Trinity\",tt0234215" );
            out.println( "carrieanne,\"Trinity\",tt0242653" );
        }
        // WHEN
        String[] arguments = arguments(
                "--into", directory.absolutePath(),
                "--nodes", movies.getAbsolutePath(),
                "--nodes", actors.getAbsolutePath(),
                "--relationships:" + join( new String[] { "ACTED_IN" }, ":" ), roles.getAbsolutePath());
        importTool( arguments );

        // DOCS
        String realDir = movies.getParentFile().getAbsolutePath();
        printCommandToFile( arguments, realDir, "same-relationship-type-everywhere.adoc" );

        // THEN
        verifyData();
    }

    @Test
    public void idSpaces() throws Exception
    {
        // GIVEN
        File movies = file( "ops", "movies7.csv" );
        try (PrintStream out = new PrintStream( movies ))
        {
            out.println( "movieId:ID(Movie),title,year:int,:LABEL" );
            out.println( "1,\"The Matrix\",1999,Movie" );
            out.println( "2,\"The Matrix Reloaded\",2003,Movie;Sequel" );
            out.println( "3,\"The Matrix Revolutions\",2003,Movie;Sequel" );
        }

        File actors = file( "ops", "actors7.csv" );
        try (PrintStream out = new PrintStream( actors ))
        {
            out.println( "personId:ID(Actor),name,:LABEL" );
            out.println( "1,\"Keanu Reeves\",Actor" );
            out.println( "2,\"Laurence Fishburne\",Actor" );
            out.println( "3,\"Carrie-Anne Moss\",Actor" );
        }

        File roles = file( "ops", "roles7.csv" );
        try ( PrintStream out = new PrintStream( roles ) )
        {
            out.println( ":START_ID(Actor),role,:END_ID(Movie)" );
            out.println( "1,\"Neo\",1" );
            out.println( "1,\"Neo\",2" );
            out.println( "1,\"Neo\",3" );
            out.println( "2,\"Morpheus\",1" );
            out.println( "2,\"Morpheus\",2" );
            out.println( "2,\"Morpheus\",3" );
            out.println( "3,\"Trinity\",1" );
            out.println( "3,\"Trinity\",2" );
            out.println( "3,\"Trinity\",3" );
        }
        // WHEN
        String[] arguments = arguments(
                "--into", directory.absolutePath(),
                "--nodes", movies.getAbsolutePath(),
                "--nodes", actors.getAbsolutePath(),
                "--relationships:" + join( new String[] { "ACTED_IN" }, ":" ), roles.getAbsolutePath());
        importTool( arguments );

        // DOCS
        String realDir = movies.getParentFile().getAbsolutePath();
        printCommandToFile( arguments, realDir, "id-spaces.adoc" );

        // THEN
        verifyData();
    }

    @Test
    public void badRelationshipsDefault() throws IOException
    {
        // GIVEN
        File movies = file( "ops", "movies9.csv" );
        try (PrintStream out = new PrintStream( movies ))
        {
            out.println( "movieId:ID,title,year:int,:LABEL" );
            out.println( "tt0133093,\"The Matrix\",1999,Movie" );
            out.println( "tt0234215,\"The Matrix Reloaded\",2003,Movie;Sequel" );
            out.println( "tt0242653,\"The Matrix Revolutions\",2003,Movie;Sequel" );
        }

        File actors = file( "ops", "actors9.csv" );
        try (PrintStream out = new PrintStream( actors ))
        {
            out.println( "personId:ID,name,:LABEL" );
            out.println( "keanu,\"Keanu Reeves\",Actor" );
            out.println( "laurence,\"Laurence Fishburne\",Actor" );
            out.println( "carrieanne,\"Carrie-Anne Moss\",Actor" );
        }

        File roles = file( "ops", "roles9.csv" );
        try (PrintStream out = new PrintStream( roles ))
        {
            out.println( ":START_ID,role,:END_ID,:TYPE" );
            out.println( "keanu,\"Neo\",tt0133093,ACTED_IN" );
            out.println( "keanu,\"Neo\",tt0234215,ACTED_IN" );
            out.println( "keanu,\"Neo\",tt0242653,ACTED_IN" );
            out.println( "laurence,\"Morpheus\",tt0133093,ACTED_IN" );
            out.println( "laurence,\"Morpheus\",tt0234215,ACTED_IN" );
            out.println( "laurence,\"Morpheus\",tt0242653,ACTED_IN" );
            out.println( "carrieanne,\"Trinity\",tt0133093,ACTED_IN" );
            out.println( "carrieanne,\"Trinity\",tt0234215,ACTED_IN" );
            out.println( "carrieanne,\"Trinity\",tt0242653,ACTED_IN" );
            out.println( "emil,\"Emil\",tt0133093,ACTED_IN" );
        }

        // WHEN
        File badFile = new File( directory.directory(), Configuration.BAD_FILE_NAME );
        String[] arguments = arguments(
                "--into", directory.absolutePath(),
                "--nodes", movies.getAbsolutePath(),
                "--nodes", actors.getAbsolutePath(),
                "--relationships", roles.getAbsolutePath() );
        importTool( arguments );
        assertTrue( badFile.exists() );
        // There's a reference in the manual to this file
        copyFile( badFile, file( "ops", "bad-relationships-default-not-imported.bad.adoc" ) );

        // DOCS
        String realDir = movies.getParentFile().getAbsolutePath();
        printCommandToFile( arguments, realDir, "bad-relationships-default.adoc" );

        // THEN
        verifyData();
    }

    @Test
    public void badDuplicateNodesDefault() throws IOException
    {
        // GIVEN
        File actors = file( "ops", "actors10.csv" );
        try ( PrintStream out = new PrintStream( actors ) )
        {
            out.println( "personId:ID,name,:LABEL" );
            out.println( "keanu,\"Keanu Reeves\",Actor" );
            out.println( "laurence,\"Laurence Fishburne\",Actor" );
            out.println( "carrieanne,\"Carrie-Anne Moss\",Actor" );
            out.println( "laurence,\"Laurence Harvey\",Actor" );
        }

        // WHEN
        File badFile = file( "ops", "bad-duplicate-nodes-default-not-imported.bad.adoc" ).getAbsoluteFile();
        String[] arguments = arguments(
                "--into", directory.absolutePath(),
                "--nodes", actors.getAbsolutePath(),
                "--skip-duplicate-nodes",
                "--bad", badFile.getAbsolutePath() );
        importTool( arguments );
        assertTrue( badFile.exists() );

        // DOCS
        String realDir = actors.getParentFile().getAbsolutePath();
        printCommandToFile( arguments, realDir, "bad-duplicate-nodes-default.adoc" );

        // THEN
        GraphDatabaseService db = new TestGraphDatabaseFactory().newEmbeddedDatabase( directory.absolutePath() );
        try ( Transaction tx = db.beginTx();
              ResourceIterator<Node> nodes = db.findNodes( DynamicLabel.label( "Actor" ) ) )
        {
            assertEquals( asSet( "Keanu Reeves", "Laurence Fishburne", "Carrie-Anne Moss" ), namesOf( nodes ) );
            tx.success();
        }
    }

    @Test
    public void propertyTypes() throws IOException
    {
        // GIVEN
        File movies = file( "ops", "movies10.csv" );
        try (PrintStream out = new PrintStream( movies ))
        {
            out.println( "movieId:ID,title,year:int,:LABEL" );
            out.println( "tt0099892,\"Joe Versus the Volcano\",1990,Movie" );
        }

        File actors = file( "ops", "actors10.csv" );
        try (PrintStream out = new PrintStream( actors ))
        {
            out.println( "personId:ID,name,:LABEL" );
            out.println( "meg,\"Meg Ryan\",Actor" );
        }

        File roles = file( "ops", "roles10.csv" );
        try (PrintStream out = new PrintStream( roles ))
        {
            out.println( ":START_ID,roles:string[],:END_ID,:TYPE" );
            out.println( "meg,\"DeDe;Angelica Graynamore;Patricia Graynamore\",tt0099892,ACTED_IN" );
        }

        // WHEN
        String[] arguments = arguments(
                "--into", directory.absolutePath(),
                "--nodes", movies.getAbsolutePath(),
                "--nodes", actors.getAbsolutePath(),
                "--relationships", roles.getAbsolutePath() );
        importTool( arguments );

        // DOCS
        String realDir = movies.getParentFile().getAbsolutePath();
        printCommandToFile( arguments, realDir, "property-types.adoc" );

        // THEN
        GraphDatabaseService db = new GraphDatabaseFactory().newEmbeddedDatabase( directory.absolutePath() );
        try ( Transaction tx = db.beginTx() )
        {
            int nodeCount = count( at( db ).getAllNodes() ), relationshipCount = 0;
            assertEquals( 2, nodeCount );

            for ( Relationship relationship : GlobalGraphOperations.at( db ).getAllRelationships() )
            {
                assertTrue( relationship.hasProperty( "roles" ) );

                String[] retrievedRoles = (String[]) relationship.getProperty( "roles" );
                assertEquals(3, retrievedRoles.length);

                relationshipCount++;
            }
            assertEquals( 1, relationshipCount );

            tx.success();
        }
        finally
        {
            db.shutdown();
        }
    }

    private Set<String> namesOf( Iterator<Node> nodes )
    {
        Set<String> names = new HashSet<>();
        while ( nodes.hasNext() )
        {
            names.add( (String) nodes.next().getProperty( "name" ) );
        }
        return names;
    }

    private void verifyData()
    {
        GraphDatabaseService db = new TestGraphDatabaseFactory().newEmbeddedDatabase( directory.absolutePath() );
        try ( Transaction tx = db.beginTx() )
        {
            int nodeCount = count( at( db ).getAllNodes() ), relationshipCount = 0, sequelCount = 0;
            assertEquals( NODE_COUNT, nodeCount );
            for ( Relationship relationship : GlobalGraphOperations.at( db ).getAllRelationships() )
            {
                assertTrue( relationship.hasProperty( "role" ) );
                relationshipCount++;
            }
            assertEquals( RELATIONSHIP_COUNT, relationshipCount );
            ResourceIterator<Node> movieSequels = db.findNodes( DynamicLabel.label( "Sequel" ) );
            while ( movieSequels.hasNext() )
            {
                Node sequel = movieSequels.next();
                assertTrue( sequel.hasProperty( "title" ) );
                sequelCount++;
            }
            assertEquals( SEQUEL_COUNT, sequelCount );
            tx.success();
            Object year = db.findNode( DynamicLabel.label( "Movie" ), "title", "The Matrix" ).getProperty( "year" );
            assertEquals( year, 1999 );
        }
        finally
        {
            db.shutdown();
        }
    }

    private void printCommandToFile( String[] arguments, String dir, String fileName ) throws FileNotFoundException
    {
        List<String> cleanedArguments = new ArrayList<>();
        for ( String argument : arguments )
        {
            if ( argument.contains( " " ) || Arrays.asList( new String[] { ";", "|", "'" } ).contains( argument ) )
            {
                cleanedArguments.add( '"' + argument + '"' );
            }
            else
            {
                cleanedArguments.add( argument );
            }
        }
        String documentationArgs = StringUtils.join( cleanedArguments, " " );
        documentationArgs =
                documentationArgs.replace( dir + File.separator, "" ).replace( directory.absolutePath(),
                        "path_to_target_directory" );
        String docsCommand = "neo4j-import " + documentationArgs;
        try ( PrintStream out = new PrintStream( file( "ops", fileName ) ) )
        {
            out.println( docsCommand );
        }
    }

    @Test
    public void printOptionsForManpage() throws Exception
    {
        try (PrintStream out = new PrintStream( file( "man", "options.adoc" ) ))
        {
            for ( Options option : Options.values() )
            {
                out.print( option.manPageEntry() );
            }
        }
    }

    private File file( String section, String name )
    {
        File directory = new File( new File( new File( "target" ), "docs" ), section );
        directory.mkdirs();
        return new File( directory, name );
    }

    private String[] arguments( String... arguments )
    {
        return arguments;
    }

    private void importTool( String[] arguments ) throws IOException
    {
        ImportTool.main( arguments, true );
    }
}<|MERGE_RESOLUTION|>--- conflicted
+++ resolved
@@ -51,13 +51,10 @@
 import static org.junit.Assert.assertTrue;
 
 import static org.neo4j.helpers.ArrayUtil.join;
-<<<<<<< HEAD
 import static org.neo4j.helpers.collection.IteratorUtil.asSet;
 import static org.neo4j.helpers.collection.IteratorUtil.count;
+import static org.neo4j.io.fs.FileUtils.copyFile;
 import static org.neo4j.tooling.GlobalGraphOperations.at;
-=======
-import static org.neo4j.io.fs.FileUtils.copyFile;
->>>>>>> 6329420c
 import static org.neo4j.tooling.ImportTool.MULTI_FILE_DELIMITER;
 
 public class ImportToolDocIT
@@ -558,14 +555,14 @@
         }
 
         // WHEN
-        File badFile = file( "ops", "bad-duplicate-nodes-default-not-imported.bad.adoc" ).getAbsoluteFile();
+        File badFile = new File( directory.directory(), Configuration.BAD_FILE_NAME );
         String[] arguments = arguments(
                 "--into", directory.absolutePath(),
                 "--nodes", actors.getAbsolutePath(),
-                "--skip-duplicate-nodes",
-                "--bad", badFile.getAbsolutePath() );
+                "--skip-duplicate-nodes" );
         importTool( arguments );
         assertTrue( badFile.exists() );
+        copyFile( badFile, file( "ops", "bad-duplicate-nodes-default-not-imported.bad.adoc" ) );
 
         // DOCS
         String realDir = actors.getParentFile().getAbsolutePath();
