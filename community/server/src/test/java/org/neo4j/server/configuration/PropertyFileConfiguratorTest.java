/**
 * Copyright (c) 2002-2014 "Neo Technology,"
 * Network Engine for Objects in Lund AB [http://neotechnology.com]
 *
 * This file is part of Neo4j.
 *
 * Neo4j is free software: you can redistribute it and/or modify
 * it under the terms of the GNU General Public License as published by
 * the Free Software Foundation, either version 3 of the License, or
 * (at your option) any later version.
 *
 * This program is distributed in the hope that it will be useful,
 * but WITHOUT ANY WARRANTY; without even the implied warranty of
 * MERCHANTABILITY or FITNESS FOR A PARTICULAR PURPOSE.  See the
 * GNU General Public License for more details.
 *
 * You should have received a copy of the GNU General Public License
 * along with this program.  If not, see <http://www.gnu.org/licenses/>.
 */
package org.neo4j.server.configuration;

import java.io.File;
import java.io.IOException;
import java.util.List;

import org.junit.Rule;
import org.junit.Test;
import org.junit.rules.TemporaryFolder;

<<<<<<< HEAD
import org.neo4j.server.logging.InMemoryAppender;
import org.neo4j.test.Mute;

import static java.lang.String.format;

import static org.junit.Assert.assertEquals;
import static org.junit.Assert.assertNotNull;
import static org.junit.Assert.assertTrue;

import static org.neo4j.test.Mute.muteAll;
=======
import org.neo4j.kernel.logging.BufferingConsoleLogger;
import org.neo4j.server.configuration.validation.Validator;

import static org.hamcrest.Matchers.containsString;
import static org.junit.Assert.assertEquals;
import static org.junit.Assert.assertNotNull;
import static org.junit.Assert.assertThat;
>>>>>>> f26fcad2

public class PropertyFileConfiguratorTest
{
    @Rule
    public Mute mute = muteAll();
    @Rule
    public TemporaryFolder folder = new TemporaryFolder(  );

    @Test
    public void whenDatabaseTuningFilePresentInDefaultLocationShouldLoadItEvenIfNotSpecified() throws IOException
    {
        File emptyPropertyFile = PropertyFileBuilder.builder( folder.getRoot() )
                .build();
        DatabaseTuningPropertyFileBuilder.builder( folder.getRoot() )
                .build();

        PropertyFileConfigurator configurator = new PropertyFileConfigurator( emptyPropertyFile );

        assertNotNull( configurator.getDatabaseTuningProperties()
                .get( "neostore.nodestore.db.mapped_memory" ) );
        assertEquals( "25M", configurator.getDatabaseTuningProperties()
                .get( "neostore.nodestore.db.mapped_memory" ) );
    }

    @Test
    public void whenDatabaseTuningFilePresentInDefaultLocationShouldNotLoadIfAnotherSpecified() throws IOException
    {
        int unlikelyDefaultMemoryMappedValue = 8351;
        File databaseTuningPropertyFileWeWantToUse = DatabaseTuningPropertyFileBuilder.builder( folder.getRoot() )
                .mappedMemory( unlikelyDefaultMemoryMappedValue )
                .build();
        File emptyPropertyFile = PropertyFileBuilder.builder( folder.getRoot() )
                .withDbTuningPropertyFile( databaseTuningPropertyFileWeWantToUse )
                .build();
        // The tuning properties we want to ignore, in the same dir as the neo
        // server properties
        DatabaseTuningPropertyFileBuilder.builder( folder.newFolder() )
                .build();

        PropertyFileConfigurator configurator = new PropertyFileConfigurator( emptyPropertyFile );

        assertNotNull( configurator.getDatabaseTuningProperties()
                .get( "neostore.nodestore.db.mapped_memory" ) );
        assertEquals( String.valueOf( unlikelyDefaultMemoryMappedValue ) + "M",
                configurator.getDatabaseTuningProperties()
                        .get( "neostore.nodestore.db.mapped_memory" ) );
    }

    @Test
    public void shouldLogInfoWhenDefaultingToTuningPropertiesFileInTheSameDirectoryAsTheNeoServerPropertiesFile()
            throws IOException
    {
        File emptyPropertyFile = PropertyFileBuilder.builder( folder.getRoot() )
                .build();
        File tuningPropertiesFile = DatabaseTuningPropertyFileBuilder.builder( folder.getRoot() )
                .build();

        BufferingConsoleLogger logger = new BufferingConsoleLogger();
        new PropertyFileConfigurator( Validator.NO_VALIDATION, emptyPropertyFile, logger );

<<<<<<< HEAD
        // Sometimes the wrong log provider may get onto the class path and then fail this test,
        // to avoid that we accept both variants
        String actual = appender.toString();
        String content = format( ": No database tuning file explicitly set, defaulting to [%s]",
                tuningPropertiesFile.getAbsolutePath() );
        assertTrue( "Expected log message to contain hint about missing tuning file being replaced with defaults",
                actual.contains( "INFO" + content ) ||
                actual.contains( "Information" + content ) ||
                actual.contains( "Info" + content )
        );
=======
        assertThat( logger.toString(), containsString( String.format(
                "No database tuning file explicitly set, defaulting to [%s]",
                tuningPropertiesFile.getAbsolutePath() ) ) );
>>>>>>> f26fcad2
    }

    @Test
    public void shouldRetainRegistrationOrderOfThirdPartyJaxRsPackages() throws IOException
    {
        File propertyFile = PropertyFileBuilder.builder( folder.getRoot() )
                .withNameValue( Configurator.THIRD_PARTY_PACKAGES_KEY,
                        "org.neo4j.extension.extension1=/extension1,org.neo4j.extension.extension2=/extension2," +
                                "org.neo4j.extension.extension3=/extension3" )
                .build();
        PropertyFileConfigurator propertyFileConfigurator = new PropertyFileConfigurator( propertyFile );

        List<ThirdPartyJaxRsPackage> thirdpartyJaxRsPackages = propertyFileConfigurator.getThirdpartyJaxRsPackages();

        assertEquals( 3, thirdpartyJaxRsPackages.size() );
        assertEquals( "/extension1", thirdpartyJaxRsPackages.get( 0 ).getMountPoint() );
        assertEquals( "/extension2", thirdpartyJaxRsPackages.get( 1 ).getMountPoint() );
        assertEquals( "/extension3", thirdpartyJaxRsPackages.get( 2 ).getMountPoint() );

    }
}<|MERGE_RESOLUTION|>--- conflicted
+++ resolved
@@ -27,26 +27,16 @@
 import org.junit.Test;
 import org.junit.rules.TemporaryFolder;
 
-<<<<<<< HEAD
-import org.neo4j.server.logging.InMemoryAppender;
-import org.neo4j.test.Mute;
-
-import static java.lang.String.format;
-
-import static org.junit.Assert.assertEquals;
-import static org.junit.Assert.assertNotNull;
-import static org.junit.Assert.assertTrue;
-
-import static org.neo4j.test.Mute.muteAll;
-=======
 import org.neo4j.kernel.logging.BufferingConsoleLogger;
 import org.neo4j.server.configuration.validation.Validator;
+import org.neo4j.test.Mute;
 
 import static org.hamcrest.Matchers.containsString;
 import static org.junit.Assert.assertEquals;
 import static org.junit.Assert.assertNotNull;
 import static org.junit.Assert.assertThat;
->>>>>>> f26fcad2
+
+import static org.neo4j.test.Mute.muteAll;
 
 public class PropertyFileConfiguratorTest
 {
@@ -107,22 +97,9 @@
         BufferingConsoleLogger logger = new BufferingConsoleLogger();
         new PropertyFileConfigurator( Validator.NO_VALIDATION, emptyPropertyFile, logger );
 
-<<<<<<< HEAD
-        // Sometimes the wrong log provider may get onto the class path and then fail this test,
-        // to avoid that we accept both variants
-        String actual = appender.toString();
-        String content = format( ": No database tuning file explicitly set, defaulting to [%s]",
-                tuningPropertiesFile.getAbsolutePath() );
-        assertTrue( "Expected log message to contain hint about missing tuning file being replaced with defaults",
-                actual.contains( "INFO" + content ) ||
-                actual.contains( "Information" + content ) ||
-                actual.contains( "Info" + content )
-        );
-=======
         assertThat( logger.toString(), containsString( String.format(
                 "No database tuning file explicitly set, defaulting to [%s]",
                 tuningPropertiesFile.getAbsolutePath() ) ) );
->>>>>>> f26fcad2
     }
 
     @Test
