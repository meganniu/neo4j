/*
 * Copyright (c) 2002-2015 "Neo Technology,"
 * Network Engine for Objects in Lund AB [http://neotechnology.com]
 *
 * This file is part of Neo4j.
 *
 * Neo4j is free software: you can redistribute it and/or modify
 * it under the terms of the GNU General Public License as published by
 * the Free Software Foundation, either version 3 of the License, or
 * (at your option) any later version.
 *
 * This program is distributed in the hope that it will be useful,
 * but WITHOUT ANY WARRANTY; without even the implied warranty of
 * MERCHANTABILITY or FITNESS FOR A PARTICULAR PURPOSE.  See the
 * GNU General Public License for more details.
 *
 * You should have received a copy of the GNU General Public License
 * along with this program.  If not, see <http://www.gnu.org/licenses/>.
 */
package org.neo4j.server.rrd.sampler;

<<<<<<< HEAD
import org.neo4j.kernel.impl.transaction.state.NeoStoresSupplier;

public class PropertyCountSampleable extends DatabasePrimitivesSampleableBase
{
    public PropertyCountSampleable( NeoStoresSupplier neoStoresSupplier )
    {
        super( neoStoresSupplier );
=======
import org.neo4j.kernel.AvailabilityGuard;
import org.neo4j.kernel.impl.store.NeoStore;
import org.neo4j.kernel.impl.transaction.state.NeoStoreProvider;

public class PropertyCountSampleable extends DatabasePrimitivesSampleableBase
{
    public PropertyCountSampleable( NeoStoreProvider neoStore, AvailabilityGuard guard )
    {
        super( neoStore, guard );
>>>>>>> 2d6fb860
    }

    @Override public String getName()
    {
        return "property_count";
    }

    @Override
    protected double readValue( NeoStore neoStore )
    {
<<<<<<< HEAD
        return getNeoStores().getPropertyStore().getNumberOfIdsInUse();
=======
        return neoStore.getPropertyStore().getNumberOfIdsInUse();
>>>>>>> 2d6fb860
    }
}<|MERGE_RESOLUTION|>--- conflicted
+++ resolved
@@ -19,39 +19,26 @@
  */
 package org.neo4j.server.rrd.sampler;
 
-<<<<<<< HEAD
+import org.neo4j.kernel.AvailabilityGuard;
+import org.neo4j.kernel.impl.store.NeoStores;
 import org.neo4j.kernel.impl.transaction.state.NeoStoresSupplier;
 
 public class PropertyCountSampleable extends DatabasePrimitivesSampleableBase
 {
-    public PropertyCountSampleable( NeoStoresSupplier neoStoresSupplier )
-    {
-        super( neoStoresSupplier );
-=======
-import org.neo4j.kernel.AvailabilityGuard;
-import org.neo4j.kernel.impl.store.NeoStore;
-import org.neo4j.kernel.impl.transaction.state.NeoStoreProvider;
-
-public class PropertyCountSampleable extends DatabasePrimitivesSampleableBase
-{
-    public PropertyCountSampleable( NeoStoreProvider neoStore, AvailabilityGuard guard )
+    public PropertyCountSampleable( NeoStoresSupplier neoStore, AvailabilityGuard guard )
     {
         super( neoStore, guard );
->>>>>>> 2d6fb860
     }
 
-    @Override public String getName()
+    @Override
+    public String getName()
     {
         return "property_count";
     }
 
     @Override
-    protected double readValue( NeoStore neoStore )
+    protected double readValue( NeoStores neoStore )
     {
-<<<<<<< HEAD
-        return getNeoStores().getPropertyStore().getNumberOfIdsInUse();
-=======
         return neoStore.getPropertyStore().getNumberOfIdsInUse();
->>>>>>> 2d6fb860
     }
 }