/**
 * Copyright (c) 2002-2013 "Neo Technology,"
 * Network Engine for Objects in Lund AB [http://neotechnology.com]
 *
 * This file is part of Neo4j.
 *
 * Neo4j is free software: you can redistribute it and/or modify
 * it under the terms of the GNU General Public License as published by
 * the Free Software Foundation, either version 3 of the License, or
 * (at your option) any later version.
 *
 * This program is distributed in the hope that it will be useful,
 * but WITHOUT ANY WARRANTY; without even the implied warranty of
 * MERCHANTABILITY or FITNESS FOR A PARTICULAR PURPOSE.  See the
 * GNU General Public License for more details.
 *
 * You should have received a copy of the GNU General Public License
 * along with this program.  If not, see <http://www.gnu.org/licenses/>.
 */
package org.neo4j.server.rest.web;

import java.util.HashMap;
import java.util.Map;

import javax.ws.rs.POST;
import javax.ws.rs.Path;
import javax.ws.rs.QueryParam;
import javax.ws.rs.core.Context;
import javax.ws.rs.core.Response;

import org.neo4j.cypher.javacompat.ExecutionResult;
import org.neo4j.server.database.CypherExecutor;
import org.neo4j.server.rest.repr.BadInputException;
import org.neo4j.server.rest.repr.CypherResultRepresentation;
import org.neo4j.server.rest.repr.InputFormat;
import org.neo4j.server.rest.repr.OutputFormat;

<<<<<<< HEAD
=======
import javax.ws.rs.POST;
import javax.ws.rs.Path;
import javax.ws.rs.QueryParam;
import javax.ws.rs.core.Context;
import javax.ws.rs.core.Response;
import java.util.HashMap;
import java.util.Map;

>>>>>>> 24d9ec7a
@Path( "/cypher" )
public class CypherService {

    private static final String PARAMS_KEY = "params";
    private static final String QUERY_KEY = "query";
<<<<<<< HEAD
    private static final String INCLUDE_STATS_PARAM = "includeStats";

    private static final boolean INCLUDE_STATS_DEFAULT = false;
=======
    private static final String INCLUDE_PLAN_PARAM = "includePlan";
    private static final String PROFILE_PARAM = "profile";
>>>>>>> 24d9ec7a

    private CypherExecutor cypherExecutor;
    private OutputFormat output;
    private InputFormat input;

    public CypherService(@Context CypherExecutor cypherExecutor, @Context InputFormat input, @Context OutputFormat output) {
        this.cypherExecutor = cypherExecutor;
        this.input = input;
        this.output = output;
    }

    @POST
    @SuppressWarnings({ "unchecked" })
<<<<<<< HEAD
    public Response cypher(String body,  @QueryParam( INCLUDE_STATS_PARAM ) boolean includeStats) throws BadInputException {
=======
    public Response cypher(String body,
                           @QueryParam( INCLUDE_PLAN_PARAM ) boolean includePlan,
                           @QueryParam( PROFILE_PARAM ) boolean profile) throws BadInputException {
>>>>>>> 24d9ec7a
        Map<String,Object> command = input.readMap( body );
        
        if( !command.containsKey(QUERY_KEY) ) {
            return output.badRequest(new BadInputException( "You have to provide the 'query' parameter." ));
        }

        String query =  (String) command.get(QUERY_KEY);
        Map<String,Object> params = (Map<String, Object>)
                (command.containsKey(PARAMS_KEY) ? command.get(PARAMS_KEY) : new HashMap<String, Object>());
        try {
<<<<<<< HEAD
            ExecutionResult result = cypherExecutor.getExecutionEngine().execute( query, params );
            return output.ok(new CypherResultRepresentation( result, includeStats ));
=======
            if (profile) {
                ExecutionResult result = cypherExecutor.getExecutionEngine().profile( query, params );
                return output.ok(new CypherResultRepresentation( result, true ));
            }
            else {
                ExecutionResult result = cypherExecutor.getExecutionEngine().execute( query, params );
                return output.ok(new CypherResultRepresentation( result, includePlan ));
            }
>>>>>>> 24d9ec7a
        } catch(Exception e) {
            return output.badRequest(e);
        }
    }
}<|MERGE_RESOLUTION|>--- conflicted
+++ resolved
@@ -35,30 +35,15 @@
 import org.neo4j.server.rest.repr.InputFormat;
 import org.neo4j.server.rest.repr.OutputFormat;
 
-<<<<<<< HEAD
-=======
-import javax.ws.rs.POST;
-import javax.ws.rs.Path;
-import javax.ws.rs.QueryParam;
-import javax.ws.rs.core.Context;
-import javax.ws.rs.core.Response;
-import java.util.HashMap;
-import java.util.Map;
-
->>>>>>> 24d9ec7a
 @Path( "/cypher" )
 public class CypherService {
 
     private static final String PARAMS_KEY = "params";
     private static final String QUERY_KEY = "query";
-<<<<<<< HEAD
+
     private static final String INCLUDE_STATS_PARAM = "includeStats";
-
-    private static final boolean INCLUDE_STATS_DEFAULT = false;
-=======
     private static final String INCLUDE_PLAN_PARAM = "includePlan";
     private static final String PROFILE_PARAM = "profile";
->>>>>>> 24d9ec7a
 
     private CypherExecutor cypherExecutor;
     private OutputFormat output;
@@ -72,13 +57,11 @@
 
     @POST
     @SuppressWarnings({ "unchecked" })
-<<<<<<< HEAD
-    public Response cypher(String body,  @QueryParam( INCLUDE_STATS_PARAM ) boolean includeStats) throws BadInputException {
-=======
     public Response cypher(String body,
+                           @QueryParam( INCLUDE_STATS_PARAM ) boolean includeStats,
                            @QueryParam( INCLUDE_PLAN_PARAM ) boolean includePlan,
                            @QueryParam( PROFILE_PARAM ) boolean profile) throws BadInputException {
->>>>>>> 24d9ec7a
+
         Map<String,Object> command = input.readMap( body );
         
         if( !command.containsKey(QUERY_KEY) ) {
@@ -89,19 +72,14 @@
         Map<String,Object> params = (Map<String, Object>)
                 (command.containsKey(PARAMS_KEY) ? command.get(PARAMS_KEY) : new HashMap<String, Object>());
         try {
-<<<<<<< HEAD
-            ExecutionResult result = cypherExecutor.getExecutionEngine().execute( query, params );
-            return output.ok(new CypherResultRepresentation( result, includeStats ));
-=======
             if (profile) {
                 ExecutionResult result = cypherExecutor.getExecutionEngine().profile( query, params );
-                return output.ok(new CypherResultRepresentation( result, true ));
+                return output.ok(new CypherResultRepresentation( result, /* includeStats=*/includeStats, true ));
             }
             else {
                 ExecutionResult result = cypherExecutor.getExecutionEngine().execute( query, params );
-                return output.ok(new CypherResultRepresentation( result, includePlan ));
+                return output.ok(new CypherResultRepresentation( result, /* includeStats=*/includeStats, includePlan ));
             }
->>>>>>> 24d9ec7a
         } catch(Exception e) {
             return output.badRequest(e);
         }
