--- conflicted
+++ resolved
@@ -34,13 +34,8 @@
 import org.neo4j.kernel.info.DiagnosticsPhase;
 import org.neo4j.server.webadmin.console.ShellSessionCreator;
 
-<<<<<<< HEAD
-import static java.util.Collections.emptyMap;
-import static java.util.Collections.emptySet;
-=======
 import static java.util.Collections.emptyList;
 import static java.util.Collections.emptyMap;
->>>>>>> 2e823e0b
 
 public interface Configurator
 {
@@ -108,16 +103,11 @@
     String HTTP_LOG_CONFIG_LOCATION = "org.neo4j.server.http.log.config";
     String WADL_ENABLED = "unsupported_wadl_generation_enabled";
 
-<<<<<<< HEAD
     String STARTUP_TIMEOUT = "org.neo4j.server.startup_timeout";
     int DEFAULT_STARTUP_TIMEOUT = 120;
 
     String TRANSACTION_TIMEOUT = "org.neo4j.server.transaction.timeout";
     int DEFAULT_TRANSACTION_TIMEOUT = 60/*seconds*/;
-=======
-	String STARTUP_TIMEOUT = "org.neo4j.server.startup_timeout";
-	int DEFAULT_STARTUP_TIMEOUT = 120;
->>>>>>> 2e823e0b
 
     Configuration configuration();
 
