/*
 * Copyright (c) 2002-2015 "Neo Technology,"
 * Network Engine for Objects in Lund AB [http://neotechnology.com]
 *
 * This file is part of Neo4j.
 *
 * Neo4j is free software: you can redistribute it and/or modify
 * it under the terms of the GNU General Public License as published by
 * the Free Software Foundation, either version 3 of the License, or
 * (at your option) any later version.
 *
 * This program is distributed in the hope that it will be useful,
 * but WITHOUT ANY WARRANTY; without even the implied warranty of
 * MERCHANTABILITY or FITNESS FOR A PARTICULAR PURPOSE.  See the
 * GNU General Public License for more details.
 *
 * You should have received a copy of the GNU General Public License
 * along with this program.  If not, see <http://www.gnu.org/licenses/>.
 */
package org.neo4j.server.rrd.sampler;

<<<<<<< HEAD
import org.neo4j.kernel.impl.transaction.state.NeoStoresSupplier;

public class RelationshipCountSampleable extends DatabasePrimitivesSampleableBase
{
    public RelationshipCountSampleable( NeoStoresSupplier neoStoresSupplier )
    {
        super( neoStoresSupplier );
=======
import org.neo4j.kernel.AvailabilityGuard;
import org.neo4j.kernel.impl.store.NeoStore;
import org.neo4j.kernel.impl.transaction.state.NeoStoreProvider;

public class RelationshipCountSampleable extends DatabasePrimitivesSampleableBase
{
    public RelationshipCountSampleable( NeoStoreProvider neoStore, AvailabilityGuard guard )
    {
        super( neoStore, guard );
>>>>>>> 2d6fb860
    }

    @Override public String getName()
    {
        return "relationship_count";
    }

    @Override
    protected double readValue( NeoStore neoStore )
    {
<<<<<<< HEAD
        return getNeoStores().getRelationshipStore().getNumberOfIdsInUse();
=======
        return neoStore.getRelationshipStore().getNumberOfIdsInUse();
>>>>>>> 2d6fb860
    }
}<|MERGE_RESOLUTION|>--- conflicted
+++ resolved
@@ -19,39 +19,26 @@
  */
 package org.neo4j.server.rrd.sampler;
 
-<<<<<<< HEAD
+import org.neo4j.kernel.AvailabilityGuard;
+import org.neo4j.kernel.impl.store.NeoStores;
 import org.neo4j.kernel.impl.transaction.state.NeoStoresSupplier;
 
 public class RelationshipCountSampleable extends DatabasePrimitivesSampleableBase
 {
-    public RelationshipCountSampleable( NeoStoresSupplier neoStoresSupplier )
-    {
-        super( neoStoresSupplier );
-=======
-import org.neo4j.kernel.AvailabilityGuard;
-import org.neo4j.kernel.impl.store.NeoStore;
-import org.neo4j.kernel.impl.transaction.state.NeoStoreProvider;
-
-public class RelationshipCountSampleable extends DatabasePrimitivesSampleableBase
-{
-    public RelationshipCountSampleable( NeoStoreProvider neoStore, AvailabilityGuard guard )
+    public RelationshipCountSampleable( NeoStoresSupplier neoStore, AvailabilityGuard guard )
     {
         super( neoStore, guard );
->>>>>>> 2d6fb860
     }
 
-    @Override public String getName()
+    @Override
+    public String getName()
     {
         return "relationship_count";
     }
 
     @Override
-    protected double readValue( NeoStore neoStore )
+    protected double readValue( NeoStores neoStore )
     {
-<<<<<<< HEAD
-        return getNeoStores().getRelationshipStore().getNumberOfIdsInUse();
-=======
         return neoStore.getRelationshipStore().getNumberOfIdsInUse();
->>>>>>> 2d6fb860
     }
 }