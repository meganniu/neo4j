
<!-- Begin slides. Just make elements with a class of slide.-->
<section class="slide">
    <h2>Neo4j Guide</h2>
    <ul class="big">
<<<<<<< HEAD
        <li><img src="/webadmin/deck/img/tabs-strip.png"/><a class="deck-url" href="/webadmin/deck/tour.html">Tour</a> the Neo4j web interface</li>
        <li><img src="/webadmin/deck/img/learn-strip.png"/><a class="deck-url" href="/webadmin/deck/learn-2.0.html">Learn</a> the basics about graphs</li>
        <li><img src="/webadmin/deck/img/develop-strip.png"/><a class="deck-url" href="/webadmin/deck/develop-2.0.html">Develop</a> a graph application</li>
        <li><img src="/webadmin/deck/img/social-strip.png"/><a class="deck-url" href="/webadmin/deck/explore.html">Explore</a> external resources</li>
=======
      <li>
        <img src="/webadmin/deck/img/tabs-strip.png"/><a class="deck-url" href="/webadmin/deck/tour.html">Tour</a> the Neo4j web interface 
        <a href="/webadmin/deck/tour.html" class="deck-url deck-arrow">&rarr;</a>
      </li>
      <li>
        <img src="/webadmin/deck/img/learn-strip.png"/><a class="deck-url" href="/webadmin/deck/learn.html">Learn</a> the basics about graphs
        <a href="/webadmin/deck/learn.html" class="deck-url deck-arrow">&rarr;</a>
      </li>
      <li>
        <img src="/webadmin/deck/img/develop-strip.png"/><a class="deck-url" href="/webadmin/deck/develop.html">Develop</a> a graph application
        <a href="/webadmin/deck/develop.html" class="deck-url deck-arrow">&rarr;</a>
      </li>
      <li>
        <img src="/webadmin/deck/img/social-strip.png"/><a class="deck-url" href="/webadmin/deck/explore.html">Explore</a> external resources
        <a href="/webadmin/deck/explore.html" class="deck-url deck-arrow">&rarr;</a>
      </li>
>>>>>>> 199f76ca
    </ul>
</section>
<!-- End slides.-->
<!-- Begin extension snippets. Add or remove as needed.-->
<!-- deck.navigation snippet-->
<!-- <a href="#" title="Previous" class="deck-prev-link">←</a> -->
<!-- <a href="#" title="Next" class="deck-next-link">→</a> -->
<!-- End extension snippets.--><|MERGE_RESOLUTION|>--- conflicted
+++ resolved
@@ -3,29 +3,22 @@
 <section class="slide">
     <h2>Neo4j Guide</h2>
     <ul class="big">
-<<<<<<< HEAD
-        <li><img src="/webadmin/deck/img/tabs-strip.png"/><a class="deck-url" href="/webadmin/deck/tour.html">Tour</a> the Neo4j web interface</li>
-        <li><img src="/webadmin/deck/img/learn-strip.png"/><a class="deck-url" href="/webadmin/deck/learn-2.0.html">Learn</a> the basics about graphs</li>
-        <li><img src="/webadmin/deck/img/develop-strip.png"/><a class="deck-url" href="/webadmin/deck/develop-2.0.html">Develop</a> a graph application</li>
-        <li><img src="/webadmin/deck/img/social-strip.png"/><a class="deck-url" href="/webadmin/deck/explore.html">Explore</a> external resources</li>
-=======
       <li>
         <img src="/webadmin/deck/img/tabs-strip.png"/><a class="deck-url" href="/webadmin/deck/tour.html">Tour</a> the Neo4j web interface 
         <a href="/webadmin/deck/tour.html" class="deck-url deck-arrow">&rarr;</a>
       </li>
       <li>
-        <img src="/webadmin/deck/img/learn-strip.png"/><a class="deck-url" href="/webadmin/deck/learn.html">Learn</a> the basics about graphs
+        <img src="/webadmin/deck/img/learn-strip.png"/><a class="deck-url" href="/webadmin/deck/learn-2.0.html">Learn</a> the basics about graphs
         <a href="/webadmin/deck/learn.html" class="deck-url deck-arrow">&rarr;</a>
       </li>
       <li>
-        <img src="/webadmin/deck/img/develop-strip.png"/><a class="deck-url" href="/webadmin/deck/develop.html">Develop</a> a graph application
+        <img src="/webadmin/deck/img/develop-strip.png"/><a class="deck-url" href="/webadmin/deck/develop-2.0.html">Develop</a> a graph application
         <a href="/webadmin/deck/develop.html" class="deck-url deck-arrow">&rarr;</a>
       </li>
       <li>
         <img src="/webadmin/deck/img/social-strip.png"/><a class="deck-url" href="/webadmin/deck/explore.html">Explore</a> external resources
         <a href="/webadmin/deck/explore.html" class="deck-url deck-arrow">&rarr;</a>
       </li>
->>>>>>> 199f76ca
     </ul>
 </section>
 <!-- End slides.-->
