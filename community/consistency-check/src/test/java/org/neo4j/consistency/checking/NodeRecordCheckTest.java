/*
 * Copyright (c) 2002-2015 "Neo Technology,"
 * Network Engine for Objects in Lund AB [http://neotechnology.com]
 *
 * This file is part of Neo4j.
 *
 * Neo4j is free software: you can redistribute it and/or modify
 * it under the terms of the GNU General Public License as published by
 * the Free Software Foundation, either version 3 of the License, or
 * (at your option) any later version.
 *
 * This program is distributed in the hope that it will be useful,
 * but WITHOUT ANY WARRANTY; without even the implied warranty of
 * MERCHANTABILITY or FITNESS FOR A PARTICULAR PURPOSE.  See the
 * GNU General Public License for more details.
 *
 * You should have received a copy of the GNU General Public License
 * along with this program.  If not, see <http://www.gnu.org/licenses/>.
 */
package org.neo4j.consistency.checking;

import java.util.ArrayList;
import java.util.Collection;

import org.junit.Test;

import org.neo4j.consistency.report.ConsistencyReport;
<<<<<<< HEAD
import org.neo4j.kernel.impl.store.DynamicArrayStore;
import org.neo4j.kernel.impl.store.DynamicNodeLabels;
import org.neo4j.kernel.impl.store.InlineNodeLabels;
import org.neo4j.kernel.impl.store.PreAllocatedRecords;
import org.neo4j.kernel.impl.store.record.DynamicRecord;
import org.neo4j.kernel.impl.store.record.LabelTokenRecord;
import org.neo4j.kernel.impl.store.record.NodeRecord;
import org.neo4j.kernel.impl.store.record.PropertyRecord;
import org.neo4j.kernel.impl.store.record.Record;
import org.neo4j.kernel.impl.store.record.RelationshipRecord;
=======
import org.neo4j.kernel.impl.nioneo.store.DynamicArrayStore;
import org.neo4j.kernel.impl.nioneo.store.DynamicRecord;
import org.neo4j.kernel.impl.nioneo.store.DynamicRecordAllocator;
import org.neo4j.kernel.impl.nioneo.store.LabelTokenRecord;
import org.neo4j.kernel.impl.nioneo.store.NodeRecord;
import org.neo4j.kernel.impl.nioneo.store.NodeStore;
import org.neo4j.kernel.impl.nioneo.store.PreAllocatedRecords;
import org.neo4j.kernel.impl.nioneo.store.PropertyRecord;
import org.neo4j.kernel.impl.nioneo.store.Record;
import org.neo4j.kernel.impl.nioneo.store.RelationshipRecord;
import org.neo4j.kernel.impl.nioneo.store.labels.DynamicNodeLabels;
import org.neo4j.kernel.impl.nioneo.store.labels.InlineNodeLabels;
>>>>>>> fd389e61

import static java.util.Arrays.asList;

import static org.junit.Assert.assertEquals;
import static org.junit.Assert.assertTrue;
import static org.mockito.Mockito.verify;
import static org.mockito.Mockito.verifyNoMoreInteractions;

public class NodeRecordCheckTest
        extends RecordCheckTestBase<NodeRecord, ConsistencyReport.NodeConsistencyReport, NodeRecordCheck>
{
    public NodeRecordCheckTest()
    {
        super( new NodeRecordCheck(), ConsistencyReport.NodeConsistencyReport.class );
    }

    @Test
    public void shouldNotReportAnythingForNodeNotInUse() throws Exception
    {
        // given
        NodeRecord node = notInUse( new NodeRecord( 42, false, 0, 0 ) );

        // when
        ConsistencyReport.NodeConsistencyReport report = check( node );

        // then
        verifyNoMoreInteractions( report );
    }

    @Test
    public void shouldNotReportAnythingForNodeThatDoesNotReferenceOtherRecords() throws Exception
    {
        // given
        NodeRecord node = inUse( new NodeRecord( 42, false, NONE, NONE ) );

        // when
        ConsistencyReport.NodeConsistencyReport report = check( node );

        // then
        verifyNoMoreInteractions( report );
    }

    @Test
    public void shouldNotReportAnythingForNodeWithConsistentReferences() throws Exception
    {
        // given
        NodeRecord node = inUse( new NodeRecord( 42, false, 7, 11 ) );
        add( inUse( new RelationshipRecord( 7, 42, 0, 0 ) ) );
        add( inUse( new PropertyRecord( 11 ) ) );

        // when
        ConsistencyReport.NodeConsistencyReport report = check( node );

        // then
        verifyNoMoreInteractions( report );
    }

    @Test
    public void shouldReportRelationshipNotInUse() throws Exception
    {
        // given
        NodeRecord node = inUse( new NodeRecord( 42, false, 7, 11 ) );
        RelationshipRecord relationship = add( notInUse( new RelationshipRecord( 7, 0, 0, 0 ) ) );
        add( inUse( new PropertyRecord( 11 ) ) );

        // when
        ConsistencyReport.NodeConsistencyReport report = check( node );

        // then
        verify( report ).relationshipNotInUse( relationship );
        verifyNoMoreInteractions( report );
    }

    @Test
    public void shouldReportPropertyNotInUse() throws Exception
    {
        // given
        NodeRecord node = inUse( new NodeRecord( 42, false, NONE, 11 ) );
        PropertyRecord property = add( notInUse( new PropertyRecord( 11 ) ) );

        // when
        ConsistencyReport.NodeConsistencyReport report = check( node );

        // then
        verify( report ).propertyNotInUse( property );
        verifyNoMoreInteractions( report );
    }

    @Test
    public void shouldReportPropertyNotFirstInChain() throws Exception
    {
        // given
        NodeRecord node = inUse( new NodeRecord( 42, false, NONE, 11 ) );
        PropertyRecord property = add( inUse( new PropertyRecord( 11 ) ) );
        property.setPrevProp( 6 );

        // when
        ConsistencyReport.NodeConsistencyReport report = check( node );

        // then
        verify( report ).propertyNotFirstInChain( property );
        verifyNoMoreInteractions( report );
    }

    @Test
    public void shouldReportRelationshipForOtherNodes() throws Exception
    {
        // given
        NodeRecord node = inUse( new NodeRecord( 42, false, 7, NONE ) );
        RelationshipRecord relationship = add( inUse( new RelationshipRecord( 7, 1, 2, 0 ) ) );

        // when
        ConsistencyReport.NodeConsistencyReport report = check( node );

        // then
        verify( report ).relationshipForOtherNode( relationship );
        verifyNoMoreInteractions( report );
    }

    @Test
    public void shouldReportRelationshipNotFirstInSourceChain() throws Exception
    {
        // given
        NodeRecord node = inUse( new NodeRecord( 42, false, 7, NONE ) );
        RelationshipRecord relationship = add( inUse( new RelationshipRecord( 7, 42, 0, 0 ) ) );
        relationship.setFirstPrevRel( 6 );
        relationship.setFirstInFirstChain( false );
        relationship.setSecondPrevRel( 8 );
        relationship.setFirstInSecondChain( false );

        // when
        ConsistencyReport.NodeConsistencyReport report = check( node );

        // then
        verify( report ).relationshipNotFirstInSourceChain( relationship );
        verifyNoMoreInteractions( report );
    }

    @Test
    public void shouldReportRelationshipNotFirstInTargetChain() throws Exception
    {
        // given
        NodeRecord node = inUse( new NodeRecord( 42, false, 7, NONE ) );
        RelationshipRecord relationship = add( inUse( new RelationshipRecord( 7, 0, 42, 0 ) ) );
        relationship.setFirstPrevRel( 6 );
        relationship.setFirstInFirstChain( false );
        relationship.setSecondPrevRel( 8 );
        relationship.setFirstInSecondChain( false );

        // when
        ConsistencyReport.NodeConsistencyReport report = check( node );

        // then
        verify( report ).relationshipNotFirstInTargetChain( relationship );
        verifyNoMoreInteractions( report );
    }

    @Test
    public void shouldReportLoopRelationshipNotFirstInTargetAndSourceChains() throws Exception
    {
        // given
        NodeRecord node = inUse( new NodeRecord( 42, false, 7, NONE ) );
        RelationshipRecord relationship = add( inUse( new RelationshipRecord( 7, 42, 42, 0 ) ) );
        relationship.setFirstPrevRel( 8 );
        relationship.setFirstInFirstChain( false );
        relationship.setSecondPrevRel( 8 );
        relationship.setFirstInSecondChain( false );

        // when
        ConsistencyReport.NodeConsistencyReport report = check( node );

        // then
        verify( report ).relationshipNotFirstInSourceChain( relationship );
        verify( report ).relationshipNotFirstInTargetChain( relationship );
        verifyNoMoreInteractions( report );
    }

    @Test
    public void shouldReportLabelNotInUse() throws Exception
    {
        // given
        NodeRecord node = inUse( new NodeRecord( 42, false, NONE, NONE ) );
        new InlineNodeLabels( node.getLabelField(), node ).add( 1, null, null );
        LabelTokenRecord labelRecordNotInUse = notInUse( new LabelTokenRecord( 1 ) );

        add( labelRecordNotInUse );
        add( node );

        // when
        ConsistencyReport.NodeConsistencyReport report = check( node );

        // then
        verify( report ).labelNotInUse( labelRecordNotInUse );
    }

    @Test
    public void shouldReportDynamicLabelsNotInUse() throws Exception
    {
        // given
        long[] labelIds = createLabels( 100 );

        LabelTokenRecord labelRecordNotInUse = notInUse( new LabelTokenRecord( labelIds.length ) );
        add( labelRecordNotInUse );

        NodeRecord node = inUse( new NodeRecord( 42, false, NONE, NONE ) );
        add( node );

        DynamicRecord labelsRecord1 = inUse( array( new DynamicRecord( 1 ) ) );
        DynamicRecord labelsRecord2 = inUse( array( new DynamicRecord( 2 ) ) );
        Collection<DynamicRecord> labelRecords = asList( labelsRecord1, labelsRecord2 );

        labelIds[12] = labelIds.length;
        DynamicArrayStore.allocateFromNumbers( new ArrayList<DynamicRecord>(), labelIds, labelRecords.iterator(),
                new PreAllocatedRecords( 52 ) );
        assertDynamicRecordChain( labelsRecord1, labelsRecord2 );
        node.setLabelField( DynamicNodeLabels.dynamicPointer( labelRecords ), labelRecords );

        addNodeDynamicLabels( labelsRecord1 );
        addNodeDynamicLabels( labelsRecord2 );

        // when
        ConsistencyReport.NodeConsistencyReport report = check( node );

        // then
        verify( report ).labelNotInUse( labelRecordNotInUse );
    }

    @Test
    public void shouldReportDuplicateLabels() throws Exception
    {
        // given
        NodeRecord node = inUse( new NodeRecord( 42, false, NONE, NONE ) );
        new InlineNodeLabels( node.getLabelField(), node ).put( new long[]{1, 2, 1}, null, null );
        LabelTokenRecord label1 = inUse( new LabelTokenRecord( 1 ) );
        LabelTokenRecord label2 = inUse( new LabelTokenRecord( 2 ) );

        add( label1 );
        add( label2 );
        add( node );

        // when
        ConsistencyReport.NodeConsistencyReport report = check( node );

        // then
        verify( report ).labelDuplicate( 1 );
    }

    @Test
    public void shouldReportDuplicateDynamicLabels() throws Exception
    {
        // given
        long[] labelIds = createLabels( 100 );

        NodeRecord node = inUse( new NodeRecord( 42, false, NONE, NONE ) );
        add( node );

        DynamicRecord labelsRecord1 = inUse( array( new DynamicRecord( 1 ) ) );
        DynamicRecord labelsRecord2 = inUse( array( new DynamicRecord( 2 ) ) );
        Collection<DynamicRecord> labelRecords = asList( labelsRecord1, labelsRecord2 );

        labelIds[12] = 11;
        DynamicArrayStore.allocateFromNumbers( new ArrayList<DynamicRecord>(), labelIds, labelRecords.iterator(),
                new PreAllocatedRecords( 52 ) );
        assertDynamicRecordChain( labelsRecord1, labelsRecord2 );
        node.setLabelField( DynamicNodeLabels.dynamicPointer( labelRecords ), labelRecords );

        addNodeDynamicLabels( labelsRecord1 );
        addNodeDynamicLabels( labelsRecord2 );

        // when
        ConsistencyReport.NodeConsistencyReport report = check( node );

        // then
        verify( report ).labelDuplicate( 11 );
    }

    @Test
    public void shouldReportOutOfOrderLabels() throws Exception
    {
        // given
        NodeRecord node = inUse( new NodeRecord( 42, false, NONE, NONE ) );
        // We need to do this override so we can put the labels unsorted, since InlineNodeLabels always sorts on insert
        new InlineNodeLabels( node.getLabelField(), node )
        {
            @Override
            public Collection<DynamicRecord> put( long[] labelIds, NodeStore nodeStore, DynamicRecordAllocator
                    allocator )
            {
                return putSorted( labelIds, nodeStore, allocator );
            }
        }.put( new long[]{3, 1, 2}, null, null );
        LabelTokenRecord label1 = inUse( new LabelTokenRecord( 1 ) );
        LabelTokenRecord label2 = inUse( new LabelTokenRecord( 2 ) );
        LabelTokenRecord label3 = inUse( new LabelTokenRecord( 3 ) );

        add( label1 );
        add( label2 );
        add( label3 );
        add( node );

        // when
        ConsistencyReport.NodeConsistencyReport report = check( node );

        // then
        verify( report ).labelsOutOfOrder( 3, 1 );
    }

    @Test
    public void shouldProperlyReportOutOfOrderLabelsThatAreFarAway() throws Exception
    {
        // given
        NodeRecord node = inUse( new NodeRecord( 42, false, NONE, NONE ) );
        // We need to do this override so we can put the labels unsorted, since InlineNodeLabels always sorts on insert
        new InlineNodeLabels( node.getLabelField(), node )
        {
            @Override
            public Collection<DynamicRecord> put( long[] labelIds, NodeStore nodeStore, DynamicRecordAllocator
                    allocator )
            {
                return putSorted( labelIds, nodeStore, allocator );
            }
        }.put( new long[]{1, 18, 13, 14, 15, 16, 12}, null, null );
        LabelTokenRecord label1 = inUse( new LabelTokenRecord( 1 ) );
        LabelTokenRecord label12 = inUse( new LabelTokenRecord( 12 ) );
        LabelTokenRecord label13 = inUse( new LabelTokenRecord( 13 ) );
        LabelTokenRecord label14 = inUse( new LabelTokenRecord( 14 ) );
        LabelTokenRecord label15 = inUse( new LabelTokenRecord( 15 ) );
        LabelTokenRecord label16 = inUse( new LabelTokenRecord( 16 ) );
        LabelTokenRecord label18 = inUse( new LabelTokenRecord( 18 ) );

        add( label1 );
        add( label12 );
        add( label13 );
        add( label14 );
        add( label15 );
        add( label16 );
        add( label18 );
        add( node );

        // when
        ConsistencyReport.NodeConsistencyReport report = check( node );

        // then
        verify( report ).labelsOutOfOrder( 18, 13 );
        verify( report ).labelsOutOfOrder( 16, 12 );
    }

    @Test
    public void shouldReportOutOfOrderDynamicLabels() throws Exception
    {
        // given
        long[] labelIds = createLabels( 100 );

        NodeRecord node = inUse( new NodeRecord( 42, false, NONE, NONE ) );
        add( node );

        DynamicRecord labelsRecord1 = inUse( array( new DynamicRecord( 1 ) ) );
        DynamicRecord labelsRecord2 = inUse( array( new DynamicRecord( 2 ) ) );
        Collection<DynamicRecord> labelRecords = asList( labelsRecord1, labelsRecord2 );

        long temp = labelIds[12];
        labelIds[12] = labelIds[11];
        labelIds[11] = temp;
        DynamicArrayStore.allocateFromNumbers( new ArrayList<DynamicRecord>(), labelIds, labelRecords.iterator(),
                new PreAllocatedRecords( 52 ) );
        assertDynamicRecordChain( labelsRecord1, labelsRecord2 );
        node.setLabelField( DynamicNodeLabels.dynamicPointer( labelRecords ), labelRecords );

        addNodeDynamicLabels( labelsRecord1 );
        addNodeDynamicLabels( labelsRecord2 );

        // when
        ConsistencyReport.NodeConsistencyReport report = check( node );

        // then
        verify( report ).labelsOutOfOrder( labelIds[11], labelIds[12] );
    }

    @Test
    public void shouldDynamicLabelRecordsNotInUse() throws Exception
    {
        // given
        long[] labelIds = createLabels( 100 );

        NodeRecord node = inUse( new NodeRecord( 42, false, NONE, NONE ) );
        add( node );

        DynamicRecord labelsRecord1 = notInUse( array( new DynamicRecord( 1 ) ) );
        DynamicRecord labelsRecord2 = notInUse( array( new DynamicRecord( 2 ) ) );
        Collection<DynamicRecord> labelRecords = asList( labelsRecord1, labelsRecord2 );

        DynamicArrayStore.allocateFromNumbers( new ArrayList<DynamicRecord>(), labelIds,
                labelRecords.iterator(), new PreAllocatedRecords( 52 ) );
        assertDynamicRecordChain( labelsRecord1, labelsRecord2 );
        node.setLabelField( DynamicNodeLabels.dynamicPointer( labelRecords ), labelRecords );

        addNodeDynamicLabels( labelsRecord1 );
        addNodeDynamicLabels( labelsRecord2 );

        // when
        ConsistencyReport.NodeConsistencyReport report = check( node );

        // then
        verify( report ).dynamicLabelRecordNotInUse( labelsRecord1 );
        verify( report ).dynamicLabelRecordNotInUse( labelsRecord2 );
    }

    @Test
    public void shouldNotReportAnythingForConsistentlyChangedNode() throws Exception
    {
        // given
        NodeRecord oldNode = inUse( new NodeRecord( 42, false, 11, 1 ) );
        NodeRecord newNode = inUse( new NodeRecord( 42, false, 12, 2 ) );

        addChange( inUse( new RelationshipRecord( 11, 42, 0, 0 ) ),
                notInUse( new RelationshipRecord( 11, 0, 0, 0 ) ) );
        addChange( notInUse( new RelationshipRecord( 12, 0, 0, 0 ) ),
                inUse( new RelationshipRecord( 12, 42, 0, 0 ) ) );

        addChange( inUse( new PropertyRecord( 1 ) ),
                notInUse( new PropertyRecord( 1 ) ) );
        addChange( notInUse( new PropertyRecord( 2 ) ),
                inUse( new PropertyRecord( 2 ) ) );

        // when
        ConsistencyReport.NodeConsistencyReport report = checkChange( oldNode, newNode );

        // then
        verifyNoMoreInteractions( report );
    }

    @Test
    public void shouldReportProblemsWithTheNewStateWhenCheckingChanges() throws Exception
    {
        // given
        NodeRecord oldNode = notInUse( new NodeRecord( 42, false, 0, 0 ) );
        NodeRecord newNode = inUse( new NodeRecord( 42, false, 1, 2 ) );
        RelationshipRecord relationship = add( notInUse( new RelationshipRecord( 1, 0, 0, 0 ) ) );
        PropertyRecord property = add( notInUse( new PropertyRecord( 2 ) ) );

        // when
        ConsistencyReport.NodeConsistencyReport report = checkChange( oldNode, newNode );

        // then
        verify( report ).relationshipNotInUse( relationship );
        verify( report ).propertyNotInUse( property );
        verifyNoMoreInteractions( report );
    }

    @Test
    public void shouldNotReportAnythingWhenAddingAnInitialProperty() throws Exception
    {
        // given
        NodeRecord oldNode = inUse( new NodeRecord( 42, false, NONE, NONE ) );
        NodeRecord newNode = inUse( new NodeRecord( 42, false, NONE, 10 ) );

        addChange( notInUse( new PropertyRecord( 10 ) ), inUse( new PropertyRecord( 10 ) ) );

        // when
        ConsistencyReport.NodeConsistencyReport report = checkChange( oldNode, newNode );

        // then
        verifyNoMoreInteractions( report );
    }

    @Test
    public void shouldNotReportAnythingWhenChangingProperty() throws Exception
    {
        // given
        NodeRecord oldNode = inUse( new NodeRecord( 42, false, NONE, 10 ) );
        NodeRecord newNode = inUse( new NodeRecord( 42, false, NONE, 11 ) );

        PropertyRecord oldProp = addChange( inUse( new PropertyRecord( 10 ) ),
                inUse( new PropertyRecord( 10 ) ) );
        PropertyRecord newProp = addChange( notInUse( new PropertyRecord( 11 ) ),
                inUse( new PropertyRecord( 11 ) ) );
        oldProp.setPrevProp( newProp.getId() );
        newProp.setNextProp( oldProp.getId() );

        // when
        ConsistencyReport.NodeConsistencyReport report = checkChange( oldNode, newNode );

        // then
        verifyNoMoreInteractions( report );
    }

    @Test
    public void shouldNotReportAnythingWhenAddingAnInitialRelationship() throws Exception
    {
        // given
        NodeRecord oldNode = inUse( new NodeRecord( 42, false, NONE, NONE ) );
        NodeRecord newNode = inUse( new NodeRecord( 42, false, 10, NONE ) );

        addChange( notInUse( new RelationshipRecord( 10, 0, 0, 0 ) ),
                inUse( new RelationshipRecord( 10, 42, 1, 0 ) ) );

        // when
        ConsistencyReport.NodeConsistencyReport report = checkChange( oldNode, newNode );

        // then
        verifyNoMoreInteractions( report );
    }

    @Test
    public void shouldNotReportAnythingWhenChangingRelationship() throws Exception
    {
        // given
        NodeRecord oldNode = inUse( new NodeRecord( 42, false, 9, NONE ) );
        NodeRecord newNode = inUse( new NodeRecord( 42, false, 10, NONE ) );

        RelationshipRecord rel1 = addChange( inUse( new RelationshipRecord( 9, 42, 0, 0 ) ),
                inUse( new RelationshipRecord( 9, 42, 0, 0 ) ) );
        RelationshipRecord rel2 = addChange( notInUse( new RelationshipRecord( 10, 0, 0, 0 ) ),
                inUse( new RelationshipRecord( 10, 42, 1, 0 ) ) );
        rel1.setFirstPrevRel( rel2.getId() );
        rel2.setFirstNextRel( rel1.getId() );

        // when
        ConsistencyReport.NodeConsistencyReport report = checkChange( oldNode, newNode );

        // then
        verifyNoMoreInteractions( report );
    }

    @Test
    public void shouldReportPropertyChainReplacedButNotUpdated() throws Exception
    {
        // given
        NodeRecord oldNode = inUse( new NodeRecord( 42, false, NONE, 1 ) );
        NodeRecord newNode = inUse( new NodeRecord( 42, false, NONE, 2 ) );
        addChange( notInUse( new PropertyRecord( 2 ) ),
                inUse( new PropertyRecord( 2 ) ) );

        // when
        ConsistencyReport.NodeConsistencyReport report = checkChange( oldNode, newNode );

        // then
        verify( report ).propertyNotUpdated();
        verifyNoMoreInteractions( report );
    }

    @Test
    public void shouldReportRelationshipChainReplacedButNotUpdated() throws Exception
    {
        // given
        NodeRecord oldNode = inUse( new NodeRecord( 42, false, 1, NONE ) );
        NodeRecord newNode = inUse( new NodeRecord( 42, false, 2, NONE ) );
        addChange( notInUse( new RelationshipRecord( 2, 0, 0, 0 ) ),
                inUse( new RelationshipRecord( 2, 42, 0, 0 ) ) );

        // when
        ConsistencyReport.NodeConsistencyReport report = checkChange( oldNode, newNode );

        // then
        verify( report ).relationshipNotUpdated();
        verifyNoMoreInteractions( report );
    }

    @Test
    public void shouldReportDeletedButReferencesNotUpdated() throws Exception
    {
        // given
        NodeRecord oldNode = inUse( new NodeRecord( 42, false, 1, 10 ) );
        NodeRecord newNode = notInUse( new NodeRecord( 42, false, 1, 10 ) );

        // when
        ConsistencyReport.NodeConsistencyReport report = checkChange( oldNode, newNode );

        // then
        verify( report ).relationshipNotUpdated();
        verify( report ).propertyNotUpdated();
        verifyNoMoreInteractions( report );
    }

    private long[] createLabels( int labelCount )
    {
        long[] labelIds = new long[labelCount];
        for ( int i = 0; i < labelIds.length; i++ )
        {
            labelIds[i] = i;
            add( inUse( new LabelTokenRecord( i ) ) );
        }
        return labelIds;
    }

    private void assertDynamicRecordChain( DynamicRecord... records )
    {
        if ( records.length > 0)
        {
            for ( int i = 1; i < records.length; i++ )
            {
                assertEquals( records[i].getId(), records[i - 1].getNextBlock() );
            }
            assertTrue( Record.NO_NEXT_BLOCK.is( records[records.length - 1].getNextBlock() ) );
        }
    }

}<|MERGE_RESOLUTION|>--- conflicted
+++ resolved
@@ -19,16 +19,17 @@
  */
 package org.neo4j.consistency.checking;
 
+import org.junit.Test;
+
 import java.util.ArrayList;
 import java.util.Collection;
 
-import org.junit.Test;
-
 import org.neo4j.consistency.report.ConsistencyReport;
-<<<<<<< HEAD
 import org.neo4j.kernel.impl.store.DynamicArrayStore;
 import org.neo4j.kernel.impl.store.DynamicNodeLabels;
+import org.neo4j.kernel.impl.store.DynamicRecordAllocator;
 import org.neo4j.kernel.impl.store.InlineNodeLabels;
+import org.neo4j.kernel.impl.store.NodeStore;
 import org.neo4j.kernel.impl.store.PreAllocatedRecords;
 import org.neo4j.kernel.impl.store.record.DynamicRecord;
 import org.neo4j.kernel.impl.store.record.LabelTokenRecord;
@@ -36,23 +37,8 @@
 import org.neo4j.kernel.impl.store.record.PropertyRecord;
 import org.neo4j.kernel.impl.store.record.Record;
 import org.neo4j.kernel.impl.store.record.RelationshipRecord;
-=======
-import org.neo4j.kernel.impl.nioneo.store.DynamicArrayStore;
-import org.neo4j.kernel.impl.nioneo.store.DynamicRecord;
-import org.neo4j.kernel.impl.nioneo.store.DynamicRecordAllocator;
-import org.neo4j.kernel.impl.nioneo.store.LabelTokenRecord;
-import org.neo4j.kernel.impl.nioneo.store.NodeRecord;
-import org.neo4j.kernel.impl.nioneo.store.NodeStore;
-import org.neo4j.kernel.impl.nioneo.store.PreAllocatedRecords;
-import org.neo4j.kernel.impl.nioneo.store.PropertyRecord;
-import org.neo4j.kernel.impl.nioneo.store.Record;
-import org.neo4j.kernel.impl.nioneo.store.RelationshipRecord;
-import org.neo4j.kernel.impl.nioneo.store.labels.DynamicNodeLabels;
-import org.neo4j.kernel.impl.nioneo.store.labels.InlineNodeLabels;
->>>>>>> fd389e61
 
 import static java.util.Arrays.asList;
-
 import static org.junit.Assert.assertEquals;
 import static org.junit.Assert.assertTrue;
 import static org.mockito.Mockito.verify;
@@ -330,7 +316,7 @@
     public void shouldReportOutOfOrderLabels() throws Exception
     {
         // given
-        NodeRecord node = inUse( new NodeRecord( 42, false, NONE, NONE ) );
+        final NodeRecord node = inUse( new NodeRecord( 42, false, NONE, NONE ) );
         // We need to do this override so we can put the labels unsorted, since InlineNodeLabels always sorts on insert
         new InlineNodeLabels( node.getLabelField(), node )
         {
@@ -338,7 +324,7 @@
             public Collection<DynamicRecord> put( long[] labelIds, NodeStore nodeStore, DynamicRecordAllocator
                     allocator )
             {
-                return putSorted( labelIds, nodeStore, allocator );
+                return putSorted(  node, labelIds, nodeStore, allocator );
             }
         }.put( new long[]{3, 1, 2}, null, null );
         LabelTokenRecord label1 = inUse( new LabelTokenRecord( 1 ) );
@@ -361,7 +347,7 @@
     public void shouldProperlyReportOutOfOrderLabelsThatAreFarAway() throws Exception
     {
         // given
-        NodeRecord node = inUse( new NodeRecord( 42, false, NONE, NONE ) );
+        final NodeRecord node = inUse( new NodeRecord( 42, false, NONE, NONE ) );
         // We need to do this override so we can put the labels unsorted, since InlineNodeLabels always sorts on insert
         new InlineNodeLabels( node.getLabelField(), node )
         {
@@ -369,7 +355,7 @@
             public Collection<DynamicRecord> put( long[] labelIds, NodeStore nodeStore, DynamicRecordAllocator
                     allocator )
             {
-                return putSorted( labelIds, nodeStore, allocator );
+                return putSorted( node, labelIds, nodeStore, allocator );
             }
         }.put( new long[]{1, 18, 13, 14, 15, 16, 12}, null, null );
         LabelTokenRecord label1 = inUse( new LabelTokenRecord( 1 ) );
