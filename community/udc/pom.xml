<?xml version="1.0" encoding="UTF-8"?>
<project xmlns="http://maven.apache.org/POM/4.0.0" xmlns:xsi="http://www.w3.org/2001/XMLSchema-instance" xsi:schemaLocation="http://maven.apache.org/POM/4.0.0 http://maven.apache.org/maven-v4_0_0.xsd">
  <parent>
    <groupId>org.neo4j</groupId>
    <artifactId>parent</artifactId>
<<<<<<< HEAD
    <version>2.0-SNAPSHOT</version>
=======
    <version>1.9.6-SNAPSHOT</version>
>>>>>>> d245b464
    <relativePath>../..</relativePath>
  </parent>
  <modelVersion>4.0.0</modelVersion>
  <groupId>org.neo4j</groupId>
  <artifactId>neo4j-udc</artifactId>
  <name>Neo4j - Usage Data Collection</name>
<<<<<<< HEAD
  <version>2.0-SNAPSHOT</version>
=======
  <version>1.9.6-SNAPSHOT</version>
>>>>>>> d245b464
  <description>Collects simple statistics about server deployment.</description>
  <url>http://components.neo4j.org/${project.artifactId}/${project.version}</url>

  <properties>
    <bundle.namespace>org.neo4j.ext.udc</bundle.namespace>
    <short-name>udc</short-name>
    <version-package>udc.impl</version-package>
    <license-text.header>GPL-3-header.txt</license-text.header>
    <docs.url>http://docs.neo4j.org/chunked/${project.version}/usage-data-collector.html</docs.url>
    <licensing.prepend.text>notice-gpl-prefix.txt</licensing.prepend.text>
  </properties>

  <packaging>jar</packaging>

  <scm>
	  <url>https://github.com/neo4j/neo4j/tree/master/community/udc</url>
  </scm>

  <licenses>
    <license>
      <name>GNU General Public License, Version 3</name>
      <url>http://www.gnu.org/licenses/gpl-3.0-standalone.html</url>
      <comments>The software ("Software") developed and owned by Network Engine for
        Objects in Lund AB (referred to in this notice as "Neo Technology") is
        licensed under the GNU GENERAL PUBLIC LICENSE Version 3 to all third
        parties and that license is included below.

        However, if you have executed an End User Software License and Services
        Agreement or an OEM Software License and Support Services Agreement, or
        another commercial license agreement with Neo Technology or one of its
        affiliates (each, a "Commercial Agreement"), the terms of the license in
        such Commercial Agreement will supersede the GNU GENERAL PUBLIC LICENSE
        Version 3 and you may use the Software solely pursuant to the terms of
        the relevant Commercial Agreement.
      </comments>
    </license>
  </licenses>

  <build>
    <plugins>
      <plugin>
        <artifactId>maven-assembly-plugin</artifactId>
        <executions>
          <execution>
            <id>forCentral</id>
            <!-- to be deployed to maven central (the default jar build) -->
            <goals>
              <goal>single</goal>
            </goals>
            <configuration>
              <appendAssemblyId>false</appendAssemblyId>
              <filters>
                <filter>${project.basedir}/src/main/assembly/forMavenCentral.properties</filter>
              </filters>
              <finalName>${project.artifactId}-${project.version}</finalName>
              <ignoreDirFormatExtensions>true</ignoreDirFormatExtensions>
              <descriptors>
                <descriptor>src/main/assembly/assembly.xml</descriptor>
              </descriptors>
            </configuration>
            <phase>package</phase>
          </execution>
          <execution>
            <id>forNeo4j</id>
            <!-- to be used for downloading from Neo4j.org -->
            <goals>
              <goal>single</goal>
            </goals>
            <configuration>
              <appendAssemblyId>false</appendAssemblyId>
              <filters>
                <filter>${project.basedir}/src/main/assembly/forNeo4j.properties</filter>
              </filters>
              <finalName>${project.artifactId}-${project.version}-neo4j</finalName>
              <ignoreDirFormatExtensions>true</ignoreDirFormatExtensions>
              <descriptors>
                <descriptor>src/main/assembly/assembly.xml</descriptor>
              </descriptors>
            </configuration>
            <phase>package</phase>
          </execution>
        </executions>
      </plugin>
      <plugin>
        <groupId>org.codehaus.mojo</groupId>
        <artifactId>build-helper-maven-plugin</artifactId>
        <executions>
          <execution>
            <id>attach-artifacts</id>
            <phase>package</phase>
            <goals>
              <goal>attach-artifact</goal>
            </goals>
            <configuration>
              <artifacts>
                <artifact>
                  <file>${project.build.directory}/${project.artifactId}-${project.version}-neo4j.jar</file>
                  <type>jar</type>
                  <classifier>neo4j</classifier>
                </artifact>
              </artifacts>
            </configuration>
          </execution>
        </executions>
      </plugin>
      <plugin>
        <artifactId>maven-site-plugin</artifactId>
        <configuration>
          <reportPlugins combine.children="append">
            <plugin>
              <artifactId>maven-javadoc-plugin</artifactId>
              <configuration>
                <detectJavaApiLink>true</detectJavaApiLink>
                <detectLinks>true</detectLinks>
                <quiet>true</quiet>
                <excludePackageNames>*.impl.*</excludePackageNames>
              </configuration>
              <reports>
                <report>javadoc</report>
              </reports>
            </plugin>
          </reportPlugins>
        </configuration>
        <executions>
          <execution>
            <id>attach-descriptor</id>
            <phase>none</phase>
          </execution>
        </executions>
      </plugin>
    </plugins>
  </build>

  <dependencies>
    <dependency>
      <groupId>org.osgi</groupId>
      <artifactId>osgi_R4_core</artifactId>
    </dependency>
    <dependency>
      <groupId>org.osgi</groupId>
      <artifactId>osgi_R4_compendium</artifactId>
    </dependency>
    <dependency>
      <groupId>org.neo4j</groupId>
      <artifactId>neo4j-kernel</artifactId>
      <version>${project.version}</version>
    </dependency>
    <dependency>
      <groupId>org.apache.httpcomponents</groupId>
      <artifactId>httpclient</artifactId>
      <classifier>tests</classifier>
      <scope>test</scope>
    </dependency>
    <dependency>
      <groupId>org.apache.httpcomponents</groupId>
      <artifactId>httpclient</artifactId>
      <scope>test</scope>
    </dependency>
    <dependency>
      <groupId>org.apache.httpcomponents</groupId>
      <artifactId>httpcore</artifactId>
      <scope>test</scope>
    </dependency>
    <dependency>
      <groupId>commons-io</groupId>
      <artifactId>commons-io</artifactId>
      <scope>test</scope>
    </dependency>
    <dependency>
      <groupId>junit</groupId>
      <artifactId>junit</artifactId>
    </dependency>
    <dependency>
      <groupId>org.neo4j</groupId>
      <artifactId>neo4j-kernel</artifactId>
      <version>${project.version}</version>
      <type>test-jar</type>
      <scope>test</scope>
    </dependency>
  </dependencies>

  <distributionManagement>
    <site>
      <id>neo4j-site</id>
      <url>scpexe://docs.neo4j.org/data/www/doc/components.neo4j.org/${project.artifactId}/${project.version}</url>
    </site>
  </distributionManagement>

</project><|MERGE_RESOLUTION|>--- conflicted
+++ resolved
@@ -3,22 +3,15 @@
   <parent>
     <groupId>org.neo4j</groupId>
     <artifactId>parent</artifactId>
-<<<<<<< HEAD
     <version>2.0-SNAPSHOT</version>
-=======
-    <version>1.9.6-SNAPSHOT</version>
->>>>>>> d245b464
     <relativePath>../..</relativePath>
   </parent>
   <modelVersion>4.0.0</modelVersion>
   <groupId>org.neo4j</groupId>
   <artifactId>neo4j-udc</artifactId>
   <name>Neo4j - Usage Data Collection</name>
-<<<<<<< HEAD
   <version>2.0-SNAPSHOT</version>
-=======
-  <version>1.9.6-SNAPSHOT</version>
->>>>>>> d245b464
+
   <description>Collects simple statistics about server deployment.</description>
   <url>http://components.neo4j.org/${project.artifactId}/${project.version}</url>
 
