--- conflicted
+++ resolved
@@ -19,8 +19,6 @@
  */
 package org.neo4j.kernel.impl.proc;
 
-<<<<<<< HEAD
-=======
 import org.hamcrest.core.IsEqual;
 import org.junit.Rule;
 import org.junit.Test;
@@ -28,7 +26,6 @@
 import org.junit.rules.TemporaryFolder;
 
 import java.io.File;
->>>>>>> 6268767f
 import java.io.IOException;
 import java.net.URISyntaxException;
 import java.net.URL;
@@ -40,24 +37,15 @@
 import java.util.stream.Stream;
 import java.util.zip.ZipException;
 
-import org.hamcrest.core.IsEqual;
-import org.junit.Rule;
-import org.junit.Test;
-import org.junit.rules.ExpectedException;
-import org.junit.rules.TemporaryFolder;
-
 import org.neo4j.kernel.api.ResourceTracker;
 import org.neo4j.kernel.api.StubResourceManager;
 import org.neo4j.kernel.api.exceptions.ProcedureException;
 import org.neo4j.kernel.api.proc.BasicContext;
 import org.neo4j.kernel.api.proc.CallableProcedure;
 import org.neo4j.kernel.api.proc.ProcedureSignature;
-<<<<<<< HEAD
 import org.neo4j.kernel.configuration.Config;
+import org.neo4j.logging.AssertableLogProvider;
 import org.neo4j.logging.Log;
-=======
-import org.neo4j.logging.AssertableLogProvider;
->>>>>>> 6268767f
 import org.neo4j.logging.NullLog;
 import org.neo4j.procedure.Context;
 import org.neo4j.procedure.Name;
@@ -70,16 +58,14 @@
 import static org.hamcrest.Matchers.containsInAnyOrder;
 import static org.junit.Assert.assertEquals;
 import static org.junit.Assert.assertThat;
-<<<<<<< HEAD
+import static org.junit.Assert.fail;
 import static org.mockito.Mockito.mock;
 import static org.neo4j.graphdb.factory.GraphDatabaseSettings.procedure_unrestricted;
-=======
-import static org.junit.Assert.fail;
->>>>>>> 6268767f
 import static org.neo4j.helpers.collection.Iterators.asList;
 import static org.neo4j.helpers.collection.MapUtil.genericMap;
 import static org.neo4j.kernel.api.proc.Neo4jTypes.NTInteger;
 import static org.neo4j.kernel.api.proc.ProcedureSignature.procedureSignature;
+
 
 @SuppressWarnings( "WeakerAccess" )
 public class ProcedureJarLoaderTest
@@ -264,7 +250,7 @@
         AssertableLogProvider logProvider = new AssertableLogProvider( true );
 
         ProcedureJarLoader jarloader = new ProcedureJarLoader(
-                new ReflectiveProcedureCompiler( new TypeMappers(), new ComponentRegistry(), NullLog.getInstance(), ProcedureAllowedConfig.DEFAULT ),
+                new ReflectiveProcedureCompiler( new TypeMappers(), new ComponentRegistry(), registryWithUnsafeAPI(), log, procedureConfig() ),
                 logProvider.getLog( ProcedureJarLoader.class ) );
 
         // when
@@ -290,8 +276,9 @@
         corruptJar( theJar );
 
         AssertableLogProvider logProvider = new AssertableLogProvider( true );
+
         ProcedureJarLoader jarloader = new ProcedureJarLoader(
-                new ReflectiveProcedureCompiler( new TypeMappers(), new ComponentRegistry(), NullLog.getInstance(), ProcedureAllowedConfig.DEFAULT ),
+                new ReflectiveProcedureCompiler( new TypeMappers(), new ComponentRegistry(), registryWithUnsafeAPI(), log, procedureConfig() ),
                 logProvider.getLog( ProcedureJarLoader.class ) );
 
         // when
@@ -313,7 +300,7 @@
     {
         // given
         ProcedureJarLoader jarloader = new ProcedureJarLoader(
-                new ReflectiveProcedureCompiler( new TypeMappers(), new ComponentRegistry(), NullLog.getInstance(), ProcedureAllowedConfig.DEFAULT ),
+                new ReflectiveProcedureCompiler( new TypeMappers(), new ComponentRegistry(), registryWithUnsafeAPI(), log, procedureConfig() ),
                 NullLog.getInstance() );
 
         // when
@@ -339,12 +326,8 @@
         }
         Files.write( jarFile.toPath(), bytes );
     }
-<<<<<<< HEAD
-    public URL createJarFor( Class<?> ... targets ) throws IOException
-=======
 
     private URL createJarFor( Class<?> ... targets ) throws IOException
->>>>>>> 6268767f
     {
         return new JarBuilder().createJarFor( tmpdir.newFile( new Random().nextInt() + ".jar" ), targets );
     }
