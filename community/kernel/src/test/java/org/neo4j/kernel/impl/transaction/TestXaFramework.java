--- conflicted
+++ resolved
@@ -22,7 +22,6 @@
 import static org.junit.Assert.assertEquals;
 import static org.junit.Assert.assertTrue;
 import static org.junit.Assert.fail;
-import static org.neo4j.kernel.impl.transaction.xaframework.InjectedTransactionValidator.ALLOW_ALL;
 
 import java.io.File;
 import java.io.FilenameFilter;
@@ -41,7 +40,6 @@
 
 import org.neo4j.graphdb.Node;
 import org.neo4j.graphdb.factory.GraphDatabaseSettings;
-import org.neo4j.helpers.Settings;
 import org.neo4j.helpers.UTF8;
 import org.neo4j.kernel.DefaultFileSystemAbstraction;
 import org.neo4j.kernel.configuration.Config;
@@ -116,273 +114,6 @@
         xaDsMgr = getGraphDbAPI().getDependencyResolver().resolveDependency( XaDataSourceManager.class );
     }
 
-<<<<<<< HEAD
-    private static class DummyCommand extends XaCommand
-    {
-        private int type = -1;
-
-        DummyCommand( int type )
-        {
-            this.type = type;
-        }
-
-        @Override
-        public void execute()
-        {
-        }
-
-        @Override
-        public void writeToFile( LogBuffer buffer ) throws IOException
-        {
-            buffer.putInt( type );
-        }
-    }
-
-    private static class DummyCommandFactory extends XaCommandFactory
-    {
-        @Override
-        public XaCommand readCommand( ReadableByteChannel byteChannel,
-                                      ByteBuffer buffer ) throws IOException
-        {
-            buffer.clear();
-            buffer.limit( 4 );
-            if ( byteChannel.read( buffer ) == 4 )
-            {
-                buffer.flip();
-                return new DummyCommand( buffer.getInt() );
-            }
-            return null;
-        }
-    }
-
-    private static class DummyTransaction extends XaTransaction
-    {
-        private final java.util.List<XaCommand> commandList = new java.util.ArrayList<XaCommand>();
-
-        public DummyTransaction( XaLogicalLog log, TransactionState state )
-        {
-            super( log, state );
-            setCommitTxId( 0 );
-        }
-
-        @Override
-        public void doAddCommand( XaCommand command )
-        {
-            commandList.add( command );
-        }
-
-        @Override
-        public void doPrepare()
-        {
-
-        }
-
-        @Override
-        public void doRollback()
-        {
-        }
-
-        @Override
-        public void doCommit()
-        {
-        }
-
-        @Override
-        public boolean isReadOnly()
-        {
-            return false;
-        }
-    }
-
-    private static class DummyTransactionFactory extends XaTransactionFactory
-    {
-        @Override
-        public XaTransaction create( long lastCommittedTxWhenTransactionStarted, TransactionState state )
-        {
-            return new DummyTransaction( getLogicalLog(), state );
-        }
-
-        @Override
-        public void flushAll()
-        {
-        }
-
-        @Override
-        public long getAndSetNewVersion()
-        {
-            return 0;
-        }
-
-        @Override
-        public long getCurrentVersion()
-        {
-            return 0;
-        }
-
-        @Override
-        public void setVersion( long version )
-        {
-        }
-
-        @Override
-        public long getLastCommittedTx()
-        {
-            return 0;
-        }
-    }
-
-    public class DummyXaDataSource extends XaDataSource
-    {
-        private XaContainer xaContainer = null;
-
-        public DummyXaDataSource( java.util.Map<String, String> map, byte[] branchId, String name, XaFactory xaFactory )
-                throws InstantiationException
-        {
-            super( branchId, name );
-            try
-            {
-                TransactionStateFactory stateFactory = new TransactionStateFactory( new DevNullLoggingService() )
-                {
-                    @Override
-                    public TransactionState create( Transaction tx )
-                    {
-                        return new NoTransactionState()
-                        {
-                            @Override
-                            @SuppressWarnings("deprecation")
-                            public TxIdGenerator getTxIdGenerator()
-                            {
-                                return getGraphDbAPI().getDependencyResolver().resolveDependency( TxIdGenerator.class );
-                            }
-                        };
-                    }
-                };
-
-                map.put( "store_dir", path().getPath() );
-                xaContainer = xaFactory.newXaContainer( this, resourceFile(),
-                        new DummyCommandFactory(),
-                        ALLOW_ALL,
-                        new DummyTransactionFactory(), stateFactory, new TransactionInterceptorProviders(
-                        Iterables.<TransactionInterceptorProvider>empty(),
-                        new DependencyResolver.Adapter()
-                        {
-                            @Override
-                            public <T> T resolveDependency( Class<T> type, SelectionStrategy selector )
-                            {
-                                return type.cast( new Config( MapUtil.stringMap(
-                                        GraphDatabaseSettings.intercept_committing_transactions.name(),
-                                        Settings.FALSE,
-                                        GraphDatabaseSettings.intercept_deserialized_transactions.name(),
-                                        Settings.FALSE
-                                ) ) );
-                            }
-                        } ), false );
-                xaContainer.openLogicalLog();
-            }
-            catch ( IOException e )
-            {
-                throw new InstantiationException( "" + e );
-            }
-        }
-
-        @Override
-        public void init()
-        {
-        }
-
-        @Override
-        public void start()
-        {
-        }
-
-        @Override
-        public void stop()
-        {
-            xaContainer.close();
-            // cleanup dummy resource log
-            deleteAllResourceFiles();
-        }
-
-        @Override
-        public void shutdown()
-        {
-        }
-
-
-        @Override
-        public XaConnection getXaConnection()
-        {
-            return new DummyXaConnection( xaContainer.getResourceManager() );
-        }
-
-        @Override
-        public long getLastCommittedTxId()
-        {
-            return 0;
-        }
-    }
-
-    private static class DummyXaResource extends XaResourceHelpImpl
-    {
-        DummyXaResource( XaResourceManager xaRm )
-        {
-            super( xaRm, null );
-        }
-
-        @Override
-        public boolean isSameRM( XAResource resource )
-        {
-            return resource instanceof DummyXaResource;
-        }
-    }
-
-    private class DummyXaConnection extends XaConnectionHelpImpl
-    {
-        private XAResource xaResource = null;
-
-        public DummyXaConnection( XaResourceManager xaRm )
-        {
-            super( xaRm );
-            xaResource = new DummyXaResource( xaRm );
-        }
-
-        @Override
-        public XAResource getXaResource()
-        {
-            return xaResource;
-        }
-        
-        public void doStuff1() throws XAException
-        {
-            validate();
-            getTransaction().addCommand( new DummyCommand( 1 ) );
-        }
-
-        public void doStuff2() throws XAException
-        {
-            validate();
-            getTransaction().addCommand( new DummyCommand( 2 ) );
-        }
-
-        public void enlistWithTx() throws Exception
-        {
-            tm.getTransaction().enlistResource( xaResource );
-        }
-
-        public void delistFromTx() throws Exception
-        {
-            tm.getTransaction().delistResource( xaResource,
-                    XAResource.TMSUCCESS );
-        }
-
-        public int getTransactionId() throws Exception
-        {
-            return getTransaction().getIdentifier();
-        }
-    }
-
-=======
->>>>>>> 16b3ad05
     @Test
     public void testCreateXaResource() throws Exception
     {
@@ -391,11 +122,7 @@
         FileSystemAbstraction fileSystem = new DefaultFileSystemAbstraction();
         KernelHealth kernelHealth = mock( KernelHealth.class );
         xaDsMgr.registerDataSource( new DummyXaDataSource(
-<<<<<<< HEAD
-                config, UTF8.encode( "DDDDDD" ), "dummy_datasource",
-=======
                 UTF8.encode( "DDDDDD" ), "dummy_datasource",
->>>>>>> 16b3ad05
                 new XaFactory(
                         new Config( config, GraphDatabaseSettings.class ), TxIdGenerator.DEFAULT,
                         new PlaceboTm( null, getGraphDbAPI().getDependencyResolver()
@@ -458,12 +185,8 @@
             xaDsMgr.registerDataSource( new DummyXaDataSource( UTF8.encode( "DDDDDD" ), "dummy_datasource1",
                     new XaFactory( new Config( config, GraphDatabaseSettings.class ), TxIdGenerator.DEFAULT,
                             (AbstractTransactionManager)tm, fileSystem, new Monitors(), new DevNullLoggingService(),
-<<<<<<< HEAD
-                            RecoveryVerifier.ALWAYS_VALID, LogPruneStrategies.NO_PRUNING, kernelHealth ) ) );
-=======
                             RecoveryVerifier.ALWAYS_VALID, LogPruneStrategies.NO_PRUNING, kernelHealth ),
                             stateFactory, resourceFile() ) );
->>>>>>> 16b3ad05
             DummyXaDataSource xaDs1 = (DummyXaDataSource) xaDsMgr.getXaDataSource( "dummy_datasource1" );
             xaC1 = (DummyXaConnection) xaDs1.getXaConnection();
             tm.begin(); // get
