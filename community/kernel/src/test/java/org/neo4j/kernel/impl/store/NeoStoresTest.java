--- conflicted
+++ resolved
@@ -192,12 +192,7 @@
     {
         Config config = Config.defaults();
         StoreFactory sf = new StoreFactory( storeDir, config, new DefaultIdGeneratorFactory( fs.get() ), pageCache,
-<<<<<<< HEAD
-                fs.get(), NullLogProvider.getInstance() );
-=======
                 fs.get(), NullLogProvider.getInstance(), EmptyVersionContextSupplier.EMPTY );
-        NeoStores neoStores = sf.openNeoStores( true, StoreType.NODE_LABEL );
->>>>>>> 546c7446
 
         exception.expect( IllegalStateException.class );
         exception.expectMessage(
