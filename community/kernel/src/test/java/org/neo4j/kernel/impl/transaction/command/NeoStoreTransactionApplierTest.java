/*
 * Copyright (c) 2002-2018 "Neo4j,"
 * Neo4j Sweden AB [http://neo4j.com]
 *
 * This file is part of Neo4j.
 *
 * Neo4j is free software: you can redistribute it and/or modify
 * it under the terms of the GNU General Public License as published by
 * the Free Software Foundation, either version 3 of the License, or
 * (at your option) any later version.
 *
 * This program is distributed in the hope that it will be useful,
 * but WITHOUT ANY WARRANTY; without even the implied warranty of
 * MERCHANTABILITY or FITNESS FOR A PARTICULAR PURPOSE.  See the
 * GNU General Public License for more details.
 *
 * You should have received a copy of the GNU General Public License
 * along with this program.  If not, see <http://www.gnu.org/licenses/>.
 */
package org.neo4j.kernel.impl.transaction.command;

import org.junit.Before;
import org.junit.Test;

import java.util.Collection;
import java.util.Collections;

import org.neo4j.internal.kernel.api.NamedToken;
import org.neo4j.internal.kernel.api.exceptions.schema.IndexNotFoundKernelException;
import org.neo4j.kernel.api.exceptions.index.IndexActivationFailedKernelException;
import org.neo4j.kernel.api.exceptions.index.IndexPopulationFailedKernelException;
import org.neo4j.kernel.api.index.IndexProviderDescriptor;
import org.neo4j.kernel.api.schema.constraints.ConstraintDescriptorFactory;
import org.neo4j.kernel.impl.api.BatchTransactionApplier;
import org.neo4j.kernel.impl.api.BatchTransactionApplierFacade;
import org.neo4j.kernel.impl.api.TransactionToApply;
import org.neo4j.kernel.impl.api.index.IndexingService;
import org.neo4j.kernel.impl.api.index.PropertyPhysicalToLogicalConverter;
import org.neo4j.kernel.impl.index.schema.IndexDescriptorFactory;
import org.neo4j.kernel.impl.index.schema.StoreIndexDescriptor;
import org.neo4j.kernel.impl.locking.LockService;
import org.neo4j.kernel.impl.storageengine.impl.recordstorage.CacheAccessBackDoor;
import org.neo4j.kernel.impl.storageengine.impl.recordstorage.SchemaCache;
import org.neo4j.kernel.impl.store.DynamicArrayStore;
import org.neo4j.kernel.impl.store.LabelTokenStore;
import org.neo4j.kernel.impl.store.MetaDataStore;
import org.neo4j.kernel.impl.store.NeoStores;
import org.neo4j.kernel.impl.store.NodeStore;
import org.neo4j.kernel.impl.store.PropertyKeyTokenStore;
import org.neo4j.kernel.impl.store.PropertyStore;
import org.neo4j.kernel.impl.store.RelationshipGroupStore;
import org.neo4j.kernel.impl.store.RelationshipStore;
import org.neo4j.kernel.impl.store.RelationshipTypeTokenStore;
import org.neo4j.kernel.impl.store.SchemaStore;
import org.neo4j.kernel.impl.store.record.ConstraintRule;
import org.neo4j.kernel.impl.store.record.DynamicRecord;
import org.neo4j.kernel.impl.store.record.LabelTokenRecord;
import org.neo4j.kernel.impl.store.record.NeoStoreRecord;
import org.neo4j.kernel.impl.store.record.NodeRecord;
import org.neo4j.kernel.impl.store.record.PropertyKeyTokenRecord;
import org.neo4j.kernel.impl.store.record.PropertyRecord;
import org.neo4j.kernel.impl.store.record.RelationshipGroupRecord;
import org.neo4j.kernel.impl.store.record.RelationshipRecord;
import org.neo4j.kernel.impl.store.record.RelationshipTypeTokenRecord;
import org.neo4j.kernel.impl.transaction.command.Command.LabelTokenCommand;
import org.neo4j.kernel.impl.transaction.command.Command.PropertyKeyTokenCommand;
import org.neo4j.kernel.impl.transaction.command.Command.RelationshipTypeTokenCommand;
<<<<<<< HEAD
import org.neo4j.storageengine.api.IndexUpdateListener;
import org.neo4j.storageengine.api.NodeLabelUpdateListener;
import org.neo4j.storageengine.api.StorageEngine;
=======
import org.neo4j.kernel.impl.transaction.command.CommandHandlerContract.ApplyFunction;
import org.neo4j.storageengine.api.schema.IndexDescriptorFactory;
import org.neo4j.storageengine.api.schema.StoreIndexDescriptor;
>>>>>>> 87e2e151
import org.neo4j.util.concurrent.WorkSync;

import static java.util.Arrays.asList;
import static java.util.Collections.singletonList;
import static org.junit.Assert.assertFalse;
import static org.junit.Assert.assertTrue;
import static org.junit.Assert.fail;
import static org.mockito.ArgumentMatchers.any;
import static org.mockito.ArgumentMatchers.anyLong;
import static org.mockito.Mockito.doThrow;
import static org.mockito.Mockito.mock;
import static org.mockito.Mockito.never;
import static org.mockito.Mockito.times;
import static org.mockito.Mockito.verify;
import static org.mockito.Mockito.when;
import static org.neo4j.kernel.api.schema.SchemaDescriptorFactory.forLabel;

public class NeoStoreTransactionApplierTest
{
    private final NeoStores neoStores = mock( NeoStores.class );
    private final IndexingService indexingService = mock( IndexingService.class );
    private final IndexUpdateListener indexUpdateListener = mock( IndexUpdateListener.class );
    @SuppressWarnings( "unchecked" )
    private final NodeLabelUpdateListener labelUpdateListener = mock( NodeLabelUpdateListener.class );
    private final CacheAccessBackDoor cacheAccess = mock( CacheAccessBackDoor.class );
    private final LockService lockService = mock( LockService.class );

    private final MetaDataStore metaDataStore = mock( MetaDataStore.class );
    private final NodeStore nodeStore = mock( NodeStore.class );
    private final RelationshipStore relationshipStore = mock( RelationshipStore.class );
    private final PropertyStore propertyStore = mock( PropertyStore.class );
    private final RelationshipGroupStore relationshipGroupStore = mock( RelationshipGroupStore.class );
    private final RelationshipTypeTokenStore relationshipTypeTokenStore = mock( RelationshipTypeTokenStore.class );
    private final LabelTokenStore labelTokenStore = mock( LabelTokenStore.class );
    private final PropertyKeyTokenStore propertyKeyTokenStore = mock( PropertyKeyTokenStore.class );
    private final SchemaStore schemaStore = mock( SchemaStore.class );
    private final SchemaCache schemaCache = mock( SchemaCache.class );
    private final DynamicArrayStore dynamicLabelStore = mock( DynamicArrayStore.class );

    private final long transactionId = 55555;
    private final DynamicRecord one = DynamicRecord.dynamicRecord( 1, true );
    private final DynamicRecord two = DynamicRecord.dynamicRecord( 2, true );
    private final DynamicRecord three = DynamicRecord.dynamicRecord( 3, true );
    private final WorkSync<NodeLabelUpdateListener,LabelUpdateWork> labelScanStoreSynchronizer = new WorkSync<>( labelUpdateListener );
    private final TransactionToApply transactionToApply = mock( TransactionToApply.class );
<<<<<<< HEAD
    private final WorkSync<IndexUpdateListener,IndexUpdatesWork> indexUpdatesSync = new WorkSync<>( indexUpdateListener );
=======
    private final WorkSync<IndexingUpdateService,IndexUpdatesWork> indexUpdatesSync = new WorkSync<>( indexingService );
    private final IndexActivator indexActivator = new IndexActivator( indexingService );
>>>>>>> 87e2e151

    @Before
    public void setup()
    {
        when( neoStores.getMetaDataStore() ).thenReturn( metaDataStore );
        when( neoStores.getNodeStore() ).thenReturn( nodeStore );
        when( neoStores.getRelationshipStore() ).thenReturn( relationshipStore );
        when( neoStores.getPropertyStore() ).thenReturn( propertyStore );
        when( neoStores.getRelationshipGroupStore() ).thenReturn( relationshipGroupStore );
        when( neoStores.getRelationshipTypeTokenStore() ).thenReturn( relationshipTypeTokenStore );
        when( neoStores.getLabelTokenStore() ).thenReturn( labelTokenStore );
        when( neoStores.getPropertyKeyTokenStore() ).thenReturn( propertyKeyTokenStore );
        when( neoStores.getSchemaStore() ).thenReturn( schemaStore );
        when( nodeStore.getDynamicLabelStore() ).thenReturn( dynamicLabelStore );
        when( lockService.acquireNodeLock( anyLong(), any() ) )
                .thenReturn( LockService.NO_LOCK );
        when( lockService.acquireRelationshipLock( anyLong(), any() ) )
                .thenReturn( LockService.NO_LOCK );
        when( transactionToApply.transactionId() ).thenReturn( transactionId );
    }

    // NODE COMMAND

    @Test
    public void shouldApplyNodeCommandToTheStore() throws Exception
    {
        // given
        final BatchTransactionApplier applier = newApplier( false );
        final NodeRecord before = new NodeRecord( 11 );
        before.setLabelField( 42, asList( one, two ) );
        final NodeRecord after = new NodeRecord( 12 );
        after.setInUse( true );
        after.setLabelField( 42, asList( one, two, three ) );
        final Command.NodeCommand command = new Command.NodeCommand( before, after );

        // when
        boolean result = apply( applier, command::handle, transactionToApply );

        // then
        assertFalse( result );

        verify( lockService, times( 1 ) ).acquireNodeLock( command.getKey(), LockService.LockType.WRITE_LOCK );
        verify( nodeStore, times( 1 ) ).updateRecord( after );
    }

    @Test
    public void shouldApplyNodeCommandToTheStoreAndInvalidateTheCache() throws Exception
    {
        // given
        final BatchTransactionApplier applier = newApplier( false );
        final NodeRecord before = new NodeRecord( 11 );
        before.setLabelField( 42, asList( one, two ) );
        final NodeRecord after = new NodeRecord( 12 );
        after.setInUse( false );
        after.setLabelField( 42, asList( one, two, three ) );
        final Command.NodeCommand command = new Command.NodeCommand( before, after );

        // when
        boolean result = apply( applier, command::handle, transactionToApply );

        // then
        assertFalse( result );

        verify( lockService, times( 1 ) ).acquireNodeLock( command.getKey(), LockService.LockType.WRITE_LOCK );
        verify( nodeStore, times( 1 ) ).updateRecord( after );
    }

    @Test
    public void shouldApplyNodeCommandToTheStoreInRecoveryMode() throws Exception
    {
        // given
        final BatchTransactionApplier applier = newApplier( true );
        final NodeRecord before = new NodeRecord( 11 );
        before.setLabelField( 42, asList( one, two ) );
        final NodeRecord after = new NodeRecord( 12 );
        after.setInUse( true );
        after.setLabelField( 42, asList( one, two, three ) );
        final Command.NodeCommand command = new Command.NodeCommand( before, after );

        // when
        boolean result = apply( applier, command::handle, transactionToApply );

        // then
        assertFalse( result );

        verify( lockService, times( 1 ) ).acquireNodeLock( command.getKey(), LockService.LockType.WRITE_LOCK );
        verify( nodeStore, times( 1 ) ).setHighestPossibleIdInUse( after.getId() );
        verify( nodeStore, times( 1 ) ).updateRecord( after );
        verify( dynamicLabelStore, times( 1 ) ).setHighestPossibleIdInUse( three.getId() );
    }

    @Test
    public void shouldInvalidateTheCacheWhenTheNodeBecomesDense() throws Exception
    {
        // given
        final BatchTransactionApplier applier = newApplier( false );
        final NodeRecord before = new NodeRecord( 11 );
        before.setLabelField( 42, singletonList( one ) );
        before.setInUse( true );
        before.setDense( false );
        final NodeRecord after = new NodeRecord( 12 );
        after.setInUse( true );
        after.setDense( true );
        after.setLabelField( 42, asList( one, two, three ) );
        final Command.NodeCommand command = new Command.NodeCommand( before, after );

        // when
        boolean result = apply( applier, command::handle, transactionToApply );

        // then
        assertFalse( result );

        verify( lockService, times( 1 ) ).acquireNodeLock( command.getKey(), LockService.LockType.WRITE_LOCK );
        verify( nodeStore, times( 1 ) ).updateRecord( after );
    }

    // RELATIONSHIP COMMAND

    @Test
    public void shouldApplyRelationshipCommandToTheStore() throws Exception
    {
        // given
        final BatchTransactionApplier applier = newApplier( false );
        final RelationshipRecord before = new RelationshipRecord( 12 );
        final RelationshipRecord record = new RelationshipRecord( 12, 3, 4, 5 );
        record.setInUse( true );

        final Command command = new Command.RelationshipCommand( before, record );
        // when
        boolean result = apply( applier, command::handle, transactionToApply );

        // then
        assertFalse( result );

        verify( relationshipStore, times( 1 ) ).updateRecord( record );
    }

    @Test
    public void shouldApplyRelationshipCommandToTheStoreAndInvalidateTheCache() throws Exception
    {
        // given
        final BatchTransactionApplier applier = newApplier( false );
        final RelationshipRecord before = new RelationshipRecord( 12 );
        final RelationshipRecord record = new RelationshipRecord( 12, 3, 4, 5 );
        record.setInUse( false );

        final Command command = new Command.RelationshipCommand( before, record );

        // when
        boolean result = apply( applier, command::handle, transactionToApply );

        // then
        assertFalse( result );

        verify( relationshipStore, times( 1 ) ).updateRecord( record );
    }

    @Test
    public void shouldApplyRelationshipCommandToTheStoreInRecovery() throws Exception
    {
        // given
        final BatchTransactionApplier applier = newApplier( true );
        final RelationshipRecord before = new RelationshipRecord( 12 );
        final RelationshipRecord record = new RelationshipRecord( 12, 3, 4, 5 );
        record.setInUse( true );
        final Command command = new Command.RelationshipCommand( before, record );

        // when
        boolean result = apply( applier, command::handle, transactionToApply );

        // then
        assertFalse( result );

        verify( relationshipStore, times( 1 ) ).setHighestPossibleIdInUse( record.getId() );
        verify( relationshipStore, times( 1 ) ).updateRecord( record );
    }

    // PROPERTY COMMAND

    @Test
    public void shouldApplyNodePropertyCommandToTheStore() throws Exception
    {
        // given
        final BatchTransactionApplier applier = newApplier( false );
        final PropertyRecord before = new PropertyRecord( 11 );
        final PropertyRecord after = new PropertyRecord( 12 );
        after.setNodeId( 42 );
        final Command command = new Command.PropertyCommand( before, after );

        // when
        boolean result = apply( applier, command::handle, transactionToApply );

        // then
        assertFalse( result );

        verify( lockService, times( 1 ) ).acquireNodeLock( 42, LockService.LockType.WRITE_LOCK );
        verify( propertyStore, times( 1 ) ).updateRecord( after );
    }

    @Test
    public void shouldApplyNodePropertyCommandToTheStoreInRecovery() throws Exception
    {
        // given
        final BatchTransactionApplier applier = newApplier( true );
        final PropertyRecord before = new PropertyRecord( 11 );
        final PropertyRecord after = new PropertyRecord( 12 );
        after.setNodeId( 42 );
        final Command command = new Command.PropertyCommand( before, after );

        // when
        boolean result = apply( applier, command::handle, transactionToApply );

        // then
        assertFalse( result );

        verify( lockService, times( 1 ) ).acquireNodeLock( 42, LockService.LockType.WRITE_LOCK );
        verify( propertyStore, times( 1 ) ).setHighestPossibleIdInUse( after.getId() );
        verify( propertyStore, times( 1 ) ).updateRecord( after );
    }

    @Test
    public void shouldApplyRelPropertyCommandToTheStore() throws Exception
    {
        // given
        final BatchTransactionApplier applier = newApplier( false );
        final PropertyRecord before = new PropertyRecord( 11 );
        final PropertyRecord after = new PropertyRecord( 12 );
        after.setRelId( 42 );
        final Command command = new Command.PropertyCommand( before, after );

        // when
        boolean result = apply( applier, command::handle, transactionToApply );

        // then
        assertFalse( result );

        verify( propertyStore, times( 1 ) ).updateRecord( after );
    }

    @Test
    public void shouldApplyRelPropertyCommandToTheStoreInRecovery() throws Exception
    {
        // given
        final BatchTransactionApplier applier = newApplier( true );
        final PropertyRecord before = new PropertyRecord( 11 );
        final PropertyRecord after = new PropertyRecord( 12 );
        after.setRelId( 42 );
        final Command command = new Command.PropertyCommand( before, after );

        // when
        boolean result = apply( applier, command::handle, transactionToApply );

        // then
        assertFalse( result );

        verify( propertyStore, times( 1 ) ).setHighestPossibleIdInUse( 12 );
        verify( propertyStore, times( 1 ) ).updateRecord( after );
    }

    // RELATIONSHIP GROUP COMMAND

    @Test
    public void shouldApplyRelationshipGroupCommandToTheStore() throws Exception
    {
        // given
        final BatchTransactionApplier applier = newApplier( false );
        // when
        final RelationshipGroupRecord before = new RelationshipGroupRecord( 42, 1 );
        final RelationshipGroupRecord after = new RelationshipGroupRecord( 42, 1, 2, 3, 4, 5, 6, true );
        final Command command = new Command.RelationshipGroupCommand( before, after );
        final boolean result = apply( applier, command::handle, transactionToApply );

        // then
        assertFalse( result );

        verify( relationshipGroupStore, times( 1 ) ).updateRecord( after );
    }

    @Test
    public void shouldApplyRelationshipGroupCommandToTheStoreInRecovery() throws Exception
    {
        // given
        final BatchTransactionApplier applier = newApplier( true );
        // when
        final RelationshipGroupRecord before = new RelationshipGroupRecord( 42, 1 );
        final RelationshipGroupRecord after = new RelationshipGroupRecord( 42, 1, 2, 3, 4, 5, 6, true );
        final Command command = new Command.RelationshipGroupCommand( before, after );

        boolean result = apply( applier, command::handle, transactionToApply );

        // then
        assertFalse( result );

        verify( relationshipGroupStore, times( 1 ) ).setHighestPossibleIdInUse( after.getId() );
        verify( relationshipGroupStore, times( 1 ) ).updateRecord( after );
    }

    // RELATIONSHIP TYPE TOKEN COMMAND

    @Test
    public void shouldApplyRelationshipTypeTokenCommandToTheStore() throws Exception
    {
        // given
        final BatchTransactionApplier applier = newApplier( false );
        final RelationshipTypeTokenRecord before = new RelationshipTypeTokenRecord( 42 );
        final RelationshipTypeTokenRecord after = new RelationshipTypeTokenRecord( 42 );
        after.setInUse( true );
        after.setNameId( 323 );
        final Command command = new RelationshipTypeTokenCommand( before, after );

        // when
        boolean result = apply( applier, command::handle, transactionToApply );

        // then
        assertFalse( result );

        verify( relationshipTypeTokenStore, times( 1 ) ).updateRecord( after );
    }

    @Test
    public void shouldApplyRelationshipTypeTokenCommandToTheStoreInRecovery() throws Exception
    {
        // given
        final BatchTransactionApplier applier = newApplier( true );

        final RelationshipTypeTokenRecord before = new RelationshipTypeTokenRecord( 42 );
        final RelationshipTypeTokenRecord after = new RelationshipTypeTokenRecord( 42 );
        after.setInUse( true );
        after.setNameId( 323 );
        final Command.RelationshipTypeTokenCommand command =
                new Command.RelationshipTypeTokenCommand( before, after );
        final NamedToken token = new NamedToken( "token", 21 );
        when( relationshipTypeTokenStore.getToken( (int) command.getKey() ) ).thenReturn( token );

        // when
        boolean result = apply( applier, command::handle, transactionToApply );

        // then
        assertFalse( result );

        verify( relationshipTypeTokenStore, times( 1 ) ).setHighestPossibleIdInUse( after.getId() );
        verify( relationshipTypeTokenStore, times( 1 ) ).updateRecord( after );
        verify( cacheAccess, times( 1 ) ).addRelationshipTypeToken( token );
    }

    // LABEL TOKEN COMMAND

    @Test
    public void shouldApplyLabelTokenCommandToTheStore() throws Exception
    {
        // given
        final BatchTransactionApplier applier = newApplier( false );
        final LabelTokenRecord before = new LabelTokenRecord( 42 );
        final LabelTokenRecord after = new LabelTokenRecord( 42 );
        after.setInUse( true );
        after.setNameId( 323 );
        final Command command = new LabelTokenCommand( before, after );

        // when
        boolean result = apply( applier, command::handle, transactionToApply );

        // then
        assertFalse( result );

        verify( labelTokenStore, times( 1 ) ).updateRecord( after );
    }

    @Test
    public void shouldApplyLabelTokenCommandToTheStoreInRecovery() throws Exception
    {
        // given
        final BatchTransactionApplier applier = newApplier( true );
        final LabelTokenRecord before = new LabelTokenRecord( 42 );
        final LabelTokenRecord after = new LabelTokenRecord( 42 );
        after.setInUse( true );
        after.setNameId( 323 );
        final Command.LabelTokenCommand command =
                new Command.LabelTokenCommand( before, after );
        final NamedToken token = new NamedToken( "token", 21 );
        when( labelTokenStore.getToken( (int) command.getKey() ) ).thenReturn( token );

        // when
        boolean result = apply( applier, command::handle, transactionToApply );

        // then
        assertFalse( result );

        verify( labelTokenStore, times( 1 ) ).setHighestPossibleIdInUse( after.getId() );
        verify( labelTokenStore, times( 1 ) ).updateRecord( after );
        verify( cacheAccess, times( 1 ) ).addLabelToken( token );
    }

    // PROPERTY KEY TOKEN COMMAND

    @Test
    public void shouldApplyPropertyKeyTokenCommandToTheStore() throws Exception
    {
        // given
        final BatchTransactionApplier applier = newApplier( false );
        final PropertyKeyTokenRecord before = new PropertyKeyTokenRecord( 42 );
        final PropertyKeyTokenRecord after = new PropertyKeyTokenRecord( 42 );
        after.setInUse( true );
        after.setNameId( 323 );
        final Command command = new PropertyKeyTokenCommand( before, after );

        // when
        boolean result = apply( applier, command::handle, transactionToApply );

        // then
        assertFalse( result );

        verify( propertyKeyTokenStore, times( 1 ) ).updateRecord( after );
    }

    @Test
    public void shouldApplyPropertyKeyTokenCommandToTheStoreInRecovery() throws Exception
    {
        // given
        final BatchTransactionApplier applier = newApplier( true );

        final PropertyKeyTokenRecord before = new PropertyKeyTokenRecord( 42 );
        final PropertyKeyTokenRecord after = new PropertyKeyTokenRecord( 42 );
        after.setInUse( true );
        after.setNameId( 323 );
        final Command.PropertyKeyTokenCommand command =
                new Command.PropertyKeyTokenCommand( before, after );
        final NamedToken token = new NamedToken( "token", 21 );
        when( propertyKeyTokenStore.getToken( (int) command.getKey() ) ).thenReturn( token );

        // when
        boolean result = apply( applier, command::handle, transactionToApply );

        // then
        assertFalse( result );

        verify( propertyKeyTokenStore, times( 1 ) ).setHighestPossibleIdInUse( after.getId() );
        verify( propertyKeyTokenStore, times( 1 ) ).updateRecord( after );
        verify( cacheAccess, times( 1 ) ).addPropertyKeyToken( token );
    }

    @Test
    public void shouldApplyCreateIndexRuleSchemaRuleCommandToTheStore() throws Exception
    {
        // given
        final BatchTransactionApplier applier = newApplierFacade( newApplier( false ), newIndexApplier() );
        final DynamicRecord record = DynamicRecord.dynamicRecord( 21, true );
        record.setCreated();
        final Collection<DynamicRecord> recordsAfter = singletonList( record );
        final StoreIndexDescriptor rule = indexRule( 0, 1, 2, new IndexProviderDescriptor( "K", "X.Y" ) );
        final Command.SchemaRuleCommand command = new Command.SchemaRuleCommand( Collections.emptyList(), recordsAfter, rule );

        // when
        boolean result = apply( applier, command::handle, transactionToApply );

        // then
        assertFalse( result );

        verify( schemaStore, times( 1 ) ).updateRecord( record );
        verify( indexingService, times( 1 ) ).createIndexes( rule );
        verify( cacheAccess, times( 1 ) ).addSchemaRule( rule );
    }

    @Test
    public void shouldApplyCreateIndexRuleSchemaRuleCommandToTheStoreInRecovery() throws Exception
    {
        // given
        final BatchTransactionApplier applier = newApplierFacade( newIndexApplier(), newApplier( true ) );
        final DynamicRecord record = DynamicRecord.dynamicRecord( 21, true );
        record.setCreated();
        final Collection<DynamicRecord> recordsAfter = singletonList( record );
        final StoreIndexDescriptor rule = indexRule( 0, 1, 2, new IndexProviderDescriptor( "K", "X.Y" ) );
        final Command.SchemaRuleCommand command = new Command.SchemaRuleCommand( Collections.emptyList(), recordsAfter, rule );

        // when
        boolean result = apply( applier, command::handle, transactionToApply );

        // then
        assertFalse( result );

        verify( schemaStore, times( 1 ) ).setHighestPossibleIdInUse( record.getId() );
        verify( schemaStore, times( 1 ) ).updateRecord( record );
        verify( indexingService, times( 1 ) ).createIndexes( rule );
        verify( cacheAccess, times( 1 ) ).addSchemaRule( rule );
    }

    @Test
    public void shouldApplyUpdateIndexRuleSchemaRuleCommandToTheStore() throws Exception
    {
        // given
        final BatchTransactionApplier applier = newApplierFacade( newIndexApplier(), newApplier( false ) );
        final DynamicRecord record = DynamicRecord.dynamicRecord( 21, true );
        final Collection<DynamicRecord> recordsAfter = singletonList( record );
        final StoreIndexDescriptor rule = constraintIndexRule( 0, 1, 2, new IndexProviderDescriptor( "K", "X.Y" ), 42L );
        final Command.SchemaRuleCommand command = new Command.SchemaRuleCommand( Collections.emptyList(), recordsAfter, rule );

        // when
        boolean result = apply( applier, command::handle, transactionToApply );

        // then
        assertFalse( result );

        verify( schemaStore, times( 1 ) ).updateRecord( record );
        verify( indexingService, times( 1 ) ).activateIndex( rule );
        verify( cacheAccess, times( 1 ) ).addSchemaRule( rule );
    }

    @Test
    public void shouldApplyUpdateIndexRuleSchemaRuleCommandToTheStoreInRecovery() throws Exception
    {
        // given
        final BatchTransactionApplier applier = newApplierFacade( newIndexApplier(), newApplier( true ) );
        final DynamicRecord record = DynamicRecord.dynamicRecord( 21, true );
        final Collection<DynamicRecord> recordsAfter = singletonList( record );
        final StoreIndexDescriptor rule = constraintIndexRule( 0, 1, 2, new IndexProviderDescriptor( "K", "X.Y" ), 42L );
        final Command.SchemaRuleCommand command = new Command.SchemaRuleCommand( Collections.emptyList(), recordsAfter, rule );

        // when
        boolean result = apply( applier, command::handle, transactionToApply );

        // then
        assertFalse( result );

        verify( schemaStore, times( 1 ) ).setHighestPossibleIdInUse( record.getId() );
        verify( schemaStore, times( 1 ) ).updateRecord( record );
        verify( indexingService, times( 1 ) ).activateIndex( rule );
        verify( cacheAccess, times( 1 ) ).addSchemaRule( rule );
    }

    @Test
    public void shouldApplyUpdateIndexRuleSchemaRuleCommandToTheStoreThrowingIndexProblem()
            throws IndexNotFoundKernelException,
            IndexPopulationFailedKernelException, IndexActivationFailedKernelException
    {
        // given
        final BatchTransactionApplier applier = newIndexApplier( );
        doThrow( new IndexNotFoundKernelException( "" ) ).when( indexingService ).activateIndex( any() );

        final DynamicRecord record = DynamicRecord.dynamicRecord( 21, true );
        final Collection<DynamicRecord> recordsAfter = singletonList( record );
        final StoreIndexDescriptor rule = constraintIndexRule( 0, 1, 2, new IndexProviderDescriptor( "K", "X.Y" ), 42L );
        final Command.SchemaRuleCommand command = new Command.SchemaRuleCommand( Collections.emptyList(), recordsAfter, rule );

        // when
        try
        {
            apply( applier, command::handle, transactionToApply );
            fail( "should have thrown" );
        }
        catch ( Exception e )
        {
            // then
            assertTrue( e.getCause() instanceof IndexNotFoundKernelException );
        }
    }

    @Test
    public void shouldApplyDeleteIndexRuleSchemaRuleCommandToTheStore() throws Exception
    {
        // given
        final BatchTransactionApplier base = newApplier( false );
        final BatchTransactionApplier indexApplier = newIndexApplier();
        final BatchTransactionApplierFacade applier = new BatchTransactionApplierFacade( base, indexApplier );
        final DynamicRecord record = DynamicRecord.dynamicRecord( 21, true );
        record.setInUse( false );
        final Collection<DynamicRecord> recordsAfter = singletonList( record );
        final StoreIndexDescriptor rule = indexRule( 0, 1, 2, new IndexProviderDescriptor( "K", "X.Y" ) );
        final Command.SchemaRuleCommand command = new Command.SchemaRuleCommand( Collections.emptyList(), recordsAfter, rule );

        // when
        boolean result = apply( applier, command::handle, transactionToApply );

        // then
        assertFalse( result );

        verify( schemaStore, times( 1 ) ).updateRecord( record );
        verify( indexingService, times( 1 ) ).dropIndex( rule );
        verify( cacheAccess, times( 1 ) ).removeSchemaRuleFromCache( command.getKey() );
    }

    @Test
    public void shouldApplyDeleteIndexRuleSchemaRuleCommandToTheStoreInRecovery() throws Exception
    {
        // given
        final BatchTransactionApplier applier = newApplierFacade( newIndexApplier(), newApplier( true ) );
        final DynamicRecord record = DynamicRecord.dynamicRecord( 21, true );
        record.setInUse( false );
        final Collection<DynamicRecord> recordsAfter = singletonList( record );
        final StoreIndexDescriptor rule = indexRule( 0, 1, 2, new IndexProviderDescriptor( "K", "X.Y" ) );
        final Command.SchemaRuleCommand command = new Command.SchemaRuleCommand( Collections.emptyList(), recordsAfter, rule );

        // when
        boolean result = apply( applier, command::handle, transactionToApply );

        // then
        assertFalse( result );

        verify( schemaStore, times( 1 ) ).setHighestPossibleIdInUse( record.getId() );
        verify( schemaStore, times( 1 ) ).updateRecord( record );
        verify( indexingService, times( 1 ) ).dropIndex( rule );
        verify( cacheAccess, times( 1 ) ).removeSchemaRuleFromCache( command.getKey() );
    }

    @Test
    public void shouldApplyCreateUniquenessConstraintRuleSchemaRuleCommandToTheStore() throws Exception
    {
        // given
        final BatchTransactionApplier applier = newApplier( false );
        final DynamicRecord record = DynamicRecord.dynamicRecord( 21, true );
        record.setCreated();
        final Collection<DynamicRecord> recordsAfter = singletonList( record );
        final ConstraintRule rule = uniquenessConstraintRule( 0L, 1, 2, 3L );
        final Command.SchemaRuleCommand command = new Command.SchemaRuleCommand( Collections.emptyList(), recordsAfter, rule );

        // when
        boolean result = apply( applier, command::handle, transactionToApply );

        // then
        assertFalse( result );

        verify( schemaStore, times( 1 ) ).updateRecord( record );
        verify( metaDataStore, times( 1 ) ).setLatestConstraintIntroducingTx( transactionId );
        verify( cacheAccess, times( 1 ) ).addSchemaRule( rule );
    }

    @Test
    public void shouldApplyCreateUniquenessConstraintRuleSchemaRuleCommandToTheStoreInRecovery() throws Exception
    {
        // given
        final BatchTransactionApplier applier = newApplier( true );
        final DynamicRecord record = DynamicRecord.dynamicRecord( 21, true );
        record.setCreated();
        final Collection<DynamicRecord> recordsAfter = singletonList( record );
        final ConstraintRule rule = uniquenessConstraintRule( 0L, 1, 2, 3L );
        final Command.SchemaRuleCommand command = new Command.SchemaRuleCommand( Collections.emptyList(), recordsAfter, rule );

        // when
        boolean result = apply( applier, command::handle, transactionToApply );

        // then
        assertFalse( result );

        verify( schemaStore, times( 1 ) ).setHighestPossibleIdInUse( record.getId() );
        verify( schemaStore, times( 1 ) ).updateRecord( record );
        verify( metaDataStore, times( 1 ) ).setLatestConstraintIntroducingTx( transactionId );
        verify( cacheAccess, times( 1 ) ).addSchemaRule( rule );
    }

    @Test
    public void shouldApplyUpdateUniquenessConstraintRuleSchemaRuleCommandToTheStore() throws Exception
    {
        // given
        final BatchTransactionApplier applier = newApplier( false );
        final DynamicRecord record = DynamicRecord.dynamicRecord( 21, true );
        final Collection<DynamicRecord> recordsAfter = singletonList( record );
        final ConstraintRule rule = uniquenessConstraintRule( 0L, 1, 2, 3L );
        final Command.SchemaRuleCommand command = new Command.SchemaRuleCommand( Collections.emptyList(), recordsAfter, rule );

        // when
        boolean result = apply( applier, command::handle, transactionToApply );

        // then
        assertFalse( result );

        verify( schemaStore, times( 1 ) ).updateRecord( record );
        verify( metaDataStore, times( 1 ) ).setLatestConstraintIntroducingTx( transactionId );
        verify( cacheAccess, times( 1 ) ).addSchemaRule( rule );
    }

    @Test
    public void shouldApplyUpdateUniquenessConstraintRuleSchemaRuleCommandToTheStoreInRecovery() throws Exception
    {
        // given
        final BatchTransactionApplier applier = newApplier( true );
        final DynamicRecord record = DynamicRecord.dynamicRecord( 21, true );
        final Collection<DynamicRecord> recordsAfter = singletonList( record );
        final ConstraintRule rule = uniquenessConstraintRule( 0L, 1, 2, 3L );
        final Command.SchemaRuleCommand command = new Command.SchemaRuleCommand( Collections.emptyList(), recordsAfter, rule );

        // when
        boolean result = apply( applier, command::handle, transactionToApply );

        // then
        assertFalse( result );

        verify( schemaStore, times( 1 ) ).setHighestPossibleIdInUse( record.getId() );
        verify( schemaStore, times( 1 ) ).updateRecord( record );
        verify( metaDataStore, times( 1 ) ).setLatestConstraintIntroducingTx( transactionId );
        verify( cacheAccess, times( 1 ) ).addSchemaRule( rule );
    }

    @Test
    public void shouldApplyDeleteUniquenessConstraintRuleSchemaRuleCommandToTheStore() throws Exception
    {
        // given
        final BatchTransactionApplier applier = newApplier( false );
        final DynamicRecord record = DynamicRecord.dynamicRecord( 21, true );
        record.setInUse( false );
        final Collection<DynamicRecord> recordsAfter = singletonList( record );
        final ConstraintRule rule = uniquenessConstraintRule( 0L, 1, 2, 3L );
        final Command.SchemaRuleCommand command = new Command.SchemaRuleCommand( Collections.emptyList(), recordsAfter, rule );

        // when
        boolean result = apply( applier, command::handle, transactionToApply );

        // then
        assertFalse( result );

        verify( schemaStore, times( 1 ) ).updateRecord( record );
        verify( metaDataStore, never() ).setLatestConstraintIntroducingTx( transactionId );
        verify( cacheAccess, times( 1 ) ).removeSchemaRuleFromCache( command.getKey() );
    }

    @Test
    public void shouldApplyDeleteUniquenessConstraintRuleSchemaRuleCommandToTheStoreInRecovery() throws Exception
    {
        // given
        final BatchTransactionApplier applier = newApplier( true );
        final DynamicRecord record = DynamicRecord.dynamicRecord( 21, true );
        record.setInUse( false );
        final Collection<DynamicRecord> recordsAfter = singletonList( record );
        final ConstraintRule rule = uniquenessConstraintRule( 0L, 1, 2, 3L );
        final Command.SchemaRuleCommand command = new Command.SchemaRuleCommand( Collections.emptyList(), recordsAfter, rule );

        // when
        boolean result = apply( applier, command::handle, transactionToApply );

        // then
        assertFalse( result );

        verify( schemaStore, times( 1 ) ).setHighestPossibleIdInUse( record.getId() );
        verify( schemaStore, times( 1 ) ).updateRecord( record );
        verify( metaDataStore, never() ).setLatestConstraintIntroducingTx( transactionId );
        verify( cacheAccess, times( 1 ) ).removeSchemaRuleFromCache( command.getKey() );
    }

    // NEO STORE COMMAND

    @Test
    public void shouldApplyNeoStoreCommandToTheStore() throws Exception
    {
        // given
        final BatchTransactionApplier applier = newApplier( false );
        final NeoStoreRecord before = new NeoStoreRecord();
        final NeoStoreRecord after = new NeoStoreRecord();
        after.setNextProp( 42 );
        final Command command = new Command.NeoStoreCommand( before, after );

        // when
        boolean result = apply( applier, command::handle, transactionToApply );

        // then
        assertFalse( result );

        verify( metaDataStore, times( 1 ) ).setGraphNextProp( after.getNextProp() );
    }

    @Test
    public void shouldApplyNeoStoreCommandToTheStoreInRecovery() throws Exception
    {
        // given
        final BatchTransactionApplier applier = newApplier( true );
        final NeoStoreRecord before = new NeoStoreRecord();
        final NeoStoreRecord after = new NeoStoreRecord();
        after.setNextProp( 42 );
        final Command command = new Command.NeoStoreCommand( before, after );

        // when
        boolean result = apply( applier, command::handle, transactionToApply );

        // then
        assertFalse( result );

        verify( metaDataStore, times( 1 ) ).setGraphNextProp( after.getNextProp() );
    }

    private BatchTransactionApplier newApplier( boolean recovery )
    {
        BatchTransactionApplier applier = new NeoStoreBatchTransactionApplier( neoStores, cacheAccess, lockService );
        if ( recovery )
        {
            applier = newApplierFacade( new HighIdBatchTransactionApplier( neoStores ), applier,
                    new CacheInvalidationBatchTransactionApplier( neoStores, cacheAccess ) );
        }
        return applier;
    }

    private BatchTransactionApplier newApplierFacade( BatchTransactionApplier... appliers )
    {
        return new BatchTransactionApplierFacade( appliers );
    }

    private BatchTransactionApplier newIndexApplier()
    {
        return new IndexBatchTransactionApplier( indexingService, labelScanStoreSynchronizer,
<<<<<<< HEAD
                indexUpdatesSync, nodeStore, neoStores.getRelationshipStore(), new PropertyPhysicalToLogicalConverter( propertyStore ),
                mock( StorageEngine.class ), schemaCache );
=======
                indexUpdatesSync, nodeStore, neoStores.getRelationshipStore(), new PropertyPhysicalToLogicalConverter( propertyStore ), indexActivator );
    }

    private boolean apply( BatchTransactionApplier applier, ApplyFunction function, TransactionToApply transactionToApply ) throws Exception
    {
        try
        {
            return CommandHandlerContract.apply( applier, function, transactionToApply );
        }
        finally
        {
            indexActivator.close();
        }
>>>>>>> 87e2e151
    }

    // SCHEMA RULE COMMAND

    public static StoreIndexDescriptor indexRule( long id, int label, int propertyKeyId, IndexProviderDescriptor providerDescriptor )
    {
        return IndexDescriptorFactory.forSchema( forLabel( label, propertyKeyId ), providerDescriptor ).withId( id );
    }

    private static StoreIndexDescriptor constraintIndexRule( long id, int label, int propertyKeyId, IndexProviderDescriptor providerDescriptor,
            Long owningConstraint )
    {
        return IndexDescriptorFactory.uniqueForSchema( forLabel( label, propertyKeyId ), providerDescriptor ).withIds( id, owningConstraint );
    }

    private static ConstraintRule uniquenessConstraintRule( long id, int labelId, int propertyKeyId, long ownedIndexRule )
    {
        return ConstraintRule.constraintRule( id, ConstraintDescriptorFactory.uniqueForLabel( labelId, propertyKeyId ), ownedIndexRule );
    }
}<|MERGE_RESOLUTION|>--- conflicted
+++ resolved
@@ -65,15 +65,10 @@
 import org.neo4j.kernel.impl.transaction.command.Command.LabelTokenCommand;
 import org.neo4j.kernel.impl.transaction.command.Command.PropertyKeyTokenCommand;
 import org.neo4j.kernel.impl.transaction.command.Command.RelationshipTypeTokenCommand;
-<<<<<<< HEAD
+import org.neo4j.kernel.impl.transaction.command.CommandHandlerContract.ApplyFunction;
 import org.neo4j.storageengine.api.IndexUpdateListener;
 import org.neo4j.storageengine.api.NodeLabelUpdateListener;
 import org.neo4j.storageengine.api.StorageEngine;
-=======
-import org.neo4j.kernel.impl.transaction.command.CommandHandlerContract.ApplyFunction;
-import org.neo4j.storageengine.api.schema.IndexDescriptorFactory;
-import org.neo4j.storageengine.api.schema.StoreIndexDescriptor;
->>>>>>> 87e2e151
 import org.neo4j.util.concurrent.WorkSync;
 
 import static java.util.Arrays.asList;
@@ -119,12 +114,8 @@
     private final DynamicRecord three = DynamicRecord.dynamicRecord( 3, true );
     private final WorkSync<NodeLabelUpdateListener,LabelUpdateWork> labelScanStoreSynchronizer = new WorkSync<>( labelUpdateListener );
     private final TransactionToApply transactionToApply = mock( TransactionToApply.class );
-<<<<<<< HEAD
     private final WorkSync<IndexUpdateListener,IndexUpdatesWork> indexUpdatesSync = new WorkSync<>( indexUpdateListener );
-=======
-    private final WorkSync<IndexingUpdateService,IndexUpdatesWork> indexUpdatesSync = new WorkSync<>( indexingService );
     private final IndexActivator indexActivator = new IndexActivator( indexingService );
->>>>>>> 87e2e151
 
     @Before
     public void setup()
@@ -919,11 +910,8 @@
     private BatchTransactionApplier newIndexApplier()
     {
         return new IndexBatchTransactionApplier( indexingService, labelScanStoreSynchronizer,
-<<<<<<< HEAD
                 indexUpdatesSync, nodeStore, neoStores.getRelationshipStore(), new PropertyPhysicalToLogicalConverter( propertyStore ),
-                mock( StorageEngine.class ), schemaCache );
-=======
-                indexUpdatesSync, nodeStore, neoStores.getRelationshipStore(), new PropertyPhysicalToLogicalConverter( propertyStore ), indexActivator );
+                mock( StorageEngine.class ), schemaCache, indexActivator );
     }
 
     private boolean apply( BatchTransactionApplier applier, ApplyFunction function, TransactionToApply transactionToApply ) throws Exception
@@ -936,7 +924,6 @@
         {
             indexActivator.close();
         }
->>>>>>> 87e2e151
     }
 
     // SCHEMA RULE COMMAND
