/**
 * Copyright (c) 2002-2013 "Neo Technology,"
 * Network Engine for Objects in Lund AB [http://neotechnology.com]
 *
 * This file is part of Neo4j.
 *
 * Neo4j is free software: you can redistribute it and/or modify
 * it under the terms of the GNU General Public License as published by
 * the Free Software Foundation, either version 3 of the License, or
 * (at your option) any later version.
 *
 * This program is distributed in the hope that it will be useful,
 * but WITHOUT ANY WARRANTY; without even the implied warranty of
 * MERCHANTABILITY or FITNESS FOR A PARTICULAR PURPOSE.  See the
 * GNU General Public License for more details.
 *
 * You should have received a copy of the GNU General Public License
 * along with this program.  If not, see <http://www.gnu.org/licenses/>.
 */
package org.neo4j.kernel.impl.nioneo.store;

import static org.junit.Assert.assertEquals;
import static org.junit.Assert.assertTrue;
import static org.neo4j.kernel.impl.nioneo.xa.NeoStoreXaDataSource.LOGICAL_LOG_DEFAULT_NAME;

import java.io.File;
import java.io.IOException;
import java.nio.ByteBuffer;
import java.nio.channels.FileChannel;
import java.nio.channels.ReadableByteChannel;
import java.util.Arrays;
import java.util.Collections;
import java.util.HashMap;
import java.util.Map;
import java.util.logging.Level;
import java.util.logging.Logger;

import javax.transaction.xa.XAResource;
import javax.transaction.xa.Xid;

import org.junit.After;
import org.junit.Before;
import org.junit.Test;
import org.neo4j.graphdb.DependencyResolver;
import org.neo4j.graphdb.Node;
import org.neo4j.graphdb.Relationship;
import org.neo4j.graphdb.RelationshipType;
import org.neo4j.graphdb.factory.GraphDatabaseSettings;
import org.neo4j.helpers.Pair;
import org.neo4j.helpers.collection.MapUtil;
import org.neo4j.kernel.DefaultIdGeneratorFactory;
import org.neo4j.kernel.InternalAbstractGraphDatabase;
import org.neo4j.kernel.TransactionInterceptorProviders;
import org.neo4j.kernel.configuration.Config;
<<<<<<< HEAD
import org.neo4j.kernel.impl.AbstractNeo4jTestCase;
import org.neo4j.kernel.impl.core.CacheAccessBackDoor;
=======
>>>>>>> 2376e5d6
import org.neo4j.kernel.impl.core.PropertyIndex;
import org.neo4j.kernel.impl.nioneo.xa.NeoStoreXaConnection;
import org.neo4j.kernel.impl.nioneo.xa.NeoStoreXaDataSource;
import org.neo4j.kernel.impl.transaction.LockManager;
import org.neo4j.kernel.impl.transaction.PlaceboTm;
import org.neo4j.kernel.impl.transaction.TransactionStateFactory;
import org.neo4j.kernel.impl.transaction.XidImpl;
import org.neo4j.kernel.impl.transaction.xaframework.DefaultLogBufferFactory;
import org.neo4j.kernel.impl.transaction.xaframework.LogBufferFactory;
import org.neo4j.kernel.impl.transaction.xaframework.LogPruneStrategies;
import org.neo4j.kernel.impl.transaction.xaframework.RecoveryVerifier;
import org.neo4j.kernel.impl.transaction.xaframework.TransactionInterceptorProvider;
import org.neo4j.kernel.impl.transaction.xaframework.TxIdGenerator;
import org.neo4j.kernel.impl.transaction.xaframework.XaFactory;
import org.neo4j.kernel.impl.util.StringLogger;
import org.neo4j.kernel.logging.DevNullLoggingService;
import org.neo4j.test.impl.EphemeralFileSystemAbstraction;

public class TestXa
{
    private final EphemeralFileSystemAbstraction fileSystem = new EphemeralFileSystemAbstraction();
    private NeoStoreXaDataSource ds;
    private File logBaseFileName;
    private NeoStoreXaConnection xaCon;
    private Logger log;
    private Level level;
    private Map<String, PropertyIndex> propertyIndexes;

    private static class MyPropertyIndex extends org.neo4j.kernel.impl.core.PropertyIndex
    {
        protected MyPropertyIndex( String key, int keyId )
        {
            super( key, keyId );
        }
    }

    private LockManager lockManager;

    private File path()
    {
        String path = "xatest";
        File file = new File( path );
        fileSystem.mkdirs( file );
        return file;
    }

    private File file( String name )
    {
        return new File( path(), name);
    }

    @Before
    public void setUpNeoStore() throws Exception
    {
        log = Logger
                .getLogger( "org.neo4j.kernel.impl.transaction.xaframework.XaLogicalLog/"
                        + "nioneo_logical.log" );
        level = log.getLevel();
        log.setLevel( Level.OFF );
        log = Logger
                .getLogger( "org.neo4j.kernel.impl.nioneo.xa.NeoStoreXaDataSource" );
        log.setLevel( Level.OFF );
        propertyIndexes = new HashMap<String, PropertyIndex>();

        StoreFactory sf = new StoreFactory( new Config( Collections.<String, String>emptyMap(),
                GraphDatabaseSettings.class ), new DefaultIdGeneratorFactory(),
                new DefaultWindowPoolFactory(), fileSystem, StringLogger.DEV_NULL, null );
        sf.createNeoStore( file( "neo" ) ).close();

        ds = newNeoStore();
        xaCon = ds.getXaConnection();
        logBaseFileName = ds.getXaContainer().getLogicalLog().getBaseFileName();
    }

    @After
    public void tearDownNeoStore()
    {
        ds.stop();
        log.setLevel( level );
        log = Logger
                .getLogger( "org.neo4j.kernel.impl.transaction.xaframework.XaLogicalLog/"
                        + "nioneo_logical.log" );
        log.setLevel( level );
        log = Logger
                .getLogger( "org.neo4j.kernel.impl.nioneo.xa.NeoStoreXaDataSource" );
        log.setLevel( level );
<<<<<<< HEAD
        File file = file( "neo" );
        if ( file.exists() )
        {
            assertTrue( file.delete() );
        }
        file = file( "neo.id" );
        if ( file.exists() )
        {
            assertTrue( file.delete() );
        }
        file = file( "neo.nodestore.db" );
        if ( file.exists() )
        {
            assertTrue( file.delete() );
        }
        file = file( "neo.nodestore.db.id" );
        if ( file.exists() )
        {
            assertTrue( file.delete() );
        }
        file = file( "neo.nodestore.db.labels" );
        if ( file.exists() )
        {
            assertTrue( file.delete() );
        }
        file = file( "neo.nodestore.db.labels.id" );
        if ( file.exists() )
        {
            assertTrue( file.delete() );
        }
        file = file( "neo.propertystore.db" );
        if ( file.exists() )
        {
            assertTrue( file.delete() );
        }
        file = file( "neo.propertystore.db.id" );
        if ( file.exists() )
        {
            assertTrue( file.delete() );
        }
        file =file( "neo.propertystore.db.index" );
        if ( file.exists() )
        {
            assertTrue( file.delete() );
        }
        file = file( "neo.propertystore.db.index.id" );
        if ( file.exists() )
        {
            assertTrue( file.delete() );
        }
        file = file( "neo.propertystore.db.index.keys" );
        if ( file.exists() )
        {
            assertTrue( file.delete() );
        }
        file = file( "neo.propertystore.db.index.keys.id" );
        if ( file.exists() )
        {
            assertTrue( file.delete() );
        }
        file = file( "neo.propertystore.db.strings" );
        if ( file.exists() )
        {
            assertTrue( file.delete() );
        }
        file = file( "neo.propertystore.db.strings.id" );
        if ( file.exists() )
        {
            assertTrue( file.delete() );
        }
        file = file( "neo.propertystore.db.arrays" );
        if ( file.exists() )
        {
            assertTrue( file.delete() );
        }
        file = file( "neo.propertystore.db.arrays.id" );
        if ( file.exists() )
        {
            assertTrue( file.delete() );
        }
        file = file( "neo.relationshipstore.db" );
        if ( file.exists() )
        {
            assertTrue( file.delete() );
        }
        file = file( "neo.relationshipstore.db.id" );
        if ( file.exists() )
        {
            assertTrue( file.delete() );
        }
        file = file( "neo.relationshiptypestore.db" );
        if ( file.exists() )
        {
            assertTrue( file.delete() );
        }
        file = file( "neo.relationshiptypestore.db.id" );
        if ( file.exists() )
        {
            assertTrue( file.delete() );
        }
        file = file( "neo.relationshiptypestore.db.names" );
        if ( file.exists() )
        {
            assertTrue( file.delete() );
        }
        file =  file( "neo.relationshiptypestore.db.names.id" );
        if ( file.exists() )
        {
            assertTrue( file.delete() );
        }
        file = path();
        for ( File nioFile : file.listFiles() )
=======
        
        for ( String file : new String[] {
                "neo",
                "neo.nodestore.db",
                "neo.propertystore.db",
                "neo.propertystore.db.index",
                "neo.propertystore.db.index.keys",
                "neo.propertystore.db.strings",
                "neo.propertystore.db.arrays",
                "neo.relationshipstore.db",
                "neo.relationshiptypestore.db",
                "neo.relationshiptypestore.db.names",
        } )
        {
            fileSystem.deleteFile( file( file ) );
            fileSystem.deleteFile( file( file + ".id" ) );
        }
        
        File file = new File( "." );
        for ( File nioFile : fileSystem.listFiles( file ) )
>>>>>>> 2376e5d6
        {
            if ( nioFile.getName().startsWith( "nioneo_logical.log" ) )
            {
                assertTrue( "Couldn't delete '" + nioFile.getPath() + "'", fileSystem.deleteFile( nioFile ) );
            }
        }
    }

    private void deleteLogicalLogIfExist()
    {
        File file = new File( logBaseFileName.getPath() + ".1" );
        if ( fileSystem.fileExists( file ) )
        {
            assertTrue( fileSystem.deleteFile( file ) );
        }
        file = new File( logBaseFileName.getPath() + ".2" );
        if ( fileSystem.fileExists( file ) )
        {
            assertTrue( fileSystem.deleteFile( file ) );
        }
        file = new File( logBaseFileName.getPath() + ".active" );
        assertTrue( fileSystem.deleteFile( file ) );
        
        // Delete the last .v file
        for ( int i = 5; i >= 0; i-- )
            if ( fileSystem.deleteFile( new File( logBaseFileName.getPath() + ".v" + i ) ) )
                break;
    }

    public static void renameCopiedLogicalLog( FileSystemAbstraction fileSystem,
            Pair<Pair<File, File>, Pair<File, File>> files ) throws IOException
    {
        fileSystem.deleteFile( files.first().first() );
        fileSystem.renameFile( files.first().other(), files.first().first() );
        
        fileSystem.deleteFile( files.other().first() );
        fileSystem.renameFile( files.other().other(), files.other().first() );
    }

    private void truncateLogicalLog( int size ) throws IOException
    {
        char active = '1';
        FileChannel af = fileSystem.open( new File( logBaseFileName.getPath() + ".active" ), "r" );
        ByteBuffer buffer = ByteBuffer.allocate( 1024 );
        af.read( buffer );
        af.close();
        buffer.flip();
        active = buffer.asCharBuffer().get();
        buffer.clear();
        FileChannel fileChannel = fileSystem.open( new File( logBaseFileName.getPath() + "." + active ), "rw" );
//        System.out.println( fileChannel.size() );
        if ( fileChannel.size() > size )
        {
            fileChannel.truncate( size );
        }
        else
        {
            fileChannel.position( size );
            ByteBuffer buf = ByteBuffer.allocate( 1 );
            buf.put( (byte) 0 ).flip();
            fileChannel.write( buf );
        }
        fileChannel.force( false );
        fileChannel.close();
    }

    public static Pair<Pair<File, File>, Pair<File, File>> copyLogicalLog( FileSystemAbstraction fileSystem,
            File logBaseFileName ) throws IOException
    {
        char active = '1';
        File activeLog = new File( logBaseFileName.getPath() + ".active" );
        FileChannel af = fileSystem.open( activeLog, "r" );
        ByteBuffer buffer = ByteBuffer.allocate( 1024 );
        af.read( buffer );
        buffer.flip();
        File activeLogBackup = new File( logBaseFileName.getPath() + ".bak.active" );
        FileChannel activeCopy = fileSystem.open( activeLogBackup, "rw" );
        activeCopy.write( buffer );
        activeCopy.close();
        af.close();
        buffer.flip();
        active = buffer.asCharBuffer().get();
        buffer.clear();
        File currentLog = new File( logBaseFileName.getPath() + "." + active );
        FileChannel source = fileSystem.open( currentLog, "r" );
        File currentLogBackup = new File( logBaseFileName.getPath() + ".bak." + active );
        FileChannel dest = fileSystem.open( currentLogBackup, "rw" );
        int read = -1;
        do
        {
            read = source.read( buffer );
            buffer.flip();
            dest.write( buffer );
            buffer.clear();
        }
        while ( read == 1024 );
        source.close();
        dest.close();
        return Pair.of( Pair.of( activeLog, activeLogBackup ), Pair.of( currentLog, currentLogBackup ) );
    }

    private PropertyIndex index( String key )
    {
        PropertyIndex result = propertyIndexes.get( key );
        if ( result != null )
        {
            return result;
        }

        int id = (int) ds.nextId( PropertyIndex.class );
        PropertyIndex index = new MyPropertyIndex( key, id );
        propertyIndexes.put( key, index );
        xaCon.getWriteTransaction().createPropertyIndex( key, id );
        return index;
    }

    @Test
    public void testLogicalLog() throws Exception
    {
        Xid xid = new XidImpl( new byte[1], new byte[1] );
        XAResource xaRes = xaCon.getXaResource();
        xaRes.start( xid, XAResource.TMNOFLAGS );
        long node1 = ds.nextId( Node.class );
        xaCon.getWriteTransaction().nodeCreate( node1 );
        long node2 = ds.nextId( Node.class );
        xaCon.getWriteTransaction().nodeCreate( node2 );
        PropertyData n1prop1 = xaCon.getWriteTransaction().nodeAddProperty(
                node1, index( "prop1" ), "string1" );
        xaCon.getWriteTransaction().nodeLoadProperties( node1, false );
        int relType1 = (int) ds.nextId( RelationshipType.class );
        xaCon.getWriteTransaction().createRelationshipType( relType1,
                "relationshiptype1" );
        long rel1 = ds.nextId( Relationship.class );
        xaCon.getWriteTransaction().relationshipCreate( rel1, relType1, node1, node2 );
        PropertyData r1prop1 = xaCon.getWriteTransaction().relAddProperty(
                rel1, index( "prop1" ), "string1" );
        n1prop1 = xaCon.getWriteTransaction().nodeChangeProperty( node1,
                n1prop1, "string2" );
        r1prop1 = xaCon.getWriteTransaction().relChangeProperty( rel1, r1prop1,
                "string2" );
        xaCon.getWriteTransaction().nodeRemoveProperty( node1, n1prop1 );
        xaCon.getWriteTransaction().relRemoveProperty( rel1, r1prop1 );
        xaCon.getWriteTransaction().relDelete( rel1 );
        xaCon.getWriteTransaction().nodeDelete( node1 );
        xaCon.getWriteTransaction().nodeDelete( node2 );
        xaRes.end( xid, XAResource.TMSUCCESS );
        xaRes.commit( xid, true );
        Pair<Pair<File, File>, Pair<File, File>> copies = copyLogicalLog( fileSystem, logBaseFileName );
        xaCon.clearAllTransactions();
        ds.stop();
        deleteLogicalLogIfExist();
        renameCopiedLogicalLog( fileSystem, copies );
        ds = newNeoStore();
        xaCon = ds.getXaConnection();
        xaRes = xaCon.getXaResource();
        assertEquals( 0, xaRes.recover( XAResource.TMNOFLAGS ).length );
        xaCon.clearAllTransactions();
    }

    private NeoStoreXaDataSource newNeoStore() throws InstantiationException,
            IOException
    {
        final Config config = new Config( MapUtil.stringMap(
                        InternalAbstractGraphDatabase.Configuration.store_dir.name(), path().getPath(),
                        InternalAbstractGraphDatabase.Configuration.neo_store.name(), file( "neo" ).getPath(),
                        InternalAbstractGraphDatabase.Configuration.logical_log.name(),
                        file( LOGICAL_LOG_DEFAULT_NAME ).getPath() ), GraphDatabaseSettings.class );

        StoreFactory sf = new StoreFactory( config, new DefaultIdGeneratorFactory(), new DefaultWindowPoolFactory(),
                fileSystem, StringLogger.DEV_NULL, null );

        PlaceboTm txManager = new PlaceboTm( lockManager, TxIdGenerator.DEFAULT );
        LogBufferFactory logBufferFactory = new DefaultLogBufferFactory();

        // Since these tests fiddle with copying logical logs and such themselves
        // make sure all history logs are removed before opening the store
        for ( File file : fileSystem.listFiles( path() ) )
        {
            if ( file.isFile() && file.getName().startsWith( LOGICAL_LOG_DEFAULT_NAME + ".v" ) )
            {
                fileSystem.deleteFile( file );
            }
        }

        NeoStoreXaDataSource neoStoreXaDataSource = new NeoStoreXaDataSource( config, sf, lockManager,
                StringLogger.DEV_NULL,
                new XaFactory( config, TxIdGenerator.DEFAULT, txManager,
                        logBufferFactory, fileSystem, new DevNullLoggingService(), RecoveryVerifier.ALWAYS_VALID,
                        LogPruneStrategies.NO_PRUNING ), TransactionStateFactory.noStateFactory( new DevNullLoggingService() ),
                        noCacheAccess(), new TransactionInterceptorProviders( Collections.<TransactionInterceptorProvider>emptyList(),
                        new DependencyResolver()

                        {
                            @Override
                            public <T> T resolveDependency( Class<T> type ) throws IllegalArgumentException
                            {
                                return (T) config;
                            }
                        } ), null );
        neoStoreXaDataSource.start();
        return neoStoreXaDataSource;
    }

    private CacheAccessBackDoor noCacheAccess()
    {
        return new CacheAccessBackDoor()
        {
            @Override
            public void removeSchemaRuleFromCache( long id )
            {
            }
            
            @Override
            public void removeRelationshipTypeFromCache( int id )
            {
            }
            
            @Override
            public void removeRelationshipFromCache( long id )
            {
            }
            
            @Override
            public void removeNodeFromCache( long nodeId )
            {
            }
            
            @Override
            public void removeGraphPropertiesFromCache()
            {
            }
            
            @Override
            public void addSchemaRule( SchemaRule schemaRule )
            {
            }
            
            @Override
            public void addRelationshipType( NameData type )
            {
            }
            
            @Override
            public void addPropertyIndex( NameData index )
            {
            }

            @Override
            public void patchDeletedRelationshipNodes( long relId, long firstNodeId, long firstNodeNextRelId,
                    long secondNodeId, long secondNodeNextRelId )
            {
            }
        };
    }

    @Test
    public void testLogicalLogPrepared() throws Exception
    {
        Xid xid = new XidImpl( new byte[2], new byte[2] );
        XAResource xaRes = xaCon.getXaResource();
        xaRes.start( xid, XAResource.TMNOFLAGS );
        long node1 = ds.nextId( Node.class );
        xaCon.getWriteTransaction().nodeCreate( node1 );
        long node2 = ds.nextId( Node.class );
        xaCon.getWriteTransaction().nodeCreate( node2 );
        PropertyData n1prop1 = xaCon.getWriteTransaction().nodeAddProperty(
                node1, index( "prop1" ), "string1" );
        int relType1 = (int) ds.nextId( RelationshipType.class );
        xaCon.getWriteTransaction().createRelationshipType( relType1,
                "relationshiptype1" );
        long rel1 = ds.nextId( Relationship.class );
        xaCon.getWriteTransaction().relationshipCreate( rel1, relType1, node1, node2 );
        PropertyData r1prop1 = xaCon.getWriteTransaction().relAddProperty(
                rel1, index( "prop1" ), "string1" );
        xaCon.getWriteTransaction().nodeChangeProperty( node1, n1prop1, "string2" );
        xaCon.getWriteTransaction().relChangeProperty( rel1, r1prop1,
                "string2" );
        xaRes.end( xid, XAResource.TMSUCCESS );
        xaRes.prepare( xid );
        ds.rotateLogicalLog();
        Pair<Pair<File, File>, Pair<File, File>> copies = copyLogicalLog( fileSystem, logBaseFileName );
        xaCon.clearAllTransactions();
        ds.stop();
        deleteLogicalLogIfExist();
        renameCopiedLogicalLog( fileSystem, copies );
        ds = newNeoStore();
        xaCon = ds.getXaConnection();
        xaRes = xaCon.getXaResource();
        assertEquals( 1, xaRes.recover( XAResource.TMNOFLAGS ).length );
        xaRes.commit( xid, true );
        xaCon.clearAllTransactions();
    }

    @Test
    public void testLogicalLogPreparedPropertyBlocks() throws Exception
    {
        Xid xid = new XidImpl( new byte[2], new byte[2] );
        XAResource xaRes = xaCon.getXaResource();
        xaRes.start( xid, XAResource.TMNOFLAGS );
        long node1 = ds.nextId( Node.class );
        xaCon.getWriteTransaction().nodeCreate( node1 );
        PropertyData n1prop1 = xaCon.getWriteTransaction().nodeAddProperty(
                node1, index( "prop1" ),
                new long[]{1 << 23, 1, 1, 1, 1, 1, 1, 1, 1, 1, 1, 1, 1, 1, 1,
                        1, 1, 1, 1, 1, 1, 1, 1, 1, 1, 1, 1} );
        PropertyData n1prop2 = xaCon.getWriteTransaction().nodeAddProperty(
                node1,
                index( "prop2" ),
                new long[]{1 << 23, 1, 1, 1, 1, 1, 1, 1, 1, 1, 1, 1, 1, 1, 1,
                        1, 1, 1, 1, 1, 1, 1, 1, 1, 1, 1, 1} );
        xaRes.end( xid, XAResource.TMSUCCESS );
        xaRes.prepare( xid );
        ds.rotateLogicalLog();
        copyClearRename();

        ds = newNeoStore();
        xaCon = ds.getXaConnection();
        xaRes = xaCon.getXaResource();
        assertEquals( 1, xaRes.recover( XAResource.TMNOFLAGS ).length );
        xaRes.commit( xid, true );
        xaCon.clearAllTransactions();

        xid = new XidImpl( new byte[2], new byte[2] );
        xaRes = xaCon.getXaResource();
        xaRes.start( xid, XAResource.TMNOFLAGS );
        xaCon.getWriteTransaction().nodeRemoveProperty( node1, n1prop1 );
        xaCon.getWriteTransaction().nodeAddProperty(
                node1,
                index( "prop3" ),
                new long[]{1 << 23, 1, 1, 1, 1, 1, 1, 1, 1, 1, 1, 1, 1, 1, 1,
                        1, 1, 1, 1, 1, 1, 1, 1, 1, 1, 1} );
        xaRes.end( xid, XAResource.TMSUCCESS );
        xaRes.prepare( xid );
        ds.rotateLogicalLog();
        copyClearRename();
        ds = newNeoStore();
        xaCon = ds.getXaConnection();
        xaRes = xaCon.getXaResource();
        assertEquals( 1, xaRes.recover( XAResource.TMNOFLAGS ).length );
        xaRes.commit( xid, true );
        xaCon.clearAllTransactions();
    }

    private void copyClearRename() throws IOException
    {
        copyClearRename( true );
    }
    
    private void copyClearRename( boolean clearTransactions ) throws IOException
    {
        Pair<Pair<File, File>, Pair<File, File>> copies = copyLogicalLog( fileSystem, logBaseFileName );
        if ( clearTransactions )
            xaCon.clearAllTransactions();
        ds.stop();
        deleteLogicalLogIfExist();
        renameCopiedLogicalLog( fileSystem, copies );
    }

    @Test
    public void makeSureRecordsAreCreated() throws Exception
    {
        Xid xid = new XidImpl( new byte[2], new byte[2] );
        XAResource xaRes = xaCon.getXaResource();
        xaRes.start( xid, XAResource.TMNOFLAGS );
        long node1 = ds.nextId( Node.class );
        xaCon.getWriteTransaction().nodeCreate( node1 );
        xaCon.getWriteTransaction().nodeAddProperty( node1, index( "prop1" ),
                new long[]{1 << 63, 1, 1} );
        xaCon.getWriteTransaction().nodeAddProperty( node1, index( "prop2" ),
                new long[]{1 << 63, 1, 1} );
        PropertyData toRead = xaCon.getWriteTransaction().nodeAddProperty(
                node1, index( "prop3" ),
                new long[]{1 << 63, 1, 1} );
        PropertyData toDelete = xaCon.getWriteTransaction().nodeAddProperty(
                node1, index( "prop4" ),
                new long[]{1 << 63, 1, 1} );
        xaRes.end( xid, XAResource.TMSUCCESS );
        // xaRes.prepare( xid );
        xaRes.commit( xid, true );
        ds.rotateLogicalLog();
        copyClearRename();

        ds = newNeoStore();
        xaCon = ds.getXaConnection();
        xaRes = xaCon.getXaResource();

        xid = new XidImpl( new byte[2], new byte[2] );
        xaRes = xaCon.getXaResource();
        xaRes.start( xid, XAResource.TMNOFLAGS );

        xaCon.getWriteTransaction().nodeRemoveProperty( node1, toDelete );

        xaRes.end( xid, XAResource.TMSUCCESS );
        // xaRes.prepare( xid );
        xaRes.commit( xid, true );
        ds.rotateLogicalLog();
        copyClearRename();

        ds = newNeoStore();
        xaCon = ds.getXaConnection();
        xaRes = xaCon.getXaResource();
        xid = new XidImpl( new byte[2], new byte[2] );
        xaRes = xaCon.getXaResource();
        xaRes.start( xid, XAResource.TMNOFLAGS );

        assertTrue( Arrays.equals(
                (long[]) toRead.getValue(),
                (long[]) xaCon.getWriteTransaction().nodeLoadProperties( node1,
                        false ).get( toRead.getIndex() ).getValue() ) );

        xaRes.end( xid, XAResource.TMSUCCESS );
        xaRes.prepare( xid );
        xaCon.clearAllTransactions();
        ds.stop();
        deleteLogicalLogIfExist();
//        renameCopiedLogicalLog( path() );
    }

    @Test
    public void testDynamicRecordsInLog() throws Exception
    {
        Xid xid = new XidImpl( new byte[2], new byte[2] );
        XAResource xaRes = xaCon.getXaResource();
        xaRes.start( xid, XAResource.TMNOFLAGS );
        long node1 = ds.nextId( Node.class );
        xaCon.getWriteTransaction().nodeCreate( node1 );
        PropertyData toChange = xaCon.getWriteTransaction().nodeAddProperty(
                node1, index( "prop1" ), "hi" );
        PropertyData toRead = xaCon.getWriteTransaction().nodeAddProperty(
                node1,
                index( "prop2" ),
                new long[]{1 << 23, 1, 1, 1, 1, 1, 1, 1, 1, 1, 1, 1, 1, 1, 1,
                        1, 1, 1, 1, 1, 1, 1, 1, 1, 1, 1, 1} );
        xaRes.end( xid, XAResource.TMSUCCESS );
        xaRes.prepare( xid );
        ds.rotateLogicalLog();
        copyClearRename();

        ds = newNeoStore();
        xaCon = ds.getXaConnection();
        xaRes = xaCon.getXaResource();
        assertEquals( 1, xaRes.recover( XAResource.TMNOFLAGS ).length );
        xaRes.commit( xid, true );
        xaCon.clearAllTransactions();
        xid = new XidImpl( new byte[2], new byte[2] );
        xaRes = xaCon.getXaResource();
        xaRes.start( xid, XAResource.TMNOFLAGS );
        xaCon.getWriteTransaction().nodeChangeProperty( node1, toChange, "hI" );
        xaRes.end( xid, XAResource.TMSUCCESS );
        xaRes.prepare( xid );
        ds.rotateLogicalLog();
        copyClearRename();

        ds = newNeoStore();
        xaCon = ds.getXaConnection();
        xaRes = xaCon.getXaResource();
        assertEquals( 1, xaRes.recover( XAResource.TMNOFLAGS ).length );
        xaRes.commit( xid, true );
        xaCon.clearAllTransactions();

        assertTrue(
                Arrays.equals( new long[]{1 << 23, 1, 1, 1, 1, 1, 1, 1, 1, 1,
                        1, 1, 1, 1, 1, 1, 1, 1, 1, 1, 1, 1, 1, 1, 1, 1, 1},
                        (long[]) xaCon.getWriteTransaction().loadPropertyValue( toRead ) ) );

    }

    @Test
    public void testLogicalLogPrePrepared() throws Exception
    {
        Xid xid = new XidImpl( new byte[3], new byte[3] );
        XAResource xaRes = xaCon.getXaResource();
        xaRes.start( xid, XAResource.TMNOFLAGS );
        long node1 = ds.nextId( Node.class );
        xaCon.getWriteTransaction().nodeCreate( node1 );
        long node2 = ds.nextId( Node.class );
        xaCon.getWriteTransaction().nodeCreate( node2 );
        PropertyData n1prop1 = xaCon.getWriteTransaction().nodeAddProperty(
                node1, index( "prop1" ), "string1" );
        int relType1 = (int) ds.nextId( RelationshipType.class );
        xaCon.getWriteTransaction().createRelationshipType( relType1,
                "relationshiptype1" );
        long rel1 = ds.nextId( Relationship.class );
        xaCon.getWriteTransaction().relationshipCreate( rel1, relType1, node1, node2 );
        PropertyData r1prop1 = xaCon.getWriteTransaction().relAddProperty(
                rel1, index( "prop1" ), "string1" );
        xaCon.getWriteTransaction().nodeChangeProperty( node1, n1prop1, "string2" );
        xaCon.getWriteTransaction().relChangeProperty( rel1, r1prop1,
                "string2" );
        xaRes.end( xid, XAResource.TMSUCCESS );
        copyClearRename();
        ds = newNeoStore();
        xaCon = ds.getXaConnection();
        xaRes = xaCon.getXaResource();
        assertEquals( 0, xaRes.recover( XAResource.TMNOFLAGS ).length );
    }

    @Test
    public void testBrokenNodeCommand() throws Exception
    {
        Xid xid = new XidImpl( new byte[4], new byte[4] );
        XAResource xaRes = xaCon.getXaResource();
        xaRes.start( xid, XAResource.TMNOFLAGS );
        long node1 = ds.nextId( Node.class );
        xaCon.getWriteTransaction().nodeCreate( node1 );
        xaRes.end( xid, XAResource.TMSUCCESS );
        xaRes.prepare( xid );
        xaCon.clearAllTransactions();
        copyClearRename();
        truncateLogicalLog( 94 );
        ds = newNeoStore();
        xaCon = ds.getXaConnection();
        xaRes = xaCon.getXaResource();
        assertEquals( 0, xaRes.recover( XAResource.TMNOFLAGS ).length );
        xaCon.clearAllTransactions();
    }

    @Test
    public void testBrokenCommand() throws Exception
    {
        Xid xid = new XidImpl( new byte[4], new byte[4] );
        XAResource xaRes = xaCon.getXaResource();
        xaRes.start( xid, XAResource.TMNOFLAGS );
        long node1 = ds.nextId( Node.class );
        xaCon.getWriteTransaction().nodeCreate( node1 );
        xaRes.end( xid, XAResource.TMSUCCESS );
        xaRes.prepare( xid );
        copyClearRename();
        truncateLogicalLog( 94 );
        ds = newNeoStore();
        xaCon = ds.getXaConnection();
        xaRes = xaCon.getXaResource();
        assertEquals( 0, xaRes.recover( XAResource.TMNOFLAGS ).length );
        xaCon.clearAllTransactions();
    }

    @Test
    public void testBrokenPrepare() throws Exception
    {
        Xid xid = new XidImpl( new byte[4], new byte[4] );
        XAResource xaRes = xaCon.getXaResource();
        xaRes.start( xid, XAResource.TMNOFLAGS );
        long node1 = ds.nextId( Node.class );
        xaCon.getWriteTransaction().nodeCreate( node1 );
        long node2 = ds.nextId( Node.class );
        xaCon.getWriteTransaction().nodeCreate( node2 );
        /*PropertyData n1prop1 = */
        xaCon.getWriteTransaction().nodeAddProperty(
                node1, index( "prop1" ), "string value 1" );
        xaRes.end( xid, XAResource.TMSUCCESS );
        xaRes.prepare( xid );
        copyClearRename();
        truncateLogicalLog( 243 );
        ds = newNeoStore();
        xaCon = ds.getXaConnection();
        xaRes = xaCon.getXaResource();
        assertEquals( 0, xaRes.recover( XAResource.TMNOFLAGS ).length );
        xaCon.clearAllTransactions();
    }

    @Test
    public void testBrokenDone() throws Exception
    {
        Xid xid = new XidImpl( new byte[4], new byte[4] );
        XAResource xaRes = xaCon.getXaResource();
        xaRes.start( xid, XAResource.TMNOFLAGS );
        long node1 = ds.nextId( Node.class );
        xaCon.getWriteTransaction().nodeCreate( node1 );
        long node2 = ds.nextId( Node.class );
        xaCon.getWriteTransaction().nodeCreate( node2 );
        /*PropertyData n1prop1 = */
        xaCon.getWriteTransaction().nodeAddProperty(
                node1, index( "prop1" ), "string value 1" );
        xaRes.end( xid, XAResource.TMSUCCESS );
        xaRes.prepare( xid );
        xaRes.commit( xid, false );
<<<<<<< HEAD
        copyLogicalLog( path() );
        ds.stop();
        deleteLogicalLogIfExist();
        renameCopiedLogicalLog( path() );
        truncateLogicalLog( 288 );
=======
        copyClearRename( false );
        truncateLogicalLog( 264 );
>>>>>>> 2376e5d6
        ds = newNeoStore();
        xaCon = ds.getXaConnection();
        xaRes = xaCon.getXaResource();
        assertEquals( 1, xaRes.recover( XAResource.TMNOFLAGS ).length );
        xaCon.clearAllTransactions();
    }

    @Test
    public void testLogVersion()
    {
        long creationTime = ds.getCreationTime();
        long randomIdentifier = ds.getRandomIdentifier();
        long currentVersion = ds.getCurrentLogVersion();
        assertEquals( currentVersion, ds.incrementAndGetLogVersion() );
        assertEquals( currentVersion + 1, ds.incrementAndGetLogVersion() );
        assertEquals( creationTime, ds.getCreationTime() );
        assertEquals( randomIdentifier, ds.getRandomIdentifier() );
    }

    @Test
    public void testLogicalLogRotation() throws Exception
    {
        // TODO fix somehow
//        ds.keepLogicalLogs( true );
        Xid xid = new XidImpl( new byte[1], new byte[1] );
        XAResource xaRes = xaCon.getXaResource();
        xaRes.start( xid, XAResource.TMNOFLAGS );
        long node1 = ds.nextId( Node.class );
        xaCon.getWriteTransaction().nodeCreate( node1 );
        long node2 = ds.nextId( Node.class );
        xaCon.getWriteTransaction().nodeCreate( node2 );
        PropertyData n1prop1 = xaCon.getWriteTransaction().nodeAddProperty(
                node1, index( "prop1" ), "string1" );
        xaCon.getWriteTransaction().nodeLoadProperties( node1, false );
        int relType1 = (int) ds.nextId( RelationshipType.class );
        xaCon.getWriteTransaction().createRelationshipType( relType1, "relationshiptype1" );
        long rel1 = ds.nextId( Relationship.class );
        xaCon.getWriteTransaction().relationshipCreate( rel1, relType1, node1, node2 );
        PropertyData r1prop1 = xaCon.getWriteTransaction().relAddProperty(
                rel1, index( "prop1" ), "string1" );
        n1prop1 = xaCon.getWriteTransaction().nodeChangeProperty( node1,
                n1prop1, "string2" );
        r1prop1 = xaCon.getWriteTransaction().relChangeProperty( rel1, r1prop1,
                "string2" );
        xaCon.getWriteTransaction().nodeRemoveProperty( node1, n1prop1 );
        xaCon.getWriteTransaction().relRemoveProperty( rel1, r1prop1 );
        xaCon.getWriteTransaction().relDelete( rel1 );
        xaCon.getWriteTransaction().nodeDelete( node1 );
        xaCon.getWriteTransaction().nodeDelete( node2 );
        xaRes.end( xid, XAResource.TMSUCCESS );
        xaRes.commit( xid, true );
        long currentVersion = ds.getCurrentLogVersion();
        ds.rotateLogicalLog();
        assertTrue( logicalLogExists( currentVersion ) );
        ds.rotateLogicalLog();
        assertTrue( logicalLogExists( currentVersion ) );
        assertTrue( logicalLogExists( currentVersion + 1 ) );
    }

    private boolean logicalLogExists( long version ) throws IOException
    {
        ReadableByteChannel log = ds.getLogicalLog( version );
        try
        {
            return log != null;
        }
        finally
        {
            log.close();
        }
    }
}<|MERGE_RESOLUTION|>--- conflicted
+++ resolved
@@ -52,11 +52,7 @@
 import org.neo4j.kernel.InternalAbstractGraphDatabase;
 import org.neo4j.kernel.TransactionInterceptorProviders;
 import org.neo4j.kernel.configuration.Config;
-<<<<<<< HEAD
-import org.neo4j.kernel.impl.AbstractNeo4jTestCase;
 import org.neo4j.kernel.impl.core.CacheAccessBackDoor;
-=======
->>>>>>> 2376e5d6
 import org.neo4j.kernel.impl.core.PropertyIndex;
 import org.neo4j.kernel.impl.nioneo.xa.NeoStoreXaConnection;
 import org.neo4j.kernel.impl.nioneo.xa.NeoStoreXaDataSource;
@@ -143,124 +139,11 @@
         log = Logger
                 .getLogger( "org.neo4j.kernel.impl.nioneo.xa.NeoStoreXaDataSource" );
         log.setLevel( level );
-<<<<<<< HEAD
-        File file = file( "neo" );
-        if ( file.exists() )
-        {
-            assertTrue( file.delete() );
-        }
-        file = file( "neo.id" );
-        if ( file.exists() )
-        {
-            assertTrue( file.delete() );
-        }
-        file = file( "neo.nodestore.db" );
-        if ( file.exists() )
-        {
-            assertTrue( file.delete() );
-        }
-        file = file( "neo.nodestore.db.id" );
-        if ( file.exists() )
-        {
-            assertTrue( file.delete() );
-        }
-        file = file( "neo.nodestore.db.labels" );
-        if ( file.exists() )
-        {
-            assertTrue( file.delete() );
-        }
-        file = file( "neo.nodestore.db.labels.id" );
-        if ( file.exists() )
-        {
-            assertTrue( file.delete() );
-        }
-        file = file( "neo.propertystore.db" );
-        if ( file.exists() )
-        {
-            assertTrue( file.delete() );
-        }
-        file = file( "neo.propertystore.db.id" );
-        if ( file.exists() )
-        {
-            assertTrue( file.delete() );
-        }
-        file =file( "neo.propertystore.db.index" );
-        if ( file.exists() )
-        {
-            assertTrue( file.delete() );
-        }
-        file = file( "neo.propertystore.db.index.id" );
-        if ( file.exists() )
-        {
-            assertTrue( file.delete() );
-        }
-        file = file( "neo.propertystore.db.index.keys" );
-        if ( file.exists() )
-        {
-            assertTrue( file.delete() );
-        }
-        file = file( "neo.propertystore.db.index.keys.id" );
-        if ( file.exists() )
-        {
-            assertTrue( file.delete() );
-        }
-        file = file( "neo.propertystore.db.strings" );
-        if ( file.exists() )
-        {
-            assertTrue( file.delete() );
-        }
-        file = file( "neo.propertystore.db.strings.id" );
-        if ( file.exists() )
-        {
-            assertTrue( file.delete() );
-        }
-        file = file( "neo.propertystore.db.arrays" );
-        if ( file.exists() )
-        {
-            assertTrue( file.delete() );
-        }
-        file = file( "neo.propertystore.db.arrays.id" );
-        if ( file.exists() )
-        {
-            assertTrue( file.delete() );
-        }
-        file = file( "neo.relationshipstore.db" );
-        if ( file.exists() )
-        {
-            assertTrue( file.delete() );
-        }
-        file = file( "neo.relationshipstore.db.id" );
-        if ( file.exists() )
-        {
-            assertTrue( file.delete() );
-        }
-        file = file( "neo.relationshiptypestore.db" );
-        if ( file.exists() )
-        {
-            assertTrue( file.delete() );
-        }
-        file = file( "neo.relationshiptypestore.db.id" );
-        if ( file.exists() )
-        {
-            assertTrue( file.delete() );
-        }
-        file = file( "neo.relationshiptypestore.db.names" );
-        if ( file.exists() )
-        {
-            assertTrue( file.delete() );
-        }
-        file =  file( "neo.relationshiptypestore.db.names.id" );
-        if ( file.exists() )
-        {
-            assertTrue( file.delete() );
-        }
-        file = path();
-        for ( File nioFile : file.listFiles() )
-=======
-        
+
         for ( String file : new String[] {
                 "neo",
                 "neo.nodestore.db",
+                "neo.nodestore.db.labels",
                 "neo.propertystore.db",
                 "neo.propertystore.db.index",
                 "neo.propertystore.db.index.keys",
@@ -269,6 +152,7 @@
                 "neo.relationshipstore.db",
                 "neo.relationshiptypestore.db",
                 "neo.relationshiptypestore.db.names",
+                "neo.schemastore.db",
         } )
         {
             fileSystem.deleteFile( file( file ) );
@@ -277,7 +161,6 @@
         
         File file = new File( "." );
         for ( File nioFile : fileSystem.listFiles( file ) )
->>>>>>> 2376e5d6
         {
             if ( nioFile.getName().startsWith( "nioneo_logical.log" ) )
             {
@@ -854,16 +737,8 @@
         xaRes.end( xid, XAResource.TMSUCCESS );
         xaRes.prepare( xid );
         xaRes.commit( xid, false );
-<<<<<<< HEAD
-        copyLogicalLog( path() );
-        ds.stop();
-        deleteLogicalLogIfExist();
-        renameCopiedLogicalLog( path() );
+        copyClearRename( false );
         truncateLogicalLog( 288 );
-=======
-        copyClearRename( false );
-        truncateLogicalLog( 264 );
->>>>>>> 2376e5d6
         ds = newNeoStore();
         xaCon = ds.getXaConnection();
         xaRes = xaCon.getXaResource();
