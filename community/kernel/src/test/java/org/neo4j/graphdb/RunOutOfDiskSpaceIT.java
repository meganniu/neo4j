/*
 * Copyright (c) 2002-2015 "Neo Technology,"
 * Network Engine for Objects in Lund AB [http://neotechnology.com]
 *
 * This file is part of Neo4j.
 *
 * Neo4j is free software: you can redistribute it and/or modify
 * it under the terms of the GNU General Public License as published by
 * the Free Software Foundation, either version 3 of the License, or
 * (at your option) any later version.
 *
 * This program is distributed in the hope that it will be useful,
 * but WITHOUT ANY WARRANTY; without even the implied warranty of
 * MERCHANTABILITY or FITNESS FOR A PARTICULAR PURPOSE.  See the
 * GNU General Public License for more details.
 *
 * You should have received a copy of the GNU General Public License
 * along with this program.  If not, see <http://www.gnu.org/licenses/>.
 */
package org.neo4j.graphdb;

<<<<<<< HEAD
import java.io.IOException;

import org.junit.Assert;
=======
>>>>>>> 1bd56a93
import org.junit.Rule;
import org.junit.Test;

import java.io.File;
import java.io.IOException;

import org.neo4j.graphdb.mockfs.LimitedFileSystemGraphDatabase;
import org.neo4j.helpers.Exceptions;
import org.neo4j.kernel.impl.store.NeoStore;
import org.neo4j.kernel.impl.store.record.NeoStoreUtil;
import org.neo4j.test.TargetDirectory;

import static org.hamcrest.CoreMatchers.instanceOf;
import static org.hamcrest.CoreMatchers.is;
import static org.junit.Assert.assertEquals;
import static org.junit.Assert.assertThat;
import static org.junit.Assert.assertTrue;
import static org.junit.Assert.fail;

public class RunOutOfDiskSpaceIT
{
    public final @Rule CleanupRule cleanup = new CleanupRule();

    @Test
    public void shouldPropagateIOExceptions() throws Exception
    {
        // Given
        TransactionFailureException exceptionThrown = null;

        String storeDir = testDirectory.absolutePath();
        LimitedFileSystemGraphDatabase db = new LimitedFileSystemGraphDatabase( storeDir );

        try ( Transaction tx = db.beginTx() )
        {
            db.createNode();
            tx.success();
        }

        long logVersion = db.getDependencyResolver().resolveDependency( NeoStore.class ).getCurrentLogVersion();

        db.runOutOfDiskSpaceNao();

        // When
        try ( Transaction tx = db.beginTx() )
        {
<<<<<<< HEAD
            db.createNode();
            tx.success();
=======
            tx.close();
            fail( "Expected tx finish to throw TransactionFailureException when filesystem is full." );
>>>>>>> 1bd56a93
        }
        catch ( TransactionFailureException e )
        {
            exceptionThrown = e;
        }
        finally
        {
            Assert.assertNotNull( "Expected tx finish to throw TransactionFailureException when filesystem is full.",
                    exceptionThrown );
            assertTrue( Exceptions.contains( exceptionThrown, IOException.class ) );
        }

<<<<<<< HEAD
=======
        // Then
        assertTrue( Exceptions.contains( exceptionThrown, IOException.class ) );

>>>>>>> 1bd56a93
        db.somehowGainMoreDiskSpace(); // to help shutting down the db
        db.shutdown();

        assertEquals( logVersion, new NeoStoreUtil( new File( storeDir ), db.getFileSystem() ).getLogVersion() );
    }

    @Test
    public void shouldStopDatabaseWhenOutOfDiskSpace() throws Exception
    {
        // Given
<<<<<<< HEAD
        TransactionFailureException expectedCommitException = null;
        TransactionFailureException expectedStartException = null;
        LimitedFileSystemGraphDatabase db = cleanup.add( new LimitedFileSystemGraphDatabase() );
=======
        TransactionFailureException errorCaught = null;

        String storeDir = testDirectory.absolutePath();
        LimitedFileSystemGraphDatabase db = new LimitedFileSystemGraphDatabase( storeDir );

        try ( Transaction tx = db.beginTx() )
        {
            db.createNode();
            tx.success();
        }

        long logVersion = db.getDependencyResolver().resolveDependency( NeoStore.class ).getCurrentLogVersion();
>>>>>>> 1bd56a93

        db.runOutOfDiskSpaceNao();

        try ( Transaction tx = db.beginTx() )
        {
<<<<<<< HEAD
            db.createNode();
            tx.success();
=======
            tx.close();
            fail( "Expected tx finish to throw TransactionFailureException when filesystem is full." );
>>>>>>> 1bd56a93
        }
        catch ( TransactionFailureException e )
        {
            expectedCommitException = e;
        }
        finally
        {
            Assert.assertNotNull( "Expected tx finish to throw TransactionFailureException when filesystem is full.",
                    expectedCommitException );
        }

        // When
        try (Transaction transaction = db.beginTx())
        {
            fail( "Expected tx begin to throw TransactionFailureException when tx manager breaks." );
        }
        catch ( TransactionFailureException e )
        {
            expectedStartException = e;
        }
        finally
        {
            Assert.assertNotNull( "Expected tx begin to throw TransactionFailureException when tx manager breaks.", expectedCommitException );
        }

        // Then
<<<<<<< HEAD
=======
        assertThat( errorCaught.getCause(), is( instanceOf( org.neo4j.kernel.api.exceptions.TransactionFailureException.class ) ) );

>>>>>>> 1bd56a93
        db.somehowGainMoreDiskSpace(); // to help shutting down the db
        db.shutdown();

        assertEquals( logVersion, new NeoStoreUtil( new File( storeDir ), db.getFileSystem() ).getLogVersion() );
    }

<<<<<<< HEAD

=======
    public final @Rule TargetDirectory.TestDirectory testDirectory = TargetDirectory.testDirForTest( getClass() );
>>>>>>> 1bd56a93
}<|MERGE_RESOLUTION|>--- conflicted
+++ resolved
@@ -19,12 +19,7 @@
  */
 package org.neo4j.graphdb;
 
-<<<<<<< HEAD
-import java.io.IOException;
-
 import org.junit.Assert;
-=======
->>>>>>> 1bd56a93
 import org.junit.Rule;
 import org.junit.Test;
 
@@ -35,12 +30,10 @@
 import org.neo4j.helpers.Exceptions;
 import org.neo4j.kernel.impl.store.NeoStore;
 import org.neo4j.kernel.impl.store.record.NeoStoreUtil;
+import org.neo4j.test.CleanupRule;
 import org.neo4j.test.TargetDirectory;
 
-import static org.hamcrest.CoreMatchers.instanceOf;
-import static org.hamcrest.CoreMatchers.is;
 import static org.junit.Assert.assertEquals;
-import static org.junit.Assert.assertThat;
 import static org.junit.Assert.assertTrue;
 import static org.junit.Assert.fail;
 
@@ -70,13 +63,8 @@
         // When
         try ( Transaction tx = db.beginTx() )
         {
-<<<<<<< HEAD
             db.createNode();
             tx.success();
-=======
-            tx.close();
-            fail( "Expected tx finish to throw TransactionFailureException when filesystem is full." );
->>>>>>> 1bd56a93
         }
         catch ( TransactionFailureException e )
         {
@@ -89,12 +77,6 @@
             assertTrue( Exceptions.contains( exceptionThrown, IOException.class ) );
         }
 
-<<<<<<< HEAD
-=======
-        // Then
-        assertTrue( Exceptions.contains( exceptionThrown, IOException.class ) );
-
->>>>>>> 1bd56a93
         db.somehowGainMoreDiskSpace(); // to help shutting down the db
         db.shutdown();
 
@@ -105,15 +87,11 @@
     public void shouldStopDatabaseWhenOutOfDiskSpace() throws Exception
     {
         // Given
-<<<<<<< HEAD
         TransactionFailureException expectedCommitException = null;
         TransactionFailureException expectedStartException = null;
-        LimitedFileSystemGraphDatabase db = cleanup.add( new LimitedFileSystemGraphDatabase() );
-=======
-        TransactionFailureException errorCaught = null;
+        String storeDir = testDirectory.absolutePath();
+        LimitedFileSystemGraphDatabase db = cleanup.add( new LimitedFileSystemGraphDatabase( storeDir ) );
 
-        String storeDir = testDirectory.absolutePath();
-        LimitedFileSystemGraphDatabase db = new LimitedFileSystemGraphDatabase( storeDir );
 
         try ( Transaction tx = db.beginTx() )
         {
@@ -122,19 +100,13 @@
         }
 
         long logVersion = db.getDependencyResolver().resolveDependency( NeoStore.class ).getCurrentLogVersion();
->>>>>>> 1bd56a93
 
         db.runOutOfDiskSpaceNao();
 
         try ( Transaction tx = db.beginTx() )
         {
-<<<<<<< HEAD
             db.createNode();
             tx.success();
-=======
-            tx.close();
-            fail( "Expected tx finish to throw TransactionFailureException when filesystem is full." );
->>>>>>> 1bd56a93
         }
         catch ( TransactionFailureException e )
         {
@@ -147,7 +119,7 @@
         }
 
         // When
-        try (Transaction transaction = db.beginTx())
+        try ( Transaction transaction = db.beginTx() )
         {
             fail( "Expected tx begin to throw TransactionFailureException when tx manager breaks." );
         }
@@ -157,24 +129,16 @@
         }
         finally
         {
-            Assert.assertNotNull( "Expected tx begin to throw TransactionFailureException when tx manager breaks.", expectedCommitException );
+            Assert.assertNotNull( "Expected tx begin to throw TransactionFailureException when tx manager breaks.",
+                    expectedStartException );
         }
 
         // Then
-<<<<<<< HEAD
-=======
-        assertThat( errorCaught.getCause(), is( instanceOf( org.neo4j.kernel.api.exceptions.TransactionFailureException.class ) ) );
-
->>>>>>> 1bd56a93
         db.somehowGainMoreDiskSpace(); // to help shutting down the db
         db.shutdown();
 
         assertEquals( logVersion, new NeoStoreUtil( new File( storeDir ), db.getFileSystem() ).getLogVersion() );
     }
 
-<<<<<<< HEAD
-
-=======
     public final @Rule TargetDirectory.TestDirectory testDirectory = TargetDirectory.testDirForTest( getClass() );
->>>>>>> 1bd56a93
 }