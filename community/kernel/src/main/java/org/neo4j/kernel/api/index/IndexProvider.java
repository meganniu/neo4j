/*
 * Copyright (c) 2002-2019 "Neo4j,"
 * Neo4j Sweden AB [http://neo4j.com]
 *
 * This file is part of Neo4j.
 *
 * Neo4j is free software: you can redistribute it and/or modify
 * it under the terms of the GNU General Public License as published by
 * the Free Software Foundation, either version 3 of the License, or
 * (at your option) any later version.
 *
 * This program is distributed in the hope that it will be useful,
 * but WITHOUT ANY WARRANTY; without even the implied warranty of
 * MERCHANTABILITY or FITNESS FOR A PARTICULAR PURPOSE.  See the
 * GNU General Public License for more details.
 *
 * You should have received a copy of the GNU General Public License
 * along with this program.  If not, see <http://www.gnu.org/licenses/>.
 */
package org.neo4j.kernel.api.index;

import java.io.File;
import java.io.IOException;

import org.neo4j.internal.kernel.api.IndexCapability;
import org.neo4j.internal.kernel.api.InternalIndexState;
import org.neo4j.internal.kernel.api.exceptions.schema.MisconfiguredIndexException;
import org.neo4j.io.fs.FileSystemAbstraction;
import org.neo4j.io.pagecache.PageCache;
import org.neo4j.kernel.impl.api.index.IndexingService;
import org.neo4j.kernel.impl.api.index.sampling.IndexSamplingConfig;
import org.neo4j.kernel.impl.index.schema.IndexDescriptor;
import org.neo4j.kernel.lifecycle.LifecycleAdapter;
import org.neo4j.storageengine.api.StorageEngineFactory;
import org.neo4j.storageengine.api.StorageIndexReference;
import org.neo4j.storageengine.migration.StoreMigrationParticipant;

/**
 * Contract for implementing an index in Neo4j.
 *
 * This is a sensitive thing to implement, because it manages data that is controlled by
 * Neo4js logical log. As such, the implementation needs to behave under some rather strict rules.
 *
 * <h3>Populating the index</h3>
 *
 * When an index rule is added, the {@link IndexingService} is notified. It will, in turn, ask
 * your {@link IndexProvider} for a
 * {@link #getPopulator(StorageIndexReference, IndexSamplingConfig) batch index writer}.
 *
 * A background index job is triggered, and all existing data that applies to the new rule, as well as new data
 * from the "outside", will be inserted using the writer. You are guaranteed that usage of this writer,
 * during population, will be single threaded.
 *
 * These are the rules you must adhere to here:
 *
 * <ul>
 * <li>You CANNOT say that the state of the index is {@link InternalIndexState#ONLINE}</li>
 * <li>You MUST store all updates given to you</li>
 * <li>You MAY persistently store the updates</li>
 * </ul>
 *
 *
 * <h3>The Flip</h3>
 *
 * Once population is done, the index needs to be "flipped" to an online mode of operation.
 *
 * The index will be notified, through the {@link org.neo4j.kernel.api.index.IndexPopulator#close(boolean)}
 * method, that population is done, and that the index should turn it's state to {@link InternalIndexState#ONLINE} or
 * {@link InternalIndexState#FAILED} depending on the value given to the
 * {@link org.neo4j.kernel.api.index.IndexPopulator#close(boolean) close method}.
 *
 * If the index is persisted to disk, this is a <i>vital</i> part of the index lifecycle.
 * For a persisted index, the index MUST NOT store the state as online unless it first guarantees that the entire index
 * is flushed to disk. Failure to do so could produce a situation where, after a crash,
 * an index is believed to be online when it in fact was not yet fully populated. This would break the database
 * recovery process.
 *
 * If you are implementing this interface, you can choose to not store index state. In that case,
 * you should report index state as {@link InternalIndexState#POPULATING} upon startup.
 * This will cause the database to re-create the index from scratch again.
 *
 * These are the rules you must adhere to here:
 *
 * <ul>
 * <li>You MUST have flushed the index to durable storage if you are to persist index state as {@link InternalIndexState#ONLINE}</li>
 * <li>You MAY decide not to store index state</li>
 * <li>If you don't store index state, you MUST default to {@link InternalIndexState#POPULATING}</li>
 * </ul>
 *
 * <h3>Online operation</h3>
 *
 * Once the index is online, the database will move to using the
 * {@link #getOnlineAccessor(StorageIndexReference, IndexSamplingConfig) online accessor} to
 * write to the index.
 */
public abstract class IndexProvider extends LifecycleAdapter
{
    public interface Monitor
    {
        Monitor EMPTY = new Monitor.Adaptor();

        class Adaptor implements Monitor
        {
            @Override
            public void failedToOpenIndex( StorageIndexReference index, String action, Exception cause )
            {   // no-op
            }

            @Override
            public void recoveryCleanupRegistered( File indexFile, StorageIndexReference index )
            {   // no-op
            }

            @Override
            public void recoveryCleanupStarted( File indexFile, StorageIndexReference index )
            {   // no-op
            }

            @Override
            public void recoveryCleanupFinished( File indexFile, StorageIndexReference index,
                    long numberOfPagesVisited, long numberOfCleanedCrashPointers, long durationMillis )
            {   // no-op
            }

            @Override
            public void recoveryCleanupClosed( File indexFile, StorageIndexReference index )
            {   // no-op
            }

            @Override
            public void recoveryCleanupFailed( File indexFile, StorageIndexReference index, Throwable throwable )
            {   // no-op
            }
        }

        void failedToOpenIndex( StorageIndexReference index, String action, Exception cause );

        void recoveryCleanupRegistered( File indexFile, StorageIndexReference index );

        void recoveryCleanupStarted( File indexFile, StorageIndexReference index );

        void recoveryCleanupFinished( File indexFile, StorageIndexReference index,
                long numberOfPagesVisited, long numberOfCleanedCrashPointers, long durationMillis );

        void recoveryCleanupClosed( File indexFile, StorageIndexReference index );

        void recoveryCleanupFailed( File indexFile, StorageIndexReference index, Throwable throwable );
    }

    public static final IndexProvider EMPTY =
            new IndexProvider( new IndexProviderDescriptor( "no-index-provider", "1.0" ), IndexDirectoryStructure.NONE )
            {
                private final IndexAccessor singleWriter = IndexAccessor.EMPTY;
                private final IndexPopulator singlePopulator = IndexPopulator.EMPTY;

                @Override
                public IndexAccessor getOnlineAccessor( StorageIndexReference descriptor, IndexSamplingConfig samplingConfig )
                {
                    return singleWriter;
                }

                @Override
                public IndexPopulator getPopulator( StorageIndexReference descriptor, IndexSamplingConfig samplingConfig )
                {
                    return singlePopulator;
                }

                @Override
                public InternalIndexState getInitialState( StorageIndexReference descriptor )
                {
                    return InternalIndexState.ONLINE;
                }

                @Override
                public IndexCapability getCapability( StorageIndexReference descriptor )
                {
                    return IndexCapability.NO_CAPABILITY;
                }

                @Override
                public StoreMigrationParticipant storeMigrationParticipant( FileSystemAbstraction fs,
                        PageCache pageCache, StorageEngineFactory storageEngineFactory )
                {
                    return StoreMigrationParticipant.NOT_PARTICIPATING;
                }

                @Override
                public String getPopulationFailure( StorageIndexReference descriptor ) throws IllegalStateException
                {
                    throw new IllegalStateException();
                }
            };

    private final IndexProviderDescriptor providerDescriptor;
    private final IndexDirectoryStructure.Factory directoryStructureFactory;
    private final IndexDirectoryStructure directoryStructure;

    protected IndexProvider( IndexProvider copySource )
    {
        this( copySource.providerDescriptor, copySource.directoryStructureFactory );
    }

    protected IndexProvider( IndexProviderDescriptor descriptor, IndexDirectoryStructure.Factory directoryStructureFactory )
    {
        this.directoryStructureFactory = directoryStructureFactory;
        assert descriptor != null;
        this.providerDescriptor = descriptor;
        this.directoryStructure = directoryStructureFactory.forProvider( descriptor );
    }

    /**
     * Before an index is created, the chosen index provider will be asked to bless the index descriptor by calling this method, giving the index descriptor
     * as an argument. The returned index descriptor is then blessed, and will be used for creating the index. This gives the provider an opportunity to check
     * the index configuration, and make sure that it is sensible and support by this provider.
     *
     * @param index The index descriptor to bless.
     * @return The blessed index descriptor that will be used for creating the index.
     * @throws MisconfiguredIndexException if the index descriptor cannot be blessed by this provider for some reason.
     */
    public IndexDescriptor bless( IndexDescriptor index ) throws MisconfiguredIndexException
    {
        // Normal schema indexes accept all configurations by default. More specialised or custom providers, such as the fulltext index provider,
        // can override this method to do whatever checking suits their needs.
        return index;
    }

    /**
     * Used for initially populating a created index, using batch insertion.
     */
    public abstract IndexPopulator getPopulator( StorageIndexReference descriptor, IndexSamplingConfig samplingConfig );

    /**
     * Used for updating an index once initial population has completed.
     */
    public abstract IndexAccessor getOnlineAccessor( StorageIndexReference descriptor, IndexSamplingConfig samplingConfig ) throws IOException;

    /**
     * Returns a failure previously gotten from {@link IndexPopulator#markAsFailed(String)}
     *
     * Implementations are expected to persist this failure
     * @param descriptor {@link StorageIndexReference} of the index.
     * @return failure, in the form of a stack trace, that happened during population.
     * @throws IllegalStateException If there was no failure during population.
     */
    public abstract String getPopulationFailure( StorageIndexReference descriptor ) throws IllegalStateException;

    /**
     * Called during startup to find out which state an index is in. If {@link InternalIndexState#FAILED}
     * is returned then a further call to {@link #getPopulationFailure(StorageIndexReference)} is expected and should return
     * the failure accepted by any call to {@link IndexPopulator#markAsFailed(String)} call at the time
     * of failure.
     * @param descriptor to get initial state for.
     */
    public abstract InternalIndexState getInitialState( StorageIndexReference descriptor );

    /**
     * Return {@link IndexCapability} for this index provider.
     *
     * @param descriptor The specific {@link StorageIndexReference} to get the capabilities for, in case it matters.
     */
    public abstract IndexCapability getCapability( StorageIndexReference descriptor );

    /**
     * @return a description of this index provider
     */
    public IndexProviderDescriptor getProviderDescriptor()
    {
        return providerDescriptor;
    }

    @Override
    public boolean equals( Object o )
    {
        if ( this == o )
        {
            return true;
        }
        if ( o == null || getClass() != o.getClass() )
        {
            return false;
        }

        IndexProvider other = (IndexProvider) o;

        return providerDescriptor.equals( other.providerDescriptor );
    }

    @Override
    public int hashCode()
    {
        return providerDescriptor.hashCode();
    }

    /**
     * @return {@link IndexDirectoryStructure} for this schema index provider. From it can be retrieved directories
     * for individual indexes.
     */
    public IndexDirectoryStructure directoryStructure()
    {
        return directoryStructure;
    }

<<<<<<< HEAD
    public abstract StoreMigrationParticipant storeMigrationParticipant( FileSystemAbstraction fs, PageCache pageCache,
            StorageEngineFactory storageEngineFactory );
=======
    public abstract StoreMigrationParticipant storeMigrationParticipant( FileSystemAbstraction fs, PageCache pageCache );

    public static class Adaptor extends IndexProvider
    {
        protected Adaptor( IndexProviderDescriptor descriptor, IndexDirectoryStructure.Factory directoryStructureFactory )
        {
            super( descriptor, directoryStructureFactory );
        }

        @Override
        public IndexPopulator getPopulator( StoreIndexDescriptor descriptor, IndexSamplingConfig samplingConfig )
        {
            return null;
        }

        @Override
        public IndexAccessor getOnlineAccessor( StoreIndexDescriptor descriptor, IndexSamplingConfig samplingConfig )
        {
            return null;
        }

        @Override
        public String getPopulationFailure( StoreIndexDescriptor descriptor ) throws IllegalStateException
        {
            return null;
        }

        @Override
        public InternalIndexState getInitialState( StoreIndexDescriptor descriptor )
        {
            return null;
        }

        @Override
        public IndexCapability getCapability( StoreIndexDescriptor descriptor )
        {
            return null;
        }

        @Override
        public StoreMigrationParticipant storeMigrationParticipant( FileSystemAbstraction fs, PageCache pageCache )
        {
            return null;
        }
    }
>>>>>>> 69706357
}<|MERGE_RESOLUTION|>--- conflicted
+++ resolved
@@ -300,11 +300,8 @@
         return directoryStructure;
     }
 
-<<<<<<< HEAD
     public abstract StoreMigrationParticipant storeMigrationParticipant( FileSystemAbstraction fs, PageCache pageCache,
             StorageEngineFactory storageEngineFactory );
-=======
-    public abstract StoreMigrationParticipant storeMigrationParticipant( FileSystemAbstraction fs, PageCache pageCache );
 
     public static class Adaptor extends IndexProvider
     {
@@ -314,40 +311,39 @@
         }
 
         @Override
-        public IndexPopulator getPopulator( StoreIndexDescriptor descriptor, IndexSamplingConfig samplingConfig )
-        {
-            return null;
-        }
-
-        @Override
-        public IndexAccessor getOnlineAccessor( StoreIndexDescriptor descriptor, IndexSamplingConfig samplingConfig )
-        {
-            return null;
-        }
-
-        @Override
-        public String getPopulationFailure( StoreIndexDescriptor descriptor ) throws IllegalStateException
-        {
-            return null;
-        }
-
-        @Override
-        public InternalIndexState getInitialState( StoreIndexDescriptor descriptor )
-        {
-            return null;
-        }
-
-        @Override
-        public IndexCapability getCapability( StoreIndexDescriptor descriptor )
-        {
-            return null;
-        }
-
-        @Override
-        public StoreMigrationParticipant storeMigrationParticipant( FileSystemAbstraction fs, PageCache pageCache )
-        {
-            return null;
-        }
-    }
->>>>>>> 69706357
+        public IndexPopulator getPopulator( StorageIndexReference descriptor, IndexSamplingConfig samplingConfig )
+        {
+            return null;
+        }
+
+        @Override
+        public IndexAccessor getOnlineAccessor( StorageIndexReference descriptor, IndexSamplingConfig samplingConfig ) throws IOException
+        {
+            return null;
+        }
+
+        @Override
+        public String getPopulationFailure( StorageIndexReference descriptor ) throws IllegalStateException
+        {
+            return null;
+        }
+
+        @Override
+        public InternalIndexState getInitialState( StorageIndexReference descriptor )
+        {
+            return null;
+        }
+
+        @Override
+        public IndexCapability getCapability( StorageIndexReference descriptor )
+        {
+            return null;
+        }
+
+        @Override
+        public StoreMigrationParticipant storeMigrationParticipant( FileSystemAbstraction fs, PageCache pageCache, StorageEngineFactory storageEngineFactory )
+        {
+            return null;
+        }
+    }
 }