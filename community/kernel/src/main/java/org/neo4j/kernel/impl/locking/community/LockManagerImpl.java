/*
 * Copyright (c) 2002-2015 "Neo Technology,"
 * Network Engine for Objects in Lund AB [http://neotechnology.com]
 *
 * This file is part of Neo4j.
 *
 * Neo4j is free software: you can redistribute it and/or modify
 * it under the terms of the GNU General Public License as published by
 * the Free Software Foundation, either version 3 of the License, or
 * (at your option) any later version.
 *
 * This program is distributed in the hope that it will be useful,
 * but WITHOUT ANY WARRANTY; without even the implied warranty of
 * MERCHANTABILITY or FITNESS FOR A PARTICULAR PURPOSE.  See the
 * GNU General Public License for more details.
 *
 * You should have received a copy of the GNU General Public License
 * along with this program.  If not, see <http://www.gnu.org/licenses/>.
 */
package org.neo4j.kernel.impl.locking.community;

import java.util.HashMap;
import java.util.Map;

import org.neo4j.function.Consumer;
import org.neo4j.helpers.collection.Visitor;
import org.neo4j.kernel.DeadlockDetectedException;
import org.neo4j.kernel.impl.transaction.IllegalResourceException;
import org.neo4j.logging.Logger;

public class LockManagerImpl
{
    private final Map<Object,RWLock> resourceLockMap = new HashMap<>();
    private final RagManager ragManager;

    public LockManagerImpl( RagManager ragManager )
    {
        this.ragManager = ragManager;
    }

    public long getDetectedDeadlockCount()
    {
        return ragManager.getDeadlockCount();
    }

<<<<<<< HEAD
    @Override
    public boolean getReadLock( Object resource, Object tx )
=======
    public void getReadLock( Object resource, Object tx )
>>>>>>> ac2a03d7
        throws DeadlockDetectedException, IllegalResourceException
    {
        return unusedResourceGuard( resource, tx, getRWLockForAcquiring( resource, tx ).acquireReadLock( tx ) );
    }

    public boolean tryReadLock( Object resource, Object tx )
        throws IllegalResourceException
    {
        return unusedResourceGuard( resource, tx, getRWLockForAcquiring( resource, tx ).tryAcquireReadLock( tx ) );
    }

<<<<<<< HEAD
    @Override
    public boolean getWriteLock( Object resource, Object tx )
=======
    public void getWriteLock( Object resource, Object tx )
>>>>>>> ac2a03d7
        throws DeadlockDetectedException, IllegalResourceException
    {
        return unusedResourceGuard(resource, tx, getRWLockForAcquiring( resource, tx ).acquireWriteLock( tx ) );
    }

    public boolean tryWriteLock( Object resource, Object tx )
        throws IllegalResourceException
    {
        return unusedResourceGuard( resource, tx, getRWLockForAcquiring( resource, tx ).tryAcquireWriteLock( tx ) );
    }

    public void releaseReadLock( Object resource, Object tx )
        throws LockNotFoundException, IllegalResourceException
    {
        getRWLockForReleasing( resource, tx, 1, 0, true ).releaseReadLock( tx );
    }

    public void releaseWriteLock( Object resource, Object tx )
        throws LockNotFoundException, IllegalResourceException
    {
        getRWLockForReleasing( resource, tx, 0, 1, true ).releaseWriteLock( tx );
    }

<<<<<<< HEAD
    @Override
    public void dumpLocksOnResource( final Object resource, Logger logger )
    {
        final RWLock lock;
=======
    public void dumpLocksOnResource( Object resource, Logging logging )
    {
        StringLogger logger = logging.getMessagesLog( LockManagerImpl.class );
        RWLock lock;
>>>>>>> ac2a03d7
        synchronized ( resourceLockMap )
        {
            if ( !resourceLockMap.containsKey( resource ) )
            {
                logger.log( "No locks on " + resource );
                return;
            }
            lock = resourceLockMap.get( resource );
        }
        logger.bulk( new Consumer<Logger>()
        {
            @Override
            public void accept( Logger bulkLogger )
            {
                bulkLogger.log( "Dump locks on resource %s", resource );
                lock.logTo( bulkLogger );
            }
        } );
    }

    /**
     * Check if lock was obtained and in case if not will try to clear optimistically allocated lock from global
     * resource map
     *
     * @return {@code lockObtained }
     **/
    private boolean unusedResourceGuard(Object resource, Object tx, boolean lockObtained) {
        if (!lockObtained)
        {
            // if lock was not acquired cleaning up optimistically allocated value
            // for case when it was only used by current call, if it was used by somebody else
            // lock will be released during release call
            getRWLockForReleasing( resource, tx, 0, 0, false );
        }
        return lockObtained;
    }

    /**
     * Visit all locks.
     *
     * The supplied visitor may not block.
     *
     * @param visitor visitor for visiting each lock.
     */
    public void accept( Visitor<RWLock, RuntimeException> visitor )
    {
        synchronized ( resourceLockMap )
        {
            for ( RWLock lock : resourceLockMap.values() )
            {
                if ( visitor.visit( lock ) )
                {
                    break;
                }
            }
        }
    }

    private void assertValidArguments( Object resource, Object tx )
    {
        if ( resource == null || tx == null )
        {
            throw new IllegalResourceException( "Null parameter: resource = " + resource + ", tx = " + tx );
        }
    }

    private RWLock getRWLockForAcquiring( Object resource, Object tx )
    {
        assertValidArguments( resource, tx );
        synchronized ( resourceLockMap )
        {
            RWLock lock = resourceLockMap.get( resource );
            if ( lock == null )
            {
                lock = createLock( resource );
                resourceLockMap.put( resource, lock );
            }
            lock.mark();
            return lock;
        }
    }

    // visible for testing
    protected RWLock createLock( Object resource )
    {
        return new RWLock( resource, ragManager );
    }

    private RWLock getRWLockForReleasing( Object resource, Object tx, int readCountPrerequisite,
            int writeCountPrerequisite, boolean strict )
    {
        assertValidArguments( resource, tx );
        synchronized ( resourceLockMap )
        {
            RWLock lock = resourceLockMap.get( resource );
            if (lock == null )
            {
                if (!strict)
                {
                    return null;
                }
                throw new LockNotFoundException( "Lock not found for: "
                    + resource + " tx:" + tx );
            }
            // we need to get info from a couple of synchronized methods
            // to make it info consistent we need to synchronized lock to make sure it will not change between
            // various calls
            synchronized ( lock )
            {
                if ( !lock.isMarked() && lock.getReadCount() == readCountPrerequisite &&
                     lock.getWriteCount() == writeCountPrerequisite &&
                     lock.getWaitingThreadsCount() == 0 )
                {
                    resourceLockMap.remove( resource );
                }
            }
            return lock;
        }
    }
}<|MERGE_RESOLUTION|>--- conflicted
+++ resolved
@@ -43,12 +43,7 @@
         return ragManager.getDeadlockCount();
     }
 
-<<<<<<< HEAD
-    @Override
     public boolean getReadLock( Object resource, Object tx )
-=======
-    public void getReadLock( Object resource, Object tx )
->>>>>>> ac2a03d7
         throws DeadlockDetectedException, IllegalResourceException
     {
         return unusedResourceGuard( resource, tx, getRWLockForAcquiring( resource, tx ).acquireReadLock( tx ) );
@@ -60,12 +55,7 @@
         return unusedResourceGuard( resource, tx, getRWLockForAcquiring( resource, tx ).tryAcquireReadLock( tx ) );
     }
 
-<<<<<<< HEAD
-    @Override
     public boolean getWriteLock( Object resource, Object tx )
-=======
-    public void getWriteLock( Object resource, Object tx )
->>>>>>> ac2a03d7
         throws DeadlockDetectedException, IllegalResourceException
     {
         return unusedResourceGuard(resource, tx, getRWLockForAcquiring( resource, tx ).acquireWriteLock( tx ) );
@@ -89,17 +79,9 @@
         getRWLockForReleasing( resource, tx, 0, 1, true ).releaseWriteLock( tx );
     }
 
-<<<<<<< HEAD
-    @Override
     public void dumpLocksOnResource( final Object resource, Logger logger )
     {
         final RWLock lock;
-=======
-    public void dumpLocksOnResource( Object resource, Logging logging )
-    {
-        StringLogger logger = logging.getMessagesLog( LockManagerImpl.class );
-        RWLock lock;
->>>>>>> ac2a03d7
         synchronized ( resourceLockMap )
         {
             if ( !resourceLockMap.containsKey( resource ) )
