/*
 * Copyright (c) 2002-2018 "Neo Technology,"
 * Network Engine for Objects in Lund AB [http://neotechnology.com]
 *
 * This file is part of Neo4j.
 *
 * Neo4j is free software: you can redistribute it and/or modify
 * it under the terms of the GNU General Public License as published by
 * the Free Software Foundation, either version 3 of the License, or
 * (at your option) any later version.
 *
 * This program is distributed in the hope that it will be useful,
 * but WITHOUT ANY WARRANTY; without even the implied warranty of
 * MERCHANTABILITY or FITNESS FOR A PARTICULAR PURPOSE.  See the
 * GNU General Public License for more details.
 *
 * You should have received a copy of the GNU General Public License
 * along with this program.  If not, see <http://www.gnu.org/licenses/>.
 */
package org.neo4j.kernel.impl.index.schema;

import org.neo4j.index.internal.gbptree.ValueMerger;
import org.neo4j.index.internal.gbptree.ValueMergers;
import org.neo4j.index.internal.gbptree.Writer;
import org.neo4j.kernel.api.exceptions.index.IndexEntryConflictException;
import org.neo4j.values.storable.Value;
import org.neo4j.values.storable.ValueTuple;

/**
 * {@link ValueMerger} which will merely detect conflict, not change any value if conflict, i.e. if the
 * key already exists. After this merge has been used in a call to {@link Writer#merge(Object, Object, ValueMerger)}
 * {@link #checkConflict(Value[])} can be called to check whether or not that call conflicted with
 * an existing key. A call to {@link #checkConflict(Value[])} will also clear the conflict flag.
 *
 * @param <VALUE> type of values being merged.
 */
<<<<<<< HEAD
class ConflictDetectingValueMerger<KEY extends NativeSchemaKey, VALUE extends NativeSchemaValue> implements ValueMerger<KEY,VALUE>
=======
abstract class ConflictDetectingValueMerger<KEY extends SchemaNumberKey, VALUE extends SchemaNumberValue> implements ValueMerger<KEY,VALUE>
>>>>>>> 447b6a60
{
    /**
     * @throw IndexEntryConflictException if merge conflicted with an existing key. This call also clears the conflict flag.
     */
    abstract void checkConflict( Value[] values ) throws IndexEntryConflictException;

    private static ConflictDetectingValueMerger DONT_CHECK = new ConflictDetectingValueMerger()
    {
<<<<<<< HEAD
        if ( existingKey.getEntityId() != newKey.getEntityId() )
        {
            conflict = true;
            existingNodeId = existingKey.getEntityId();
            addedNodeId = newKey.getEntityId();
=======
        @Override
        public Object merge( Object existingKey, Object newKey, Object existingValue, Object newValue )
        {
            return null;
>>>>>>> 447b6a60
        }

        @Override
        void checkConflict( Value[] values )
        {
            // do nothing
        }
    };

    static <KEY extends SchemaNumberKey, VALUE extends SchemaNumberValue> ConflictDetectingValueMerger<KEY, VALUE> dontCheck()
    {
        return DONT_CHECK;
    }

    static class Check<KEY extends SchemaNumberKey, VALUE extends SchemaNumberValue> extends ConflictDetectingValueMerger<KEY, VALUE>
    {
        private boolean conflict;
        private long existingNodeId;
        private long addedNodeId;

        @Override
        public VALUE merge( KEY existingKey, KEY newKey, VALUE existingValue, VALUE newValue )
        {
            if ( existingKey.entityId != newKey.entityId )
            {
                conflict = true;
                existingNodeId = existingKey.entityId;
                addedNodeId = newKey.entityId;
            }
            return null;
        }

        void checkConflict( Value[] values ) throws IndexEntryConflictException
        {
            if ( conflict )
            {
                conflict = false;
                throw new IndexEntryConflictException( existingNodeId, addedNodeId, ValueTuple.of( values ) );
            }
        }
    }
}<|MERGE_RESOLUTION|>--- conflicted
+++ resolved
@@ -34,11 +34,7 @@
  *
  * @param <VALUE> type of values being merged.
  */
-<<<<<<< HEAD
-class ConflictDetectingValueMerger<KEY extends NativeSchemaKey, VALUE extends NativeSchemaValue> implements ValueMerger<KEY,VALUE>
-=======
-abstract class ConflictDetectingValueMerger<KEY extends SchemaNumberKey, VALUE extends SchemaNumberValue> implements ValueMerger<KEY,VALUE>
->>>>>>> 447b6a60
+abstract class ConflictDetectingValueMerger<KEY extends NativeSchemaKey, VALUE extends NativeSchemaValue> implements ValueMerger<KEY,VALUE>
 {
     /**
      * @throw IndexEntryConflictException if merge conflicted with an existing key. This call also clears the conflict flag.
@@ -47,18 +43,10 @@
 
     private static ConflictDetectingValueMerger DONT_CHECK = new ConflictDetectingValueMerger()
     {
-<<<<<<< HEAD
-        if ( existingKey.getEntityId() != newKey.getEntityId() )
-        {
-            conflict = true;
-            existingNodeId = existingKey.getEntityId();
-            addedNodeId = newKey.getEntityId();
-=======
         @Override
         public Object merge( Object existingKey, Object newKey, Object existingValue, Object newValue )
         {
             return null;
->>>>>>> 447b6a60
         }
 
         @Override
@@ -68,12 +56,12 @@
         }
     };
 
-    static <KEY extends SchemaNumberKey, VALUE extends SchemaNumberValue> ConflictDetectingValueMerger<KEY, VALUE> dontCheck()
+    static <KEY extends NativeSchemaKey, VALUE extends NativeSchemaValue> ConflictDetectingValueMerger<KEY, VALUE> dontCheck()
     {
         return DONT_CHECK;
     }
 
-    static class Check<KEY extends SchemaNumberKey, VALUE extends SchemaNumberValue> extends ConflictDetectingValueMerger<KEY, VALUE>
+    static class Check<KEY extends NativeSchemaKey, VALUE extends NativeSchemaValue> extends ConflictDetectingValueMerger<KEY, VALUE>
     {
         private boolean conflict;
         private long existingNodeId;
@@ -82,11 +70,11 @@
         @Override
         public VALUE merge( KEY existingKey, KEY newKey, VALUE existingValue, VALUE newValue )
         {
-            if ( existingKey.entityId != newKey.entityId )
+            if ( existingKey.getEntityId() != newKey.getEntityId() )
             {
                 conflict = true;
-                existingNodeId = existingKey.entityId;
-                addedNodeId = newKey.entityId;
+                existingNodeId = existingKey.getEntityId();
+                addedNodeId = newKey.getEntityId();
             }
             return null;
         }
