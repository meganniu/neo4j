/**
 * Copyright (c) 2002-2014 "Neo Technology,"
 * Network Engine for Objects in Lund AB [http://neotechnology.com]
 *
 * This file is part of Neo4j.
 *
 * Neo4j is free software: you can redistribute it and/or modify
 * it under the terms of the GNU General Public License as published by
 * the Free Software Foundation, either version 3 of the License, or
 * (at your option) any later version.
 *
 * This program is distributed in the hope that it will be useful,
 * but WITHOUT ANY WARRANTY; without even the implied warranty of
 * MERCHANTABILITY or FITNESS FOR A PARTICULAR PURPOSE.  See the
 * GNU General Public License for more details.
 *
 * You should have received a copy of the GNU General Public License
 * along with this program.  If not, see <http://www.gnu.org/licenses/>.
 */
package org.neo4j.kernel.impl.api.state;

import java.util.Collections;
import java.util.HashMap;
import java.util.HashSet;
import java.util.Iterator;
import java.util.Map;
import java.util.Set;

import org.neo4j.collection.primitive.PrimitiveIntCollections;
import org.neo4j.collection.primitive.PrimitiveIntIterator;
import org.neo4j.collection.primitive.PrimitiveLongIterator;
import org.neo4j.graphdb.Direction;
import org.neo4j.helpers.Function;
import org.neo4j.helpers.Predicate;
import org.neo4j.helpers.collection.Iterables;
import org.neo4j.helpers.collection.IteratorUtil;
import org.neo4j.kernel.api.LegacyIndex;
import org.neo4j.kernel.api.TxState;
import org.neo4j.kernel.api.constraints.UniquenessConstraint;
import org.neo4j.kernel.api.exceptions.legacyindex.LegacyIndexNotFoundKernelException;
import org.neo4j.kernel.api.index.IndexDescriptor;
import org.neo4j.kernel.api.properties.DefinedProperty;
import org.neo4j.kernel.api.properties.Property;
import org.neo4j.kernel.impl.api.RelationshipVisitor;
import org.neo4j.kernel.impl.util.DiffSets;

import static org.neo4j.helpers.collection.Iterables.map;

/**
 * This class contains transaction-local changes to the graph. These changes can then be used to augment reads from the
 * committed state of the database (to make the local changes appear in local transaction read operations). At commit
 * time a visitor is sent into this class to convert the end result of the tx changes into a physical changeset.
 *
 * See {@link org.neo4j.kernel.impl.api.KernelTransactionImplementation} for how this happens.
 *
 * This class is very large, as it has been used as a gathering point to consolidate all transaction state knowledge
 * into one component. Now that that work is done, this class should be refactored to increase transparency in how it
 * works.
 */
public final class TxStateImpl implements TxState
{
    private static final StateCreator<LabelState> LABEL_STATE_CREATOR = new StateCreator<LabelState>()
    {
        @Override
        public LabelState newState( long id )
        {
            return new LabelState( id );
        }
    };

    private static final StateCreator<NodeState> NODE_STATE_CREATOR = new StateCreator<NodeState>()
    {
        @Override
        public NodeState newState( long id )
        {
            return new NodeState( id );
        }
    };

    private static final StateCreator<RelationshipState> RELATIONSHIP_STATE_CREATOR =
            new StateCreator<RelationshipState>()
    {
        @Override
        public RelationshipState newState( long id )
        {
            return new RelationshipState( id );
        }
    };

    private Map<Long/*Node ID*/, NodeState> nodeStatesMap;
    private Map<Long/*Relationship ID*/, RelationshipState> relationshipStatesMap;
    private Map<Long/*Label ID*/, LabelState> labelStatesMap;

    private GraphState graphState;
    private DiffSets<IndexDescriptor> indexChanges;
    private DiffSets<IndexDescriptor> constraintIndexChanges;
    private DiffSets<UniquenessConstraint> constraintsChanges;

    private PropertyChanges propertyChangesForNodes;

    // Tracks added and removed nodes, not modified nodes
    private DiffSets<Long> nodes;

    // Tracks added and removed relationships, not modified relationships
    private DiffSets<Long> relationships;

    // This is temporary. It is needed until we've removed nodes and rels from the global cache, to tell
    // that they were created and then deleted in the same tx. This is here just to set a save point to
    // get a large set of changes in, and is meant to be removed in the coming days in a follow-up commit.
    private final Set<Long> nodesCreatedAndDeletedInTx = new HashSet<>();
    private final Set<Long> relsCreatedAndDeletedInTx = new HashSet<>();

    private Map<UniquenessConstraint, Long> createdConstraintIndexesByConstraint;

    private final LegacyIndexTransactionState legacyChangesIndexProvider;
    private Map<String, LegacyIndex> nodeLegacyIndexChanges;
    private Map<String, LegacyIndex> relationshipLegacyIndexChanges;
    private Map<IndexDescriptor, Map<Object, DiffSets<Long>>> indexUpdates;

    private boolean hasChanges;

    public TxStateImpl( LegacyIndexTransactionState legacyChangesIndexProvider )
    {
        this.legacyChangesIndexProvider = legacyChangesIndexProvider;
    }

    @Override
    public void accept( final Visitor visitor )
    {
        // Created nodes
        if ( nodes != null )
        {
            nodes.accept( new DiffSets.VisitorAdapter<Long>()
            {
                @Override
                public void visitAdded( Long element )
                {
                    visitor.visitCreatedNode( element.longValue() );
                }
            } );
        }

        // Created relationships
        if ( relationships != null )
        {
            relationships.accept( new DiffSets.VisitorAdapter<Long>()
            {
                @Override
                public void visitAdded( Long element )
                {
                    // It's fine to call "getOrCreate" here since we only get callbacks for relationships
                    // that have been added to this state map.
                    RelationshipState relationshipState = getOrCreateRelationshipState( element.longValue() );
                    visitor.visitCreatedRelationship( element.longValue(), relationshipState.type(),
                            relationshipState.startNode(), relationshipState.endNode() );
                }
            } );
        }

        // Deleted relationships
        if ( relationships != null )
        {
            relationships.accept( new DiffSets.VisitorAdapter<Long>()
            {
                @Override
                public void visitRemoved( Long element )
                {
                    visitor.visitDeletedRelationship( element.longValue() );
                }
            } );
        }

        // Deleted nodes
        if ( nodes != null )
        {
            nodes.accept( new DiffSets.VisitorAdapter<Long>()
            {
                @Override
                public void visitRemoved( Long element )
                {
                    visitor.visitDeletedNode( element.longValue() );
                }
            } );
        }

        if ( hasNodeStatesMap() && !nodeStatesMap().isEmpty() )
        {
            for ( NodeState node : modifiedNodes() )
            {
                node.accept( nodeVisitor( visitor ) );
            }
        }

        if ( hasRelationshipsStatesMap() && !relationshipStatesMap().isEmpty() )
        {
            for ( RelationshipState rel : modifiedRelationships() )
            {
                rel.accept( relVisitor( visitor ) );
            }
        }

        if( graphState != null )
        {
            graphState.accept( graphPropertyVisitor( visitor ) );
        }

        if ( hasIndexChangesDiffSets() && !indexChanges().isEmpty() )
        {
            indexChanges().accept( indexVisitor( visitor, false ) );
        }

        if ( hasConstraintIndexChangesDiffSets() && !constraintIndexChanges().isEmpty() )
        {
            constraintIndexChanges().accept( indexVisitor( visitor, true ) );
        }

        if ( hasConstraintsChangesDiffSets() && !constraintsChanges().isEmpty() )
        {
            constraintsChanges().accept( new DiffSets.Visitor<UniquenessConstraint>()
            {
                @Override
                public void visitAdded( UniquenessConstraint element )
                {
                    visitor.visitAddedConstraint( element );
                }

                @Override
                public void visitRemoved( UniquenessConstraint element )
                {
                    visitor.visitRemovedConstraint( element );
                }
            } );
        }
    }

    private static DiffSets.Visitor<IndexDescriptor> indexVisitor( final Visitor visitor, final boolean forConstraint )
    {
        return new DiffSets.Visitor<IndexDescriptor>()
        {
            @Override
            public void visitAdded( IndexDescriptor element )
            {
                visitor.visitAddedIndex( element, forConstraint );
            }

            @Override
            public void visitRemoved( IndexDescriptor element )
            {
                visitor.visitRemovedIndex( element, forConstraint );
            }
        };
    }

    private static NodeState.Visitor nodeVisitor( final Visitor visitor )
    {
        return new NodeState.Visitor()
        {
            @Override
            public void visitLabelChanges( long nodeId, Iterator<Integer> added, Iterator<Integer> removed )
            {
                visitor.visitNodeLabelChanges( nodeId, added, removed );
            }

            @Override
            public void visitPropertyChanges( long entityId, Iterator<DefinedProperty> added,
                                              Iterator<DefinedProperty> changed, Iterator<Integer> removed)
            {
                visitor.visitNodePropertyChanges( entityId, added, changed, removed );
            }

            @Override
            public void visitRelationshipChanges( long nodeId, RelationshipChangesForNode added,
                    RelationshipChangesForNode removed )
            {
                visitor.visitNodeRelationshipChanges( nodeId, added, removed );
            }
        };
    }

    private static PropertyContainerState.Visitor relVisitor( final Visitor visitor  )
    {
        return new PropertyContainerState.Visitor()
        {
            @Override
            public void visitPropertyChanges( long entityId, Iterator<DefinedProperty> added,
                                              Iterator<DefinedProperty> changed, Iterator<Integer> removed)
            {
                visitor.visitRelPropertyChanges( entityId, added, changed, removed );
            }
        };
    }

    private static PropertyContainerState.Visitor graphPropertyVisitor( final Visitor visitor  )
    {
        return new PropertyContainerState.Visitor()
        {
            @Override
            public void visitPropertyChanges( long entityId, Iterator<DefinedProperty> added,
                                              Iterator<DefinedProperty> changed, Iterator<Integer> removed)
            {
                visitor.visitGraphPropertyChanges( added, changed, removed );
            }
        };
    }

    @Override
    public boolean hasChanges()
    {
        return hasChanges;
    }

    @Override
    public Iterable<NodeState> modifiedNodes()
    {
        return hasNodeStatesMap() ? nodeStatesMap().values() : Iterables.<NodeState>empty();
    }

    @Override
    public DiffSets<Long> labelStateNodeDiffSets( int labelId )
    {
        return getOrCreateLabelState( labelId ).getNodeDiffSets();
    }

    @Override
    public DiffSets<Integer> nodeStateLabelDiffSets( long nodeId )
    {
        return getOrCreateNodeState( nodeId ).labelDiffSets();
    }

    @Override
    public Iterator<DefinedProperty> augmentNodeProperties( long nodeId, Iterator<DefinedProperty> original )
    {
        NodeState state;
        if(nodeStatesMap != null && (state = nodeStatesMap.get( nodeId )) != null)
        {
            return state.augmentProperties( original );
        }
        return original;
    }

    @Override
    public Iterator<DefinedProperty> augmentRelProperties( long relId, Iterator<DefinedProperty> original )
    {
        RelationshipState state;
        if(relationshipStatesMap != null && (state = relationshipStatesMap.get( relId )) != null)
        {
            return state.augmentProperties( original );
        }
        return original;
    }

    @Override
    public Iterator<DefinedProperty> augmentGraphProperties( Iterator<DefinedProperty> original )
    {
        if(graphState != null)
        {
            return graphState.augmentProperties( original );
        }
        return original;
    }

    @Override
    public Iterator<DefinedProperty> addedAndChangedNodeProperties( long nodeId )
    {
        NodeState state;
        if(nodeStatesMap != null && (state = nodeStatesMap.get( nodeId )) != null)
        {
            return state.addedAndChangedProperties();
        }
        return IteratorUtil.emptyIterator();
    }

    @Override
    public Iterator<DefinedProperty> addedAndChangedRelProperties( long relId )
    {
        RelationshipState state;
        if(relationshipStatesMap != null && (state = relationshipStatesMap.get( relId )) != null)
        {
            return state.addedAndChangedProperties();
        }
        return IteratorUtil.emptyIterator();
    }

    @Override
    public boolean nodeIsAddedInThisTx( long nodeId )
    {
        return hasNodesAddedOrRemoved() && nodes.isAdded( nodeId );
    }

    @Override
    public boolean relationshipIsAddedInThisTx( long relationshipId )
    {
        return hasRelsAddedOrRemoved() && relationships.isAdded( relationshipId );
    }

    @Override
    public void nodeDoCreate( long id )
    {
        addedAndRemovedNodes().add( id );
        hasChanges = true;
    }

    @Override
    public void nodeDoDelete( long nodeId )
    {
        if ( addedAndRemovedNodes().remove( nodeId ) )
        {
            nodesCreatedAndDeletedInTx.add(nodeId);
        }

        if ( hasNodeStatesMap() )
        {
            NodeState nodeState = nodeStatesMap.remove( nodeId );
            if ( nodeState != null )
            {
                DiffSets<Integer> diff = nodeState.labelDiffSets();
                for ( Integer label : diff.getAdded() )
                {
                    labelStateNodeDiffSets( label ).remove( nodeId );
                }
                nodeState.clearIndexDiffs( nodeId );
                nodeState.clear();
            }
        }
        hasChanges = true;
    }

    @Override
    public void relationshipDoCreate( long id, int relationshipTypeId, long startNodeId, long endNodeId )
    {
        addedAndRemovedRels().add( id );

        if ( startNodeId == endNodeId )
        {
            getOrCreateNodeState( startNodeId ).addRelationship( id, relationshipTypeId, Direction.BOTH );
        }
        else
        {
            getOrCreateNodeState( startNodeId ).addRelationship( id, relationshipTypeId, Direction.OUTGOING );
            getOrCreateNodeState( endNodeId ).addRelationship( id, relationshipTypeId, Direction.INCOMING );
        }

        getOrCreateRelationshipState( id ).setMetaData( startNodeId, endNodeId, relationshipTypeId );

        hasChanges = true;
    }

    @Override
    public boolean nodeIsDeletedInThisTx( long nodeId )
    {
        return hasNodesAddedOrRemoved() && addedAndRemovedNodes().isRemoved( nodeId )
                // Temporary until we've stopped adding nodes to the global cache during tx.
                || nodesCreatedAndDeletedInTx.contains( nodeId );
    }

    @Override
    public boolean nodeModifiedInThisTx( long nodeId )
    {
        return nodeIsAddedInThisTx( nodeId ) || nodeIsDeletedInThisTx( nodeId ) || hasNodeState( nodeId );
    }

    @Override
    public void relationshipDoDelete( long id, int type, long startNodeId, long endNodeId )
    {
        if ( addedAndRemovedRels().remove( id ) )
        {
            relsCreatedAndDeletedInTx.add( id );
        }

        if ( startNodeId == endNodeId )
        {
            getOrCreateNodeState( startNodeId ).removeRelationship( id, type, Direction.BOTH );
        }
        else
        {
            getOrCreateNodeState( startNodeId ).removeRelationship( id, type, Direction.OUTGOING );
            getOrCreateNodeState( endNodeId ).removeRelationship( id, type, Direction.INCOMING );
        }

        if ( hasRelationshipsStatesMap() )
        {
            RelationshipState removed = relationshipStatesMap.remove( id );
            if ( removed != null )
            {
                removed.clear();
            }
        }

        hasChanges = true;
    }

    @Override
    public void relationshipDoDeleteAddedInThisTx( long relationshipId )
    {
        RelationshipState state = getOrCreateRelationshipState( relationshipId );
        relationshipDoDelete( relationshipId, state.type(), state.startNode(), state.endNode() );
    }

    @Override
    public boolean relationshipIsDeletedInThisTx( long relationshipId )
    {
        return hasDeletedRelationshipsDiffSets() && addedAndRemovedRels().isRemoved( relationshipId )
                // Temporary until we stop adding rels to the global cache during tx
                || relsCreatedAndDeletedInTx.contains( relationshipId );
    }

    @Override
    public void nodeDoReplaceProperty( long nodeId, Property replacedProperty, DefinedProperty newProperty )
    {
        if ( replacedProperty.isDefined() )
        {
            getOrCreateNodeState( nodeId ).changeProperty( newProperty );
            nodePropertyChanges().changeProperty( nodeId, replacedProperty.propertyKeyId(),
                    ((DefinedProperty)replacedProperty).value(), newProperty.value() );
        }
        else
        {
            NodeState nodeState = getOrCreateNodeState( nodeId );
//            nodeState.
            nodeState.addProperty( newProperty );
            nodePropertyChanges().addProperty(nodeId, newProperty.propertyKeyId(), newProperty.value());
        }
        hasChanges = true;
    }

    @Override
    public void relationshipDoReplaceProperty( long relationshipId, Property replacedProperty, DefinedProperty newProperty )
    {
        if(replacedProperty.isDefined())
        {
            getOrCreateRelationshipState( relationshipId ).changeProperty( newProperty );
        }
        else
        {
            getOrCreateRelationshipState( relationshipId ).addProperty( newProperty );
        }
        hasChanges = true;
    }

    @Override
    public void graphDoReplaceProperty( Property replacedProperty, DefinedProperty newProperty )
    {
        if(replacedProperty.isDefined())
        {
            getOrCreateGraphState().changeProperty( newProperty );
        }
        else
        {
            getOrCreateGraphState().addProperty( newProperty );
        }
        hasChanges = true;
    }

    @Override
    public void nodeDoRemoveProperty( long nodeId, DefinedProperty removedProperty )
    {
        getOrCreateNodeState( nodeId ).removeProperty( removedProperty );
        nodePropertyChanges().removeProperty( nodeId, removedProperty.propertyKeyId(),
                removedProperty.value() );
        hasChanges = true;
    }

    @Override
    public void relationshipDoRemoveProperty( long relationshipId, DefinedProperty removedProperty )
    {
<<<<<<< HEAD
        getOrCreateRelationshipState( relationshipId ).removeProperty( removedProperty.propertyKeyId() );
=======
        getOrCreateRelationshipState( relationshipId ).removeProperty( removedProperty );
        legacyState.relationshipRemoveProperty( relationshipId, removedProperty );
>>>>>>> 19e37344
        hasChanges = true;
    }

    @Override
    public void graphDoRemoveProperty( DefinedProperty removedProperty )
    {
<<<<<<< HEAD
        getOrCreateGraphState().removeProperty( removedProperty.propertyKeyId() );
=======
        getOrCreateGraphState().removeProperty( removedProperty );
        legacyState.graphRemoveProperty( removedProperty );
>>>>>>> 19e37344
        hasChanges = true;
    }

    @Override
    public void nodeDoAddLabel( int labelId, long nodeId )
    {
        labelStateNodeDiffSets( labelId ).add( nodeId );
        nodeStateLabelDiffSets( nodeId ).add( labelId );
        hasChanges = true;
    }

    @Override
    public void nodeDoRemoveLabel( int labelId, long nodeId )
    {
        labelStateNodeDiffSets( labelId ).remove( nodeId );
        nodeStateLabelDiffSets( nodeId ).remove( labelId );
        hasChanges = true;
    }

    @Override
    public UpdateTriState labelState( long nodeId, int labelId )
    {
        NodeState nodeState = getState( nodeStatesMap(), nodeId, null );
        if ( nodeState != null )
        {
            DiffSets<Integer> labelDiff = nodeState.labelDiffSets();
            if ( labelDiff.isAdded( labelId ) )
            {
                return UpdateTriState.ADDED;
            }
            if ( labelDiff.isRemoved( labelId ) )
            {
                return UpdateTriState.REMOVED;
            }
        }
        return UpdateTriState.UNTOUCHED;
    }

    @Override
    public Set<Long> nodesWithLabelAdded( int labelId )
    {
        if ( hasLabelStatesMap() )
        {
            LabelState state = getState( labelStatesMap, labelId, null );
            if ( null != state )
            {
                return state.getNodeDiffSets().getAdded();
            }
        }

        return Collections.emptySet();
    }

    @Override
    public DiffSets<Long> nodesWithLabelChanged( int labelId )
    {
        if ( hasLabelStatesMap() )
        {
            LabelState state = getState( labelStatesMap, labelId, null );
            if ( null != state )
            {
                return state.getNodeDiffSets();
            }
        }
        return DiffSets.emptyDiffSets();
    }

    @Override
    public void indexRuleDoAdd( IndexDescriptor descriptor )
    {
        DiffSets<IndexDescriptor> diff = indexChanges();
        if ( diff.unRemove( descriptor ) )
        {
            getOrCreateLabelState( descriptor.getLabelId() ).indexChanges().unRemove( descriptor );
        }
        else
        {
            indexChanges().add( descriptor );
            getOrCreateLabelState( descriptor.getLabelId() ).indexChanges().add( descriptor );
        }
        hasChanges = true;
    }

    @Override
    public void constraintIndexRuleDoAdd( IndexDescriptor descriptor )
    {
        constraintIndexChanges().add( descriptor );
        getOrCreateLabelState( descriptor.getLabelId() ).constraintIndexChanges().add( descriptor );
        hasChanges = true;
    }

    @Override
    public void indexDoDrop( IndexDescriptor descriptor )
    {
        indexChanges().remove( descriptor );
        getOrCreateLabelState( descriptor.getLabelId() ).indexChanges().remove( descriptor );
        hasChanges = true;
    }

    @Override
    public void constraintIndexDoDrop( IndexDescriptor descriptor )
    {
        constraintIndexChanges().remove( descriptor );
        getOrCreateLabelState( descriptor.getLabelId() ).constraintIndexChanges().remove( descriptor );
        hasChanges = true;
    }

    @Override
    public DiffSets<IndexDescriptor> indexDiffSetsByLabel( int labelId )
    {
        if ( hasLabelStatesMap() )
        {
            LabelState labelState = getState( labelStatesMap, labelId, null );
            if ( null != labelState )
            {
                return labelState.indexChanges();
            }
        }
        return DiffSets.emptyDiffSets();
    }

    @Override
    public DiffSets<IndexDescriptor> constraintIndexDiffSetsByLabel( int labelId )
    {
        if ( hasLabelStatesMap() )
        {
            LabelState labelState = getState( labelStatesMap(), labelId, null );
            if (labelState != null)
            {
                return labelState.constraintIndexChanges();
            }
        }
        return DiffSets.emptyDiffSets();
    }

    @Override
    public DiffSets<IndexDescriptor> indexChanges()
    {
        if ( !hasIndexChangesDiffSets() )
        {
            indexChanges = new DiffSets<>();
        }
        return indexChanges;
    }

    private boolean hasIndexChangesDiffSets()
    {
        return indexChanges != null;
    }

    @Override
    public DiffSets<IndexDescriptor> constraintIndexChanges()
    {
        if ( !hasConstraintIndexChangesDiffSets() )
        {
            constraintIndexChanges = new DiffSets<>();
        }
        return constraintIndexChanges;
    }

    private boolean hasConstraintIndexChangesDiffSets()
    {
        return constraintIndexChanges != null;
    }

    @Override
    public DiffSets<Long> nodesWithChangedProperty( int propertyKeyId, Object value )
    {
        return propertyChangesForNodes != null ? propertyChangesForNodes.changesForProperty( propertyKeyId, value ) :
                DiffSets.<Long>emptyDiffSets();
    }

    @Override
    public DiffSets<Long> addedAndRemovedNodes()
    {
        if ( !hasNodesAddedOrRemoved() )
        {
            nodes = new DiffSets<>();
        }
        return nodes;
    }

    private boolean hasNodesAddedOrRemoved()
    {
        return nodes != null;
    }

    private boolean hasRelsAddedOrRemoved()
    {
        return relationships != null;
    }

    @Override
    public PrimitiveLongIterator augmentRelationships( long nodeId, Direction direction, PrimitiveLongIterator rels )
    {
        if(hasNodeState( nodeId ))
        {
            rels = getOrCreateNodeState( nodeId ).augmentRelationships( direction, rels );
            // TODO: This should be handled by the augment call above
            if(hasDeletedRelationshipsDiffSets())
            {
                rels = addedAndRemovedRels().augmentWithRemovals( rels );
            }
        }
        return rels;
    }

    @Override
    public PrimitiveLongIterator augmentRelationships( long nodeId, Direction direction, int[] types, PrimitiveLongIterator rels )
    {
        if(hasNodeState( nodeId ))
        {
            rels = getOrCreateNodeState( nodeId ).augmentRelationships( direction, types, rels );
            // TODO: This should be handled by the augment call above
            if(hasDeletedRelationshipsDiffSets())
            {
                rels = addedAndRemovedRels().augmentWithRemovals( rels );
            }
        }
        return rels;
    }

    @Override
    public PrimitiveLongIterator addedRelationships( long nodeId, int[] types, Direction direction )
    {
        if(hasNodeState( nodeId ))
        {
            return getOrCreateNodeState( nodeId ).addedRelationships( direction, types );
        }
        return null;
    }

    @Override
    public int augmentNodeDegree( long nodeId, int degree, Direction direction )
    {
        if(hasNodeState( nodeId ))
        {
            return getOrCreateNodeState( nodeId ).augmentDegree( direction, degree );
        }
        return degree;
    }

    @Override
    public int augmentNodeDegree( long nodeId, int degree, Direction direction, int typeId )
    {
        if(hasNodeState( nodeId ))
        {
            return getOrCreateNodeState( nodeId ).augmentDegree( direction, degree, typeId );
        }
        return degree;
    }

    @Override
    public PrimitiveIntIterator nodeRelationshipTypes( long nodeId )
    {
        if ( hasNodeState( nodeId ) )
        {
            return getOrCreateNodeState( nodeId ).relationshipTypes();
        }
        return PrimitiveIntCollections.emptyIterator();
    }

    @Override
    public DiffSets<Long> addedAndRemovedRels()
    {
        if ( !hasDeletedRelationshipsDiffSets() )
        {
            relationships = new DiffSets<>();
        }
        return relationships;
    }

    @Override
    public Iterable<RelationshipState> modifiedRelationships()
    {
        return relationshipStatesMap != null ? relationshipStatesMap.values() : Iterables.<RelationshipState>empty();
    }

    private boolean hasDeletedRelationshipsDiffSets()
    {
        return relationships != null;
    }

    private LabelState getOrCreateLabelState( int labelId )
    {
        return getState( labelStatesMap(), labelId, LABEL_STATE_CREATOR );
    }

    private NodeState getOrCreateNodeState( long nodeId )
    {
        return getState( nodeStatesMap(), nodeId, NODE_STATE_CREATOR );
    }

    private RelationshipState getOrCreateRelationshipState( long relationshipId )
    {
        return getState( relationshipStatesMap(), relationshipId, RELATIONSHIP_STATE_CREATOR );
    }

    private GraphState getOrCreateGraphState()
    {
        if ( graphState == null )
        {
            graphState = new GraphState();
        }
        return graphState;
    }

    private interface StateCreator<STATE>
    {
        STATE newState( long id );
    }

    private <STATE> STATE getState( Map<Long, STATE> states, long id, StateCreator<STATE> creator )
    {
        STATE result = states.get( id );
        if ( result != null )
        {
            return result;
        }

        if ( creator != null )
        {
            result = creator.newState( id );
            states.put( id, result );
            hasChanges = true;
        }
        return result;
    }

    @Override
    public void constraintDoAdd( UniquenessConstraint constraint, long indexId )
    {
        constraintsChanges().add( constraint );
        createdConstraintIndexesByConstraint().put( constraint, indexId );
        getOrCreateLabelState( constraint.label() ).constraintsChanges().add( constraint );
        hasChanges = true;
    }


    @Override
    public DiffSets<UniquenessConstraint> constraintsChangesForLabelAndProperty( int labelId, final int propertyKey )
    {
        return getOrCreateLabelState( labelId ).constraintsChanges().filterAdded( new Predicate<UniquenessConstraint>()
        {
            @Override
            public boolean accept( UniquenessConstraint item )
            {
                return item.propertyKeyId() == propertyKey;
            }
        } );
    }

    @Override
    public DiffSets<UniquenessConstraint> constraintsChangesForLabel( int labelId )
    {
        return getOrCreateLabelState( labelId ).constraintsChanges();
    }

    @Override
    public DiffSets<UniquenessConstraint> constraintsChanges()
    {
        if ( !hasConstraintsChangesDiffSets() )
        {
            constraintsChanges = new DiffSets<>();
        }
        return constraintsChanges;
    }

    private boolean hasConstraintsChangesDiffSets()
    {
        return constraintsChanges != null;
    }

    @Override
    public void constraintDoDrop( UniquenessConstraint constraint )
    {
        constraintsChanges().remove( constraint );

        constraintIndexDoDrop( new IndexDescriptor( constraint.label(), constraint.propertyKeyId() ));
        constraintsChangesForLabel( constraint.label() ).remove( constraint );
        hasChanges = true;
    }

    @Override
    public boolean constraintDoUnRemove( UniquenessConstraint constraint )
    {
        if ( constraintsChanges().unRemove( constraint ) )
        {
            constraintsChangesForLabel( constraint.label() ).unRemove( constraint );
            return true;
        }
        return false;
    }

    @Override
    public boolean constraintIndexDoUnRemove( IndexDescriptor index )
    {
        if ( constraintIndexChanges().unRemove( index ) )
        {
            constraintIndexDiffSetsByLabel( index.getLabelId() ).unRemove( index );
            return true;
        }
        return false;
    }

    @Override
    public Iterable<IndexDescriptor> constraintIndexesCreatedInTx()
    {
       if ( hasCreatedConstraintIndexesMap() )
       {
           Map<UniquenessConstraint, Long> constraintMap = createdConstraintIndexesByConstraint();
           if ( !constraintMap.isEmpty() )
           {
               return map( new Function<UniquenessConstraint, IndexDescriptor>()
               {
                   @Override
                   public IndexDescriptor apply( UniquenessConstraint constraint )
                   {
                       return new IndexDescriptor( constraint.label(), constraint.propertyKeyId() );
                   }
               }, constraintMap.keySet() );
           }
       }

       return Iterables.empty();
    }

    @Override
    public Long indexCreatedForConstraint( UniquenessConstraint constraint )
    {
        return createdConstraintIndexesByConstraint == null ? null :
                createdConstraintIndexesByConstraint.get( constraint );
    }

    @Override
    public DiffSets<Long> indexUpdates( IndexDescriptor descriptor, Object value )
    {
        DiffSets<Long> diffs = getIndexUpdates( descriptor, false, value );
        return diffs == null ? DiffSets.<Long>emptyDiffSets() : diffs;
    }

    @Override
    public void indexUpdateProperty( IndexDescriptor descriptor, long nodeId, Object valueBefore, Object valueAfter )
    {
        {
            DiffSets<Long> before = getIndexUpdates( descriptor, true, valueBefore );
            if ( before != null )
            {
                before.remove( nodeId );
                //if ( hasNodesAddedOrRemoved() && addedAndRemovedNodes().getAdded().contains( nodeId ) )
                {
                    if ( before.getRemoved().contains( nodeId ) )
                    {
                        getOrCreateNodeState( nodeId ).addIndexDiff( before );
                    }
                    else
                    {
                        getOrCreateNodeState( nodeId ).removeIndexDiff( before );
                    }
                }
            }
        }
        {
            DiffSets<Long> after = getIndexUpdates( descriptor, true, valueAfter );
            if ( after != null )
            {
                after.add( nodeId );
                //if ( hasNodesAddedOrRemoved() && addedAndRemovedNodes().getAdded().contains( nodeId ) )
                {
                    if ( after.getAdded().contains( nodeId ) )
                    {
                        getOrCreateNodeState( nodeId ).addIndexDiff( after );
                    }
                    else
                    {
                        getOrCreateNodeState( nodeId ).removeIndexDiff( after );
                    }
                }
            }
        }
    }

    private DiffSets<Long> getIndexUpdates( IndexDescriptor index, boolean create, Object value )
    {
        if ( value == null )
        {
            return null;
        }
        if ( indexUpdates == null )
        {
            if ( !create )
            {
                return null;
            }
            indexUpdates = new HashMap<>();
        }
        Map<Object, DiffSets<Long>> updates = indexUpdates.get( index );
        if ( updates == null )
        {
            if ( !create )
            {
                return null;
            }
            indexUpdates.put( index, updates = new HashMap<>() );
        }
        DiffSets<Long> diffs = updates.get( value );
        if ( diffs == null && create )
        {
            updates.put( value, diffs = new DiffSets<>() );
        }
        return diffs;
    }

    private Map<UniquenessConstraint, Long> createdConstraintIndexesByConstraint()
    {
        if ( !hasCreatedConstraintIndexesMap() )
        {
            createdConstraintIndexesByConstraint = new HashMap<>();
        }
        return createdConstraintIndexesByConstraint;
    }

    private boolean hasCreatedConstraintIndexesMap()
    {
        return null != createdConstraintIndexesByConstraint;
    }

    private boolean hasNodeState(long nodeId)
    {
        return hasNodeStatesMap() && nodeStatesMap().containsKey( nodeId );
    }

    private Map<Long, NodeState> nodeStatesMap()
    {
        if ( !hasNodeStatesMap() )
        {
            nodeStatesMap = new HashMap<>();
        }
        return nodeStatesMap;
    }

    private boolean hasNodeStatesMap()
    {
        return null != nodeStatesMap;
    }

    private Map<Long, RelationshipState> relationshipStatesMap()
    {
        if ( !hasRelationshipsStatesMap() )
        {
            relationshipStatesMap = new HashMap<>();
        }
        return relationshipStatesMap;
    }

    private boolean hasRelationshipsStatesMap()
    {
        return null != relationshipStatesMap;
    }

    private Map<Long, LabelState> labelStatesMap()
    {
        if ( !hasLabelStatesMap() )
        {
            labelStatesMap = new HashMap<>();
        }
        return labelStatesMap;
    }

    private boolean hasLabelStatesMap()
    {
        return null != labelStatesMap;
    }

    private PropertyChanges nodePropertyChanges()
    {
        return propertyChangesForNodes == null ?
                propertyChangesForNodes = new PropertyChanges() : propertyChangesForNodes;
    }

    @Override
    public PrimitiveLongIterator augmentNodesGetAll( PrimitiveLongIterator committed )
    {
        if ( !hasChanges() )
        {
            return committed;
        }

        return addedAndRemovedNodes().augment( committed );
    }

    @Override
    public PrimitiveLongIterator augmentRelationshipsGetAll( PrimitiveLongIterator committed )
    {
/*
        if ( !hasChanges() )
        {
            return committed;
        }
*/

        return addedAndRemovedRels().augment( committed );
    }

    @Override
    public <EXCEPTION extends Exception> boolean relationshipVisit(
            long relId, RelationshipVisitor<EXCEPTION> visitor ) throws EXCEPTION
    {
        if ( relationshipIsAddedInThisTx( relId ) )
        {
            RelationshipState relationship = relationshipStatesMap.get( relId );
            visitor.visit( relId, relationship.type(), relationship.startNode(), relationship.endNode() );
            return true;
        }
        return false;
    }

    @Override
    public LegacyIndex getNodeLegacyIndexChanges( String indexName ) throws LegacyIndexNotFoundKernelException
    {
        if ( nodeLegacyIndexChanges == null )
        {
            nodeLegacyIndexChanges = new HashMap<>();
        }
        LegacyIndex changes = nodeLegacyIndexChanges.get( indexName );
        if ( changes == null )
        {
            nodeLegacyIndexChanges.put( indexName, changes = legacyChangesIndexProvider.nodeChanges( indexName ) );
        }
        return changes;
    }

    @Override
    public LegacyIndex getRelationshipLegacyIndexChanges( String indexName ) throws LegacyIndexNotFoundKernelException
    {
        if ( relationshipLegacyIndexChanges == null )
        {
            relationshipLegacyIndexChanges = new HashMap<>();
        }
        LegacyIndex changes = relationshipLegacyIndexChanges.get( indexName );
        if ( changes == null )
        {
            relationshipLegacyIndexChanges.put( indexName,
                    changes = legacyChangesIndexProvider.relationshipChanges( indexName ) );
        }
        return changes;
    }
}<|MERGE_RESOLUTION|>--- conflicted
+++ resolved
@@ -563,24 +563,14 @@
     @Override
     public void relationshipDoRemoveProperty( long relationshipId, DefinedProperty removedProperty )
     {
-<<<<<<< HEAD
-        getOrCreateRelationshipState( relationshipId ).removeProperty( removedProperty.propertyKeyId() );
-=======
         getOrCreateRelationshipState( relationshipId ).removeProperty( removedProperty );
-        legacyState.relationshipRemoveProperty( relationshipId, removedProperty );
->>>>>>> 19e37344
         hasChanges = true;
     }
 
     @Override
     public void graphDoRemoveProperty( DefinedProperty removedProperty )
     {
-<<<<<<< HEAD
-        getOrCreateGraphState().removeProperty( removedProperty.propertyKeyId() );
-=======
         getOrCreateGraphState().removeProperty( removedProperty );
-        legacyState.graphRemoveProperty( removedProperty );
->>>>>>> 19e37344
         hasChanges = true;
     }
 
