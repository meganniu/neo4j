/*
 * Copyright (c) 2002-2019 "Neo4j,"
 * Neo4j Sweden AB [http://neo4j.com]
 *
 * This file is part of Neo4j.
 *
 * Neo4j is free software: you can redistribute it and/or modify
 * it under the terms of the GNU General Public License as published by
 * the Free Software Foundation, either version 3 of the License, or
 * (at your option) any later version.
 *
 * This program is distributed in the hope that it will be useful,
 * but WITHOUT ANY WARRANTY; without even the implied warranty of
 * MERCHANTABILITY or FITNESS FOR A PARTICULAR PURPOSE.  See the
 * GNU General Public License for more details.
 *
 * You should have received a copy of the GNU General Public License
 * along with this program.  If not, see <http://www.gnu.org/licenses/>.
 */
package org.neo4j.kernel.info;

<<<<<<< HEAD
import java.lang.management.MemoryUsage;
import java.util.List;
import java.util.regex.Pattern;

import org.neo4j.graphdb.config.Setting;
=======
import java.util.stream.Stream;
>>>>>>> 090138ab
import org.neo4j.logging.Log;

import static java.util.regex.Pattern.compile;
import static org.neo4j.configuration.ExternalSettings.initialHeapSize;
import static org.neo4j.configuration.ExternalSettings.maxHeapSize;

public class JvmChecker
{
<<<<<<< HEAD
    private static final int SUPPORTED_FEATURE_VERSION = 11;
    static final String INCOMPATIBLE_JVM_WARNING = "You are using an unsupported Java runtime. Please" +
            " use Oracle(R) Java(TM) 11, OpenJDK(TM) 11.";
    static final String INCOMPATIBLE_JVM_VERSION_WARNING = "You are using an unsupported version of " +
            "the Java runtime. Please use Oracle(R) Java(TM) 11 or OpenJDK(TM) 11.";
    private static final Pattern SUPPORTED_JAVA_NAME_PATTERN = compile( "(Java HotSpot\\(TM\\)|OpenJDK) (64-Bit Server|Server) VM" );
=======
    public static final String INCOMPATIBLE_JVM_WARNING = "You are using an unsupported Java runtime. Please" +
            " use Oracle(R) Java(TM) Runtime Environment 8, OpenJDK(TM) 8 or IBM J9.";
    public static final String INCOMPATIBLE_JVM_VERSION_WARNING = "You are using an unsupported version of " +
            "the Java runtime. Please use Oracle(R) Java(TM) Runtime Environment 8, OpenJDK(TM) 8 or IBM J9.";
    public static final String NO_SERIALIZATION_FILTER_WARNING = "The version of the Java runtime you are using " +
            " does not include some important security features. Please use a JRE of version 8u121 or higher.";
>>>>>>> 090138ab

    private final Log log;
    private final JvmMetadataRepository jvmMetadataRepository;

    public JvmChecker( Log log, JvmMetadataRepository jvmMetadataRepository )
    {
        this.log = log;
        this.jvmMetadataRepository = jvmMetadataRepository;
    }

    public void checkJvmCompatibilityAndIssueWarning()
    {
        String javaVmName = jvmMetadataRepository.getJavaVmName();
        Runtime.Version javaVersion = jvmMetadataRepository.getJavaVersion();

        if ( !SUPPORTED_JAVA_NAME_PATTERN.matcher( javaVmName ).matches() )
        {
            log.warn( INCOMPATIBLE_JVM_WARNING );
        }
        else if ( javaVersion.feature() != SUPPORTED_FEATURE_VERSION )
        {
            log.warn( INCOMPATIBLE_JVM_VERSION_WARNING );
        }
<<<<<<< HEAD
        List<String> jvmArguments = jvmMetadataRepository.getJvmInputArguments();
        MemoryUsage heapMemoryUsage = jvmMetadataRepository.getHeapMemoryUsage();
        if ( missingOption( jvmArguments, "-Xmx" ) )
        {
            log.warn( memorySettingWarning( maxHeapSize, heapMemoryUsage.getMax() ) );
        }
        if ( missingOption( jvmArguments, "-Xms" ) )
        {
            log.warn( memorySettingWarning( initialHeapSize, heapMemoryUsage.getInit() ) );
        }
    }

    static String memorySettingWarning( Setting<?> setting, long currentUsage )
    {
        return "The " + setting.name() + " setting has not been configured. It is recommended that this " +
                "setting is always explicitly configured, to ensure the system has a balanced configuration. " +
                "Until then, a JVM computed heuristic of " + currentUsage + " bytes is used instead. " +
                "Run `neo4j-admin memrec` for memory configuration suggestions.";
    }

    private static boolean missingOption( List<String> jvmArguments, String option )
    {
        String normalizedOption = option.toUpperCase();
        return jvmArguments.stream().noneMatch( o -> o.toUpperCase().startsWith( normalizedOption ) );
=======

        if ( !serializationFilterIsAvailable() )
        {
            log.warn( NO_SERIALIZATION_FILTER_WARNING );
        }
    }

    public boolean serializationFilterIsAvailable()
    {
        //As part of JEP290 ObjectInputFilter was backported to JDK 8 in version 121, but under a different package.
        Stream<String> classNames = Stream.of( "sun.misc.ObjectInputFilter", "java.io.ObjectInputFilter" );
        return classNames.anyMatch( className ->
        {
            try
            {
                Class.forName( className );
            }
            catch ( ClassNotFoundException e )
            {
                return false;
            }
            return true;
        } );

>>>>>>> 090138ab
    }
}<|MERGE_RESOLUTION|>--- conflicted
+++ resolved
@@ -19,15 +19,12 @@
  */
 package org.neo4j.kernel.info;
 
-<<<<<<< HEAD
+import java.util.stream.Stream;
 import java.lang.management.MemoryUsage;
 import java.util.List;
 import java.util.regex.Pattern;
 
 import org.neo4j.graphdb.config.Setting;
-=======
-import java.util.stream.Stream;
->>>>>>> 090138ab
 import org.neo4j.logging.Log;
 
 import static java.util.regex.Pattern.compile;
@@ -36,21 +33,14 @@
 
 public class JvmChecker
 {
-<<<<<<< HEAD
     private static final int SUPPORTED_FEATURE_VERSION = 11;
     static final String INCOMPATIBLE_JVM_WARNING = "You are using an unsupported Java runtime. Please" +
             " use Oracle(R) Java(TM) 11, OpenJDK(TM) 11.";
     static final String INCOMPATIBLE_JVM_VERSION_WARNING = "You are using an unsupported version of " +
             "the Java runtime. Please use Oracle(R) Java(TM) 11 or OpenJDK(TM) 11.";
     private static final Pattern SUPPORTED_JAVA_NAME_PATTERN = compile( "(Java HotSpot\\(TM\\)|OpenJDK) (64-Bit Server|Server) VM" );
-=======
-    public static final String INCOMPATIBLE_JVM_WARNING = "You are using an unsupported Java runtime. Please" +
-            " use Oracle(R) Java(TM) Runtime Environment 8, OpenJDK(TM) 8 or IBM J9.";
-    public static final String INCOMPATIBLE_JVM_VERSION_WARNING = "You are using an unsupported version of " +
-            "the Java runtime. Please use Oracle(R) Java(TM) Runtime Environment 8, OpenJDK(TM) 8 or IBM J9.";
-    public static final String NO_SERIALIZATION_FILTER_WARNING = "The version of the Java runtime you are using " +
+    private static final String NO_SERIALIZATION_FILTER_WARNING = "The version of the Java runtime you are using " +
             " does not include some important security features. Please use a JRE of version 8u121 or higher.";
->>>>>>> 090138ab
 
     private final Log log;
     private final JvmMetadataRepository jvmMetadataRepository;
@@ -74,7 +64,6 @@
         {
             log.warn( INCOMPATIBLE_JVM_VERSION_WARNING );
         }
-<<<<<<< HEAD
         List<String> jvmArguments = jvmMetadataRepository.getJvmInputArguments();
         MemoryUsage heapMemoryUsage = jvmMetadataRepository.getHeapMemoryUsage();
         if ( missingOption( jvmArguments, "-Xmx" ) )
@@ -84,6 +73,10 @@
         if ( missingOption( jvmArguments, "-Xms" ) )
         {
             log.warn( memorySettingWarning( initialHeapSize, heapMemoryUsage.getInit() ) );
+        }
+        if ( !serializationFilterIsAvailable() )
+        {
+            log.warn( NO_SERIALIZATION_FILTER_WARNING );
         }
     }
 
@@ -99,15 +92,9 @@
     {
         String normalizedOption = option.toUpperCase();
         return jvmArguments.stream().noneMatch( o -> o.toUpperCase().startsWith( normalizedOption ) );
-=======
-
-        if ( !serializationFilterIsAvailable() )
-        {
-            log.warn( NO_SERIALIZATION_FILTER_WARNING );
-        }
     }
 
-    public boolean serializationFilterIsAvailable()
+    boolean serializationFilterIsAvailable()
     {
         //As part of JEP290 ObjectInputFilter was backported to JDK 8 in version 121, but under a different package.
         Stream<String> classNames = Stream.of( "sun.misc.ObjectInputFilter", "java.io.ObjectInputFilter" );
@@ -124,6 +111,5 @@
             return true;
         } );
 
->>>>>>> 090138ab
     }
 }