--- conflicted
+++ resolved
@@ -62,13 +62,8 @@
         for ( String fileName : filenamesOf( filenameOrDirectory, getLogPrefix() ) )
         {
             logsFound++;
-<<<<<<< HEAD
             out.println( "=== " + fileName + " ===" );
-            FileChannel fileChannel = fileSystem.open( new File( fileName ), "r" );
-=======
-            System.out.println( "=== " + fileName + " ===" );
             StoreChannel fileChannel = fileSystem.open( new File( fileName ), "r" );
->>>>>>> 1492b144
             ByteBuffer buffer = ByteBuffer.allocateDirect( 9 + Xid.MAXGTRIDSIZE
                     + Xid.MAXBQUALSIZE * 10 );
             long logVersion, prevLastCommittedTx;
@@ -104,13 +99,8 @@
         return file.isDirectory() && new File( file, NeoStore.DEFAULT_NAME ).exists();
     }
 
-<<<<<<< HEAD
-    protected boolean readAndPrintEntry( FileChannel fileChannel, ByteBuffer buffer, XaCommandFactory cf,
+    protected boolean readAndPrintEntry( StoreChannel fileChannel, ByteBuffer buffer, XaCommandFactory cf,
             PrintStream out, TimeZone timeZone ) throws IOException
-=======
-    protected boolean readAndPrintEntry( StoreChannel fileChannel, ByteBuffer buffer, XaCommandFactory cf, TimeZone timeZone )
-            throws IOException
->>>>>>> 1492b144
     {
         LogEntry entry = LogIoUtils.readEntry( buffer, fileChannel, cf );
         if ( entry != null )
