--- conflicted
+++ resolved
@@ -114,10 +114,7 @@
      * {@link #nextId()}.
      * @param aggressiveReuse will reuse ids during the same session, not requiring
      * a restart to be able reuse ids freed with {@link #freeId(long)}.
-<<<<<<< HEAD
      * @param highId the highest id in use.
-=======
->>>>>>> 1492b144
      * @throws UnderlyingStorageException
      *             If no such file exist or if the id generator is sticky
      */
