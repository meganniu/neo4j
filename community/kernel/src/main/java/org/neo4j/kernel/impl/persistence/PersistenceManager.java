/**
 * Copyright (c) 2002-2014 "Neo Technology,"
 * Network Engine for Objects in Lund AB [http://neotechnology.com]
 *
 * This file is part of Neo4j.
 *
 * Neo4j is free software: you can redistribute it and/or modify
 * it under the terms of the GNU General Public License as published by
 * the Free Software Foundation, either version 3 of the License, or
 * (at your option) any later version.
 *
 * This program is distributed in the hope that it will be useful,
 * but WITHOUT ANY WARRANTY; without even the implied warranty of
 * MERCHANTABILITY or FITNESS FOR A PARTICULAR PURPOSE.  See the
 * GNU General Public License for more details.
 *
 * You should have received a copy of the GNU General Public License
 * along with this program.  If not, see <http://www.gnu.org/licenses/>.
 */
package org.neo4j.kernel.impl.persistence;

import java.util.Map;

import javax.transaction.RollbackException;
import javax.transaction.Status;
import javax.transaction.Synchronization;
import javax.transaction.SystemException;
import javax.transaction.Transaction;
import javax.transaction.xa.XAResource;

import org.neo4j.graphdb.NotInTransactionException;
import org.neo4j.graphdb.TransactionFailureException;
import org.neo4j.helpers.Pair;
import org.neo4j.kernel.api.KernelTransaction;
import org.neo4j.kernel.api.exceptions.ReleaseLocksFailedKernelException;
import org.neo4j.kernel.api.properties.DefinedProperty;
import org.neo4j.kernel.impl.core.RelationshipLoadingPosition;
import org.neo4j.kernel.impl.core.TransactionState;
import org.neo4j.kernel.impl.nioneo.store.IndexRule;
import org.neo4j.kernel.impl.nioneo.store.NodeRecord;
import org.neo4j.kernel.impl.nioneo.store.RelationshipRecord;
import org.neo4j.kernel.impl.nioneo.store.SchemaRule;
import org.neo4j.kernel.impl.nioneo.xa.NeoStoreTransaction;
import org.neo4j.kernel.impl.nioneo.xa.NeoStoreTransaction.PropertyReceiver;
import org.neo4j.kernel.impl.transaction.AbstractTransactionManager;
import org.neo4j.kernel.impl.transaction.xaframework.XaConnection;
import org.neo4j.kernel.impl.util.ArrayMap;
import org.neo4j.kernel.impl.util.PrimitiveLongIterator;
import org.neo4j.kernel.impl.util.RelIdArray.DirectionWrapper;
import org.neo4j.kernel.impl.util.StringLogger;

/**
 * The persistence manager contains all data and schema operations that Neo4j can perform, and is essentially only
 * a bridge that ensures there is a WriteTransaction or ReadTransaction running, to which it delegates all calls.
 *
 * This should go away, and be replaced by a mechanism that returns a KernelTransaction that is ensured to be registered
 * with the transaction manager.
 *
 * Ironically, once we finish up the move of operations into the new Kernel, the methods in here should only ever get
 * called by KernelTransaction and its sub components, so removing those operations should be a simple matter of moving
 * the implementation into the Kernel.
 */
public class PersistenceManager
{
    private final PersistenceSource persistenceSource;
    private final StringLogger msgLog;
    private final AbstractTransactionManager transactionManager;

    public PersistenceManager( StringLogger msgLog, AbstractTransactionManager transactionManager,
                               PersistenceSource persistenceSource )
    {
        this.msgLog = msgLog;
        this.transactionManager = transactionManager;
        this.persistenceSource = persistenceSource;
    }

    public NodeRecord loadLightNode( long id )
    {
        return getResource().forReading().nodeLoadLight( id );
    }

    public RelationshipLoadingPosition getRelationshipChainPosition( long nodeId )
    {
        return getResource().forReading().getRelationshipChainPosition( nodeId );
    }

    public Pair<Map<DirectionWrapper, Iterable<RelationshipRecord>>,RelationshipLoadingPosition> getMoreRelationships(
            long nodeId, RelationshipLoadingPosition position, DirectionWrapper direction, int[] types )
    {
        return getResource().forReading().getMoreRelationships( nodeId, position, direction, types );
    }

    public void loadNodeProperties( long nodeId, boolean light, PropertyReceiver receiver )
    {
        getResource().forReading().nodeLoadProperties( nodeId, light, receiver );
    }

    public void loadRelProperties( long relId, boolean light, PropertyReceiver receiver )
    {
        getResource().forReading().relLoadProperties( relId, light, receiver );
    }

    public RelationshipRecord loadLightRelationship( long id )
    {
        return getResource().forReading().relLoadLight( id );
    }

    public ArrayMap<Integer,DefinedProperty> nodeDelete( long nodeId )
    {
        return getResource().forWriting().nodeDelete( nodeId );
    }

    public DefinedProperty nodeAddProperty( long nodeId, int propertyKey, Object value )
    {
        return getResource().forWriting().nodeAddProperty( nodeId, propertyKey, value );
    }

    public DefinedProperty nodeChangeProperty( long nodeId, int propertyKey, Object value )
    {
        return getResource().forWriting().nodeChangeProperty( nodeId, propertyKey, value );
    }

    public void nodeRemoveProperty( long nodeId, int propertyKey )
    {
        getResource().forWriting().nodeRemoveProperty( nodeId, propertyKey );
    }

    public void nodeCreate( long id )
    {
        getResource().forWriting().nodeCreate( id );
    }

    public void relationshipCreate( long id, int typeId, long startNodeId,
        long endNodeId )
    {
        getResource().forWriting().relationshipCreate( id, typeId, startNodeId, endNodeId );
    }

    public ArrayMap<Integer,DefinedProperty> relDelete( long relId )
    {
        return getResource().forWriting().relDelete( relId );
    }

    public DefinedProperty relAddProperty( long relId, int propertyKey, Object value )
    {
        return getResource().forWriting().relAddProperty( relId, propertyKey, value );
    }

    public DefinedProperty relChangeProperty( long relId, int propertyKey, Object value )
    {
        return getResource().forWriting().relChangeProperty( relId, propertyKey, value );
    }

    public void relRemoveProperty( long relId, int propertyKey )
    {
        getResource().forWriting().relRemoveProperty( relId, propertyKey );
    }

    public DefinedProperty graphAddProperty( int propertyKey, Object value )
    {
        return getResource().forWriting().graphAddProperty( propertyKey, value );
    }

    public DefinedProperty graphChangeProperty( int propertyKey, Object value )
    {
        return getResource().forWriting().graphChangeProperty( propertyKey, value );
    }

    public void graphRemoveProperty( int propertyKey )
    {
        getResource().forWriting().graphRemoveProperty( propertyKey );
    }

    public void graphLoadProperties( boolean light, PropertyReceiver receiver )
    {
        getResource().forReading().graphLoadProperties( light, receiver );
    }

    public void createPropertyKeyToken( String key, int id )
    {
        getResource().forWriting().createPropertyKeyToken( key, id );
    }

    public void createLabelId( String name, int id )
    {
        getResource().forWriting().createLabelToken( name, id );
    }

    public void createRelationshipType( int id, String name )
    {
        getResource().forWriting().createRelationshipTypeToken( id, name );
    }

    public void dropSchemaRule( SchemaRule rule )
    {
        getResource().forWriting().dropSchemaRule( rule );
    }

    public void setConstraintIndexOwner( IndexRule constraintIndex, long constraintId )
    {
        getResource().forWriting().setConstraintIndexOwner( constraintIndex, constraintId );
    }

    public void createSchemaRule( SchemaRule rule )
    {
        getResource().forWriting().createSchemaRule( rule );
    }

    public void addLabelToNode( int labelId, long nodeId )
    {
        getResource().forWriting().addLabelToNode( labelId, nodeId );
    }

    public void removeLabelFromNode( int labelId, long nodeId )
    {
        getResource().forWriting().removeLabelFromNode( labelId, nodeId );
    }

    public PrimitiveLongIterator getLabelsForNode( long nodeId )
    {
        return getResource().forReading().getLabelsForNode( nodeId );
    }

<<<<<<< HEAD
    public int getRelationshipCount( long id, int type, DirectionWrapper direction )
    {
        return getResource().forReading().getRelationshipCount( id, type, direction );
    }

    public Integer[] getRelationshipTypes( long id )
    {
        return getResource().forReading().getRelationshipTypes( id );
    }

=======
>>>>>>> d12378dc
    public KernelTransaction currentKernelTransactionForReading()
    {
        return getResource().forReading().kernelTransaction();
    }

    public KernelTransaction currentKernelTransactionForWriting()
    {
        return getResource().forWriting().kernelTransaction();
    }

    public void ensureKernelIsEnlisted()
    {
        getResource();
    }

    public ResourceHolder getResource()
    {
        TransactionState txState = transactionManager.getTransactionState();
        ResourceHolder resource = txState.getNeoStoreTransaction();
        if ( resource == null )
        {
            txState.setNeoStoreTransaction( resource = createResource( getCurrentTransaction() ) );
        }
        return resource;
    }

    private ResourceHolder createResource( Transaction tx )
    {
        try
        {
            XaConnection xaConnection = persistenceSource.getXaDataSource().getXaConnection();
            NeoStoreTransaction resource = persistenceSource.createTransaction( xaConnection );
            ResourceHolder result = new ResourceHolder( tx, xaConnection, resource );

            TransactionState state = transactionManager.getTransactionState();
            tx.registerSynchronization( new ResourceCleanupHook( tx, state, result ) );
            return result;
        }
        catch ( RollbackException | SystemException e )
        {
            throw new ResourceAcquisitionFailedException( e );
        }
    }

    public boolean hasCurrentTransaction()
    {
        try
        {
            if ( null == transactionManager || null == transactionManager.getTransaction() )
            {
                return false;
            }
        }
        catch ( SystemException se )
        {
            throw new TransactionFailureException( "Error fetching transaction "
                    + "for current thread", se );
        }
        return true;
    }

    public Transaction getCurrentTransaction()
        throws NotInTransactionException
    {
        try
        {
            Transaction tx = transactionManager.getTransaction();
            if ( tx == null )
            {
                throw new NotInTransactionException();
            }
            return tx;
        }
        catch ( SystemException se )
        {
            throw new TransactionFailureException( "Error fetching transaction "
                + "for current thread", se );
        }
    }

    private class ResourceCleanupHook implements Synchronization
    {
        private final Transaction tx;
        private final TransactionState state;
        private final ResourceHolder resourceHolder;

        ResourceCleanupHook( Transaction tx, TransactionState state, ResourceHolder resourceHolder )
        {
            this.tx = tx;
            this.state = state;
            this.resourceHolder = resourceHolder;
        }

        @Override
        public void afterCompletion( int param )
        {
            try
            {
                releaseConnections( tx );
                // Release locks held in the old transaction state
                if ( param == Status.STATUS_COMMITTED )
                {
                    state.commit();
                }
                else
                {
                    state.rollback();
                }
            }
            finally
            {
                // Release locks held by the kernel API stack
                try
                {
                    resourceHolder.resource.kernelTransaction().release();
                }
                catch ( ReleaseLocksFailedKernelException e )
                {
                    msgLog.error( "Error releasing resources for " + tx, e );
                }
            }
        }

        @Override
        public void beforeCompletion()
        {
            resourceHolder.delist();
        }

        private void releaseConnections( Transaction tx )
        {
            try
            {
                releaseResourceConnectionsForTransaction( tx, state );
            }
            catch ( Throwable t )
            {
                msgLog.error( "Error releasing resources for " + tx, t );
            }
        }
    }

    void releaseResourceConnectionsForTransaction( Transaction tx, TransactionState state )
        throws NotInTransactionException
    {
        ResourceHolder resource = state.getNeoStoreTransaction();
        if ( resource != null )
        {
            resource.destroy();
        }
    }

    public static class ResourceHolder
    {
        private final Transaction tx;
        private final XaConnection connection;
        private final NeoStoreTransaction resource;
        private boolean enlisted;
<<<<<<< HEAD
        
        ResourceHolder( Transaction tx, XaConnection connection, NeoStoreTransaction resource )
=======

        ResourceHolder( TxEventSyncHookFactory syncHookFactory,
                Transaction tx, XaConnection connection, NeoStoreTransaction resource )
>>>>>>> d12378dc
        {
            this.tx = tx;
            this.connection = connection;
            this.resource = resource;
        }

        public NeoStoreTransaction forReading()
        {
            return resource;
        }

        public NeoStoreTransaction forWriting()
        {
            if ( !enlisted )
            {
                enlist();
                enlisted = true;
            }
            return resource;
        }

        private void enlist()
        {
            try
            {
                XAResource xaResource = connection.getXaResource();
                if ( !tx.enlistResource( xaResource ) )
                {
                    throw new ResourceAcquisitionFailedException( xaResource );
                }
<<<<<<< HEAD
=======

                TransactionEventsSyncHook hook = syncHookFactory.create();
                if ( hook != null )
                {
                    tx.registerSynchronization( hook );
                }
>>>>>>> d12378dc
            }
            catch ( RollbackException | SystemException re )
            {
                throw new ResourceAcquisitionFailedException( re );
            }
        }

        public void delist()
        {
            if ( enlisted )
            {
                try
                {
                    connection.delistResource( tx, XAResource.TMSUCCESS );
                }
                catch ( SystemException e )
                {
                    throw new TransactionFailureException(
                            "Failed to delist resource '" + resource + "' from current transaction.", e );
                }
            }
        }

        void destroy()
        {
            connection.destroy();
        }
    }
}<|MERGE_RESOLUTION|>--- conflicted
+++ resolved
@@ -221,7 +221,6 @@
         return getResource().forReading().getLabelsForNode( nodeId );
     }
 
-<<<<<<< HEAD
     public int getRelationshipCount( long id, int type, DirectionWrapper direction )
     {
         return getResource().forReading().getRelationshipCount( id, type, direction );
@@ -232,8 +231,6 @@
         return getResource().forReading().getRelationshipTypes( id );
     }
 
-=======
->>>>>>> d12378dc
     public KernelTransaction currentKernelTransactionForReading()
     {
         return getResource().forReading().kernelTransaction();
@@ -392,14 +389,8 @@
         private final XaConnection connection;
         private final NeoStoreTransaction resource;
         private boolean enlisted;
-<<<<<<< HEAD
-        
+
         ResourceHolder( Transaction tx, XaConnection connection, NeoStoreTransaction resource )
-=======
-
-        ResourceHolder( TxEventSyncHookFactory syncHookFactory,
-                Transaction tx, XaConnection connection, NeoStoreTransaction resource )
->>>>>>> d12378dc
         {
             this.tx = tx;
             this.connection = connection;
@@ -430,15 +421,6 @@
                 {
                     throw new ResourceAcquisitionFailedException( xaResource );
                 }
-<<<<<<< HEAD
-=======
-
-                TransactionEventsSyncHook hook = syncHookFactory.create();
-                if ( hook != null )
-                {
-                    tx.registerSynchronization( hook );
-                }
->>>>>>> d12378dc
             }
             catch ( RollbackException | SystemException re )
             {
