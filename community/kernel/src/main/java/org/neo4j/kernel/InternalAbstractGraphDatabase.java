--- conflicted
+++ resolved
@@ -62,8 +62,8 @@
 import org.neo4j.helpers.Settings;
 import org.neo4j.helpers.collection.Iterables;
 import org.neo4j.helpers.collection.IteratorUtil;
+import org.neo4j.helpers.collection.ResourceClosingIterator;
 import org.neo4j.kernel.api.KernelAPI;
-import org.neo4j.helpers.collection.ResourceClosingIterator;
 import org.neo4j.kernel.api.ReadOperations;
 import org.neo4j.kernel.api.Statement;
 import org.neo4j.kernel.api.exceptions.EntityNotFoundException;
@@ -163,6 +163,7 @@
 import org.neo4j.tooling.GlobalGraphOperations;
 
 import static java.lang.String.format;
+
 import static org.neo4j.helpers.Settings.setting;
 import static org.neo4j.helpers.collection.Iterables.map;
 import static org.neo4j.kernel.extension.UnsatisfiedDependencyStrategies.fail;
@@ -202,15 +203,7 @@
     private static final long MAX_NODE_ID = IdType.NODE.getMaxValue();
     private static final long MAX_RELATIONSHIP_ID = IdType.RELATIONSHIP.getMaxValue();
 
-<<<<<<< HEAD
-    private final TransactionInterceptorProviders transactionInterceptorProviders;
-=======
-    protected File storeDir;
-    protected Map<String, String> params;
     protected final TransactionInterceptorProviders transactionInterceptorProviders;
-    protected StoreId storeId;
-    private final TransactionBuilder defaultTxBuilder = new TransactionBuilderImpl( this, ForceMode.forced );
->>>>>>> 7740147d
 
     private final TransactionBuilder defaultTxBuilder = new TransactionBuilderImpl( this, ForceMode.forced );
     protected final KernelExtensions kernelExtensions;
@@ -922,11 +915,8 @@
                 xaFactory, stateFactory, transactionInterceptorProviders, jobScheduler, logging,
                 updateableSchemaState, new NonTransactionalTokenNameLookup( labelTokenHolder, propertyKeyTokenHolder ),
                 dependencyResolver, txManager, propertyKeyTokenHolder, labelTokenHolder, relationshipTypeTokenHolder,
-<<<<<<< HEAD
-                persistenceManager, lockManager, this, transactionEventHandlers );
-=======
-                persistenceManager, lockManager, this, monitors.newMonitor( IndexingService.Monitor.class ) );
->>>>>>> 7740147d
+                persistenceManager, lockManager, this, transactionEventHandlers,
+                monitors.newMonitor( IndexingService.Monitor.class ) );
         xaDataSourceManager.registerDataSource( neoDataSource );
     }
 
