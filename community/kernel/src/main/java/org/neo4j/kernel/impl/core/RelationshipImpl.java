--- conflicted
+++ resolved
@@ -70,17 +70,11 @@
     }
     
     @Override
-<<<<<<< HEAD
     protected ArrayMap<Integer, PropertyData> loadProperties( NodeManager nodeManager )
     {
         return nodeManager.loadProperties( this, false );
-=======
-    public int sizeOfObjectInBytesIncludingOverhead()
-    {
-        return super.sizeOfObjectInBytesIncludingOverhead() + 8/*idAndMore*/ + 8/*startNodeId and endNodeId*/;
->>>>>>> b01dd313
     }
-    
+
     @Override
     protected Object loadPropertyValue( NodeManager nodeManager, int propertyKey )
     {
@@ -126,13 +120,4 @@
     {
         return nm.newRelationshipProxyById( getId() );
     }
-<<<<<<< HEAD
-=======
-
-    @Override
-    protected void updateSize( NodeManager nodeManager )
-    {
-        nodeManager.updateCacheSize( this, sizeOfObjectInBytesIncludingOverhead() );
-    }
->>>>>>> b01dd313
 }