--- conflicted
+++ resolved
@@ -19,16 +19,8 @@
  */
 package org.neo4j.kernel.impl.util;
 
-<<<<<<< HEAD
 import java.util.concurrent.ConcurrentHashMap;
 import java.util.concurrent.ConcurrentMap;
-=======
-import java.util.Collections;
-import java.util.Set;
-import java.util.Timer;
-import java.util.TimerTask;
-import java.util.concurrent.ConcurrentHashMap;
->>>>>>> b447c791
 import java.util.concurrent.ExecutorService;
 import java.util.concurrent.ScheduledFuture;
 import java.util.concurrent.ScheduledThreadPoolExecutor;
@@ -43,7 +35,6 @@
 {
     private final StringLogger log;
     private final String id;
-    private final Set<TimerTask> recurringJobs = Collections.newSetFromMap(new ConcurrentHashMap<TimerTask, Boolean>());
 
     private ExecutorService executor;
     private ScheduledThreadPoolExecutor scheduledExecutor;
@@ -80,8 +71,13 @@
     @Override
     public void scheduleRecurring( Group group, final Runnable runnable, long period, TimeUnit timeUnit )
     {
-<<<<<<< HEAD
-        ScheduledFuture<?> scheduled = scheduledExecutor.scheduleAtFixedRate( runnable, 0, period, timeUnit );
+        scheduleRecurring( group, runnable, 0, period, timeUnit );
+    }
+
+    @Override
+    public void scheduleRecurring( Group group, final Runnable runnable, long initialDelay, long period, TimeUnit timeUnit )
+    {
+        ScheduledFuture<?> scheduled = scheduledExecutor.scheduleAtFixedRate( runnable, initialDelay, period, timeUnit );
         if(recurringJobs.putIfAbsent( runnable, scheduled ) != null)
         {
             scheduled.cancel( true );
@@ -98,28 +94,6 @@
         {
             toCancel.cancel( false );
         }
-=======
-        scheduleRecurring( group, runnable, 0, period, timeUnit );
-    }
-
-    @Override
-    public void scheduleRecurring( Group group, final Runnable runnable, long initialDelay, long period, TimeUnit timeUnit )
-    {
-        timer.schedule( new TimerTask()
-        {
-            @Override
-            public void run()
-            {
-                try
-                {
-                    runnable.run();
-                } catch(RuntimeException e)
-                {
-                    log.error( "Failed running recurring job.", e );
-                }
-            }
-        }, timeUnit.toMillis( initialDelay ), timeUnit.toMillis( period ) );
->>>>>>> b447c791
     }
 
     @Override
