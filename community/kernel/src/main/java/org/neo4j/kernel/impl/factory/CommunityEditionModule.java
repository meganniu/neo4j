--- conflicted
+++ resolved
@@ -180,13 +180,7 @@
         return life.add( new DefaultKernelData( fileSystem, pageCache, storeDir, config, graphAPI ) );
     }
 
-<<<<<<< HEAD
-    protected IdGeneratorFactory createIdGeneratorFactory( FileSystemAbstraction fs )
-=======
-
-
     protected IdGeneratorFactory createIdGeneratorFactory( FileSystemAbstraction fs, IdTypeConfigurationProvider idTypeConfigurationProvider )
->>>>>>> b2a86896
     {
         return new DefaultIdGeneratorFactory( fs, idTypeConfigurationProvider );
     }
