--- conflicted
+++ resolved
@@ -89,13 +89,9 @@
 
     private Throwable recoveryError;
 
-<<<<<<< HEAD
+    private TransactionStateFactory stateFactory;
+
     public TxManager( File txLogDir,
-=======
-    private TransactionStateFactory stateFactory;
-
-    public TxManager( String txLogDir,
->>>>>>> 9765dba7
                       XaDataSourceManager xaDataSourceManager,
                       KernelPanicEventGenerator kpe,
                       TxHook finishHook,
