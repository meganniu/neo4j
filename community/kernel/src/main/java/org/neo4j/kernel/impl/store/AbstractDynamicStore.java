--- conflicted
+++ resolved
@@ -65,16 +65,6 @@
 public abstract class AbstractDynamicStore extends CommonAbstractStore<DynamicRecord,IntStoreHeader>
         implements DynamicRecordAllocator
 {
-<<<<<<< HEAD
-=======
-    private static final byte[] NO_DATA = new byte[0];
-    // (in_use+next high)(1 byte)+nr_of_bytes(3 bytes)+next_block(int)
-    public static final int BLOCK_HEADER_SIZE = 1 + 3 + 4; // = 8
-
-    private final int blockSizeFromConfiguration;
-    private int blockSize;
->>>>>>> d091dc84
-
     public AbstractDynamicStore(
             File fileName,
             Config conf,
@@ -211,268 +201,7 @@
 
     public void allocateRecordsFromBytes( Collection<DynamicRecord> target, byte src[] )
     {
-<<<<<<< HEAD
         allocateRecordsFromBytes( target, src, Iterators.<DynamicRecord>emptyIterator(), this );
-=======
-        allocateRecordsFromBytes( target, src, IteratorUtil.<DynamicRecord>emptyIterator(), this );
-    }
-
-    public Collection<DynamicRecord> getLightRecords( long startBlockId )
-    {
-        return getRecords( startBlockId, false );
-    }
-
-    private Collection<DynamicRecord> getRecords( long startBlockId, boolean readBothHeaderAndData )
-    {
-        // TODO we should instead be passed in a consumer of records, so we don't have to spend memory building up
-        // this list
-        List<DynamicRecord> recordList = new LinkedList<>();
-        long blockId = startBlockId;
-        int noNextBlock = Record.NO_NEXT_BLOCK.intValue();
-
-        try ( PageCursor cursor = storeFile.io( 0, PF_SHARED_LOCK ) )
-        {
-            while ( blockId != noNextBlock && cursor.next( pageIdForRecord( blockId ) ) )
-            {
-                DynamicRecord record = new DynamicRecord( blockId );
-                HeaderReadResult headerReadResult;
-                do
-                {
-                    cursor.setOffset( offsetForId( blockId ) );
-                    headerReadResult = readRecordHeader( cursor, record, false );
-                    if ( headerReadResult == HeaderReadResult.DATA && readBothHeaderAndData )
-                    {
-                        readRecordData( cursor, record );
-                    }
-                }
-                while ( cursor.shouldRetry() );
-
-                checkForInUse( headerReadResult, record );
-                checkForIllegalSize( headerReadResult, record );
-                recordList.add( record );
-                blockId = record.getNextBlock();
-            }
-            return recordList;
-        }
-        catch ( IOException e )
-        {
-            throw new UnderlyingStorageException( e );
-        }
-    }
-
-    public DynamicRecordCursor newDynamicRecordCursor()
-    {
-        return new DynamicRecordCursor();
-    }
-
-    DynamicRecordCursor getRecordsCursor( long startBlockId )
-    {
-        return getRecordsCursor( startBlockId, newDynamicRecordCursor() );
-    }
-
-    public DynamicRecordCursor getRecordsCursor( long startBlockId, DynamicRecordCursor dynamicRecordCursor )
-    {
-        try
-        {
-            PageCursor cursor = storeFile.io( 0, PF_SHARED_LOCK );
-            dynamicRecordCursor.init( startBlockId, cursor );
-            return dynamicRecordCursor;
-        }
-        catch ( IOException e )
-        {
-            throw new UnderlyingStorageException( e );
-        }
-    }
-
-    private void checkForInUse( HeaderReadResult headerReadResult, DynamicRecord record )
-    {
-        if ( headerReadResult == HeaderReadResult.NOT_IN_USE )
-        {
-            throw new InvalidRecordException( "DynamicRecord not in use, blockId[" + record.getId() + "]" );
-        }
-    }
-
-    private void checkForIllegalSize( HeaderReadResult headerReadResult, DynamicRecord record )
-    {
-        if ( headerReadResult == HeaderReadResult.ILLEGAL_SIZE )
-        {
-            int dataSize = getBlockSize() - AbstractDynamicStore.BLOCK_HEADER_SIZE;
-            throw new InvalidRecordException( "Next block set[" + record.getNextBlock()
-                    + "] current block illegal size[" + record.getLength() + "/" + dataSize +
-                    "]" );
-        }
-    }
-
-    /**
-     * Reads data from the cursor into the given record, and returns one of the signals specified above.
-     */
-    private HeaderReadResult readRecordHeader( PageCursor cursor, DynamicRecord record, boolean force )
-    {
-        /*
-         * First 4b
-         * [x   ,    ][    ,    ][    ,    ][    ,    ] 0: start record, 1: linked record
-         * [   x,    ][    ,    ][    ,    ][    ,    ] inUse
-         * [    ,xxxx][    ,    ][    ,    ][    ,    ] high next block bits
-         * [    ,    ][xxxx,xxxx][xxxx,xxxx][xxxx,xxxx] nr of bytes in the data field in this record
-         *
-         */
-        long firstInteger = cursor.getUnsignedInt();
-        boolean isStartRecord = (firstInteger & 0x80000000) == 0;
-        long maskedInteger = firstInteger & ~0x80000000;
-        int highNibbleInMaskedInteger = (int) ((maskedInteger) >> 28);
-        boolean inUse = highNibbleInMaskedInteger == Record.IN_USE.intValue();
-        if ( !inUse && !force )
-        {
-            return HeaderReadResult.NOT_IN_USE;
-        }
-        int dataSize = getBlockSize() - AbstractDynamicStore.BLOCK_HEADER_SIZE;
-
-        int nrOfBytes = (int) (firstInteger & 0xFFFFFF);
-
-        /*
-         * Pointer to next block 4b (low bits of the pointer)
-         */
-        long nextBlock = cursor.getUnsignedInt();
-        long nextModifier = (firstInteger & 0xF000000L) << 8;
-
-        long longNextBlock = CommonAbstractStore.longFromIntAndMod( nextBlock, nextModifier );
-        boolean hasDataToRead = true;
-        record.setInUse( inUse );
-        record.setStartRecord( isStartRecord );
-        record.setLength( nrOfBytes );
-        record.setNextBlock( longNextBlock );
-        if ( longNextBlock != Record.NO_NEXT_BLOCK.intValue()
-                && nrOfBytes < dataSize || nrOfBytes > dataSize )
-        {
-            hasDataToRead = false;
-            if ( !force )
-            {
-                return HeaderReadResult.ILLEGAL_SIZE;
-            }
-        }
-        return hasDataToRead ? HeaderReadResult.DATA : HeaderReadResult.NO_DATA;
-    }
-
-    private void readRecordData( PageCursor cursor, DynamicRecord record )
-    {
-        int len = record.getLength();
-        byte[] data = record.getData();
-        if ( data == null || data.length != len )
-        {
-            data = new byte[len];
-        }
-        cursor.getBytes( data );
-        record.setData( data );
-    }
-
-    public void ensureHeavy( DynamicRecord record )
-    {
-        if ( !record.isLight() )
-        {
-            return;
-        }
-        if ( record.getLength() == 0 ) // don't go though the trouble of acquiring the window if we would read nothing
-        {
-            record.setData( NO_DATA );
-            return;
-        }
-
-        long pageId = pageIdForRecord( record.getId() );
-        try ( PageCursor cursor = storeFile.io( pageId, PF_SHARED_LOCK ) )
-        {
-            if ( cursor.next() )
-            {
-                int offset = offsetForId( record.getId() );
-                do
-                {
-                    // Add the BLOCK_HEADER_SIZE to the offset, since we don't read it
-                    cursor.setOffset( offset + BLOCK_HEADER_SIZE );
-                    readRecordData( cursor, record );
-                }
-                while ( cursor.shouldRetry() );
-            }
-        }
-        catch ( IOException e )
-        {
-            throw new UnderlyingStorageException( e );
-        }
-    }
-
-    @Override
-    public DynamicRecord getRecord( long id )
-    {
-        DynamicRecord record = new DynamicRecord( id );
-        long pageId = pageIdForRecord( id );
-        try ( PageCursor cursor = storeFile.io( pageId, PF_SHARED_LOCK ) )
-        {
-            HeaderReadResult headerReadResult = HeaderReadResult.NOT_IN_USE;
-            if ( cursor.next() )
-            {
-                int offset = offsetForId( record.getId() );
-                do
-                {
-                    cursor.setOffset( offset );
-                    headerReadResult = readRecordHeader( cursor, record, false );
-                    if ( headerReadResult == HeaderReadResult.DATA )
-                    {
-                        readRecordData( cursor, record );
-                    }
-                }
-                while ( cursor.shouldRetry() );
-            }
-
-            checkForInUse( headerReadResult, record );
-            checkForIllegalSize( headerReadResult, record );
-            return record;
-        }
-        catch ( IOException e )
-        {
-            throw new UnderlyingStorageException( e );
-        }
-    }
-
-    @Override
-    public DynamicRecord forceGetRecord( long id )
-    {
-        DynamicRecord record = new DynamicRecord( id );
-        long pageId = pageIdForRecord( id );
-        try ( PageCursor cursor = storeFile.io( pageId, PF_SHARED_LOCK ) )
-        {
-            if ( cursor.next() )
-            {
-                int offset = offsetForId( record.getId() );
-                HeaderReadResult headerReadResult;
-                do
-                {
-                    cursor.setOffset( offset );
-                    headerReadResult = readRecordHeader( cursor, record, true );
-                    if ( headerReadResult == HeaderReadResult.DATA )
-                    {
-                        readRecordData( cursor, record );
-                    }
-                }
-                while ( cursor.shouldRetry() );
-                checkForIllegalSize( headerReadResult, record );
-            }
-            return record;
-        }
-        catch ( IOException e )
-        {
-            throw new UnderlyingStorageException( e );
-        }
-    }
-
-    @Override
-    public Collection<DynamicRecord> getRecords( long startBlockId )
-    {
-        return getRecords( startBlockId, true );
-    }
-
-    @Override
-    protected boolean isInUse( byte inUseByte )
-    {
-        return ((inUseByte & (byte) 0x10) >> 4) == Record.IN_USE.byteValue();
->>>>>>> d091dc84
     }
 
     @Override
@@ -495,23 +224,9 @@
 
     private static class DynamicStoreHeaderFormat extends IntStoreHeaderFormat
     {
-<<<<<<< HEAD
         DynamicStoreHeaderFormat( int dataSizeFromConfiguration, RecordFormat<DynamicRecord> recordFormat )
         {
             super( dataSizeFromConfiguration + recordFormat.getRecordHeaderSize() );
-=======
-        private PageCursor cursor;
-        long blockId;
-        int noNextBlock;
-
-        private final DynamicRecord record = new DynamicRecord( blockId );
-
-        public void init( long startBlockId, PageCursor cursor )
-        {
-            this.cursor = cursor;
-            blockId = startBlockId;
-            noNextBlock = Record.NO_NEXT_BLOCK.intValue();
->>>>>>> d091dc84
         }
 
         @Override
@@ -519,43 +234,10 @@
         {
             if ( header < 1 || header > 0xFFFF )
             {
-<<<<<<< HEAD
                 throw new IllegalArgumentException(
                         "Illegal block size[" + header + "], limit is 65535" );
-=======
-                if ( blockId != noNextBlock && cursor.next( pageIdForRecord( blockId ) ) )
-                {
-                    record.setId( blockId );
-
-                    HeaderReadResult headerReadResult;
-                    do
-                    {
-                        cursor.setOffset( offsetForId( blockId ) );
-                        headerReadResult = readRecordHeader( cursor, record, true );
-                        if ( headerReadResult == HeaderReadResult.DATA )
-                        {
-                            readRecordData( cursor, record );
-                        }
-                    }
-                    while ( cursor.shouldRetry() );
-
-                    checkForIllegalSize( headerReadResult, record );
-                    current = record;
-                    blockId = record.getNextBlock();
-                    return true;
-                }
-                else
-                {
-                    return false;
-                }
->>>>>>> d091dc84
             }
             super.writeHeader( cursor );
         }
     }
-
-    private enum HeaderReadResult
-    {
-        DATA, NO_DATA, NOT_IN_USE, ILLEGAL_SIZE
-    }
 }