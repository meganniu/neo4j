/**
 * Copyright (c) 2002-2011 "Neo Technology,"
 * Network Engine for Objects in Lund AB [http://neotechnology.com]
 *
 * This file is part of Neo4j.
 *
 * Neo4j is free software: you can redistribute it and/or modify
 * it under the terms of the GNU General Public License as published by
 * the Free Software Foundation, either version 3 of the License, or
 * (at your option) any later version.
 *
 * This program is distributed in the hope that it will be useful,
 * but WITHOUT ANY WARRANTY; without even the implied warranty of
 * MERCHANTABILITY or FITNESS FOR A PARTICULAR PURPOSE.  See the
 * GNU General Public License for more details.
 *
 * You should have received a copy of the GNU General Public License
 * along with this program.  If not, see <http://www.gnu.org/licenses/>.
 */
package org.neo4j.kernel.impl.annotations;

import java.io.IOException;
import java.util.Map;

import javax.annotation.processing.ProcessingEnvironment;
import javax.annotation.processing.SupportedAnnotationTypes;
import javax.annotation.processing.SupportedSourceVersion;
import javax.lang.model.SourceVersion;
import javax.lang.model.element.AnnotationMirror;
import javax.lang.model.element.AnnotationValue;
import javax.lang.model.element.Element;
import javax.lang.model.element.ExecutableElement;
import javax.lang.model.element.TypeElement;

@SupportedSourceVersion( SourceVersion.RELEASE_6 )
@SupportedAnnotationTypes( "org.neo4j.kernel.impl.annotations.Documented" )
public class DocumentationProcessor extends AnnotationProcessor
{
    private static final String DEFAULT_VALUE;
    static
    {
        String defaultValue = "";
        try
        {
            defaultValue = (String) Documented.class.getMethod( "value" ).getDefaultValue();
        }
        catch ( Exception e )
        {
            // OK
        }
        DEFAULT_VALUE = defaultValue;
    }
    private CompilationManipulator manipulator = null;

    @Override
    public synchronized void init( ProcessingEnvironment processingEnv )
    {
        super.init( processingEnv );
        manipulator = CompilationManipulator.load( processingEnv );
    }

    @Override
    void process( TypeElement annotationType, Element annotated, AnnotationMirror annotation,
            Map<? extends ExecutableElement, ? extends AnnotationValue> values ) throws IOException
    {
        if ( values.size() != 1 )
        {
            warn( annotated, annotation, "Annotation values don't match the expectation" );
            return;
        }
        String value = (String) values.values().iterator().next().getValue();
        if ( DEFAULT_VALUE.equals( value ) || value == null )
        {
            if ( manipulator == null )
            {
                warn( annotated, annotation, "Cannot update annotation values for this compiler" );
                return;
            }
            String javadoc = processingEnv.getElementUtils().getDocComment( annotated );
            if ( javadoc == null )
            {
                warn( annotated, annotation, "Cannot extract JavaDoc documentation comment for " + annotated );
<<<<<<< HEAD
                // return;
                javadoc = "Documentation not available.";
=======
                // return no period, since that could mess up Title generation;
                javadoc = "Documentation not available";
>>>>>>> 121bddaa
            }
            if ( !manipulator.updateAnnotationValue( annotated, annotation, "value", javadoc ) )
            {
                warn( annotated, annotation, "Failed to update annotation value" );
            }
        }
    }
}<|MERGE_RESOLUTION|>--- conflicted
+++ resolved
@@ -80,13 +80,8 @@
             if ( javadoc == null )
             {
                 warn( annotated, annotation, "Cannot extract JavaDoc documentation comment for " + annotated );
-<<<<<<< HEAD
-                // return;
-                javadoc = "Documentation not available.";
-=======
                 // return no period, since that could mess up Title generation;
                 javadoc = "Documentation not available";
->>>>>>> 121bddaa
             }
             if ( !manipulator.updateAnnotationValue( annotated, annotation, "value", javadoc ) )
             {
