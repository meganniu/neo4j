--- conflicted
+++ resolved
@@ -26,7 +26,6 @@
 import java.util.List;
 import java.util.Map.Entry;
 import java.util.Set;
-
 import javax.transaction.Status;
 import javax.transaction.Synchronization;
 import javax.transaction.Transaction;
@@ -61,11 +60,6 @@
     // State
     private List<LockElement> lockElements;
     private PrimitiveElement primitiveElement;
-<<<<<<< HEAD
-=======
-    private Map<String, PropertyIndex> createdIndexes;
-    private Map<Integer, PropertyIndex> idToIndex;
->>>>>>> b01dd313
 
     public static class PrimitiveElement
     {
@@ -73,19 +67,14 @@
         {
         }
 
-<<<<<<< HEAD
         private final ArrayMap<Long,CowNodeElement> nodes =
                 new ArrayMap<Long,CowNodeElement>();
         private final ArrayMap<Long,CowRelElement> relationships =
                 new ArrayMap<Long,CowRelElement>();
+
         private final Set<Long> createdNodes = new HashSet<Long>();
         private final Set<Long> createdRelationships = new HashSet<Long>();
-=======
-        private final ArrayMap<Long, CowNodeElement> nodes =
-                new ArrayMap<Long, CowNodeElement>();
-        private final ArrayMap<Long, CowRelElement> relationships =
-                new ArrayMap<Long, CowRelElement>();
->>>>>>> b01dd313
+
         private CowGraphElement graph;
 
         public CowNodeElement nodeElement( long id, boolean create )
@@ -149,12 +138,8 @@
 
         private void assertNotDeleted()
         {
-<<<<<<< HEAD
             if ( isDeleted() )
-=======
-            if ( deleted )
-            {
->>>>>>> b01dd313
+            {
                 throw new IllegalStateException( this + " has been deleted in this tx" );
             }
         }
@@ -278,12 +263,7 @@
     }
 
     public WritableTransactionState( LockManager lockManager,
-<<<<<<< HEAD
             NodeManager nodeManager, Logging logging, Transaction tx, TxHook txHook, TxIdGenerator txIdGenerator )
-=======
-                                     PropertyIndexManager propertyIndexManager, NodeManager nodeManager,
-                                     Logging logging, Transaction tx, TxHook txHook, TxIdGenerator txIdGenerator )
->>>>>>> b01dd313
     {
         this.lockManager = lockManager;
         this.nodeManager = nodeManager;
@@ -456,10 +436,9 @@
                 CowNodeElement nodeElement = entry.getValue();
                 if ( param == Status.STATUS_COMMITTED )
                 {
-                    node.commitRelationshipMaps( nodeElement.relationshipAddMap,
-                            nodeElement.relationshipRemoveMap, nodeManager );
+                    node.commitRelationshipMaps( nodeElement.relationshipAddMap, nodeElement.relationshipRemoveMap );
                     node.commitPropertyMaps( nodeElement.propertyAddMap,
-                            nodeElement.propertyRemoveMap, nodeElement.firstProp, nodeManager );
+                            nodeElement.propertyRemoveMap, nodeElement.firstProp );
                 }
                 else if ( param != Status.STATUS_ROLLEDBACK )
                 {
@@ -482,7 +461,7 @@
                 if ( param == Status.STATUS_COMMITTED )
                 {
                     rel.commitPropertyMaps( relElement.propertyAddMap,
-                            relElement.propertyRemoveMap, Record.NO_NEXT_PROPERTY.intValue(), nodeManager );
+                            relElement.propertyRemoveMap, Record.NO_NEXT_PROPERTY.intValue() );
                 }
                 else if ( param != Status.STATUS_ROLLEDBACK )
                 {
@@ -496,18 +475,13 @@
         if ( primitiveElement.graph != null && param == Status.STATUS_COMMITTED )
         {
             nodeManager.getGraphProperties().commitPropertyMaps( primitiveElement.graph.getPropertyAddMap( false ),
-                    primitiveElement.graph.getPropertyRemoveMap( false ), Record.NO_NEXT_PROPERTY.intValue(),
-                    nodeManager );
-        }
-    }
-
-    @Override
-<<<<<<< HEAD
+                    primitiveElement.graph.getPropertyRemoveMap( false ), Record.NO_NEXT_PROPERTY.intValue()
+            );
+        }
+    }
+
+    @Override
     public ArrayMap<Integer,PropertyData> getCowPropertyRemoveMap( Primitive primitive )
-=======
-    public ArrayMap<Integer, PropertyData> getCowPropertyRemoveMap(
-            Primitive primitive )
->>>>>>> b01dd313
     {
         if ( primitiveElement == null )
         {
@@ -567,14 +541,9 @@
     @Override
     public void deleteNode( long id )
     {
-<<<<<<< HEAD
         PrimitiveElement element = getPrimitiveElement( true );
         element.nodeElement( id, true ).setDeleted();
         element.createdNodes.remove( id );
-=======
-        nodeManager.patchDeletedRelationshipNodes( relId, firstNodeId, firstNodeNextRelId, secondNodeId,
-                secondNodeNextRelId );
->>>>>>> b01dd313
     }
     
     @Override
@@ -586,21 +555,6 @@
     }
 
     @Override
-<<<<<<< HEAD
-=======
-    public void removeGraphPropertiesFromCache()
-    {
-        nodeManager.removeGraphPropertiesFromCache();
-    }
-
-    @Override
-    public void clearCache()
-    {
-        nodeManager.clearCache();
-    }
-
-    @Override
->>>>>>> b01dd313
     public TransactionData getTransactionData()
     {
         TransactionDataImpl result = new TransactionDataImpl();
@@ -777,15 +731,10 @@
     @Override
     public Iterable<CowNodeElement> getChangedNodes()
     {
-<<<<<<< HEAD
         if ( primitiveElement == null )
             return Iterables.empty();
 
         return primitiveElement.nodes.values();
-=======
-        return createdIndexes != null ? createdIndexes.values().toArray( new PropertyIndex[createdIndexes.size()] ) :
-                null;
->>>>>>> b01dd313
     }
 
     @Override
@@ -794,14 +743,10 @@
         if ( primitiveElement == null )
         {
             return false;
-<<<<<<< HEAD
+        }
+
         CowNodeElement nodeElement = primitiveElement.nodeElement( nodeId, false );
         return nodeElement != null && nodeElement.isDeleted();
-=======
-        }
-        CowNodeElement nodeElement = primitiveElement.nodeElement( node.getId(), false );
-        return nodeElement != null ? nodeElement.deleted : false;
->>>>>>> b01dd313
     }
 
     @Override
@@ -810,14 +755,9 @@
         if ( primitiveElement == null )
         {
             return false;
-<<<<<<< HEAD
+        }
         CowRelElement relationshipElement = primitiveElement.relationshipElement( relationshipId, false );
         return relationshipElement != null && relationshipElement.isDeleted();
-=======
-        }
-        CowRelElement relationshipElement = primitiveElement.relationshipElement( relationship.getId(), false );
-        return relationshipElement != null ? relationshipElement.deleted : false;
->>>>>>> b01dd313
     }
 
     @Override
