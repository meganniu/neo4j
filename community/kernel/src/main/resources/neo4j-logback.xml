--- conflicted
+++ resolved
@@ -11,11 +11,6 @@
     the Free Software Foundation, either version 3 of the License, or
     (at your option) any later version.
 
-<<<<<<< HEAD
-  You should have received a copy of the GNU General Public License
-  along with this program.  If not, see <http://www.gnu.org/licenses/>.
-  -->
-=======
     This program is distributed in the hope that it will be useful,
     but WITHOUT ANY WARRANTY; without even the implied warranty of
     MERCHANTABILITY or FITNESS FOR A PARTICULAR PURPOSE.  See the
@@ -25,7 +20,6 @@
     along with this program.  If not, see <http://www.gnu.org/licenses/>.
 
 -->
->>>>>>> fe9f2ca5
 <configuration>
   <appender name="FILE" class="ch.qos.logback.core.FileAppender">
     <file>${neo_store}/messages.log</file>
