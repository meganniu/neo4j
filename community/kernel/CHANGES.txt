--- conflicted
+++ resolved
@@ -1,4 +1,3 @@
-<<<<<<< HEAD
 2.2.0-SNAPSHOT
 --------------
 o Deprecated Function and Function2 interfaces, as they are internal utility APIs.
@@ -9,7 +8,7 @@
   to mark the transaction as terminated, which means it will be both marked for rollback
   as well as all further operations carried out within that transaction will throw
   a `TransactionTerminatedException` exception.
-=======
+
 2.1.5
 -----
 o Solves an issue where discrete remove+add operations on an existing property
@@ -27,7 +26,6 @@
   larger than required
 o Fixes issue with property value equality definition in index state. It is now
   the same as for reading from indexes on disk
->>>>>>> f382ee20
 
 2.1.4
 -----
