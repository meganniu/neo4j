<<<<<<< HEAD
2.3.0-M03
---------
o Introducing cursors in Kernel API. Cursors will allow for less garbage (objects) created and more efficient usage of PageCursors
o Status codes of the 'transient' classification now cause transactions to be rolled back. This resolves several
  outstanding issues where deadlocks, network errors and other similar problems required clients to manually roll back
  transactions. Only ClientError and ClientNotification classified status codes leave open transactions running.
o Adds checkpoints to the log, decoupled from log rotation. This allows for asynchronous flushing of the page cache
  down to storage, resulting in short-to-no pauses for write transactions that would previously occur around log rotation.
o Adds PropertyContainer#getAllProperties(), returning a Map<String,Object> of all properties as a more convenient
  and more performant way of getting all properties of a Node or Relationship.

2.3.0-M02
--------------
o G1 is now the recommended garbage collector and the default when using standard Neo4j packages. It is important to use
  an up-to-date version of Java with this collector as there are bugs in earlier versions of Java 7 and Java 8.

2.3.0-M01
---------
o Object cache (i.e. node/relationship/property data cached as java objects in heap) has been removed.
  This reduces heap usage as well as code complexity, while for most use cases maintaining or
  surpassing performance levels of 2.2.x. The following settings have been removed:
    - cache_type
    - node_cache_size
    - relationship_cache_size
    - node_cache_array_fraction
    - relationship_cache_array_fraction
    - cache.memory_ratio
    - high_performance_cache_min_log_interval
o When setting properties on node/relationship existing property record chain is scanned for room
  to fit the new property before creating a new property record. This will have writes pay
  a small cost, but benefit readers as the property store will be more dense.
o Replaced use of logback for internal logging with neo4j-logging API
o Allow GraphDatabaseFactory to accept a LogProvider for user logging, allowing
  programatic customization of user log output.
=======
2.2.6
-----
o Fixes an issue where label updates where supplied unordered during batch import
  when deduplicating nodes. This issue could prevent any import containing duplicate
  input ids from completing successfully.
>>>>>>> 2b1f0d58

2.2.5
-----
o Adds timeout for log rotation
o Count store no longer rotates during consistency checks
o Count store is now properly marked as unclean on failed shutdown and is
  rebuilt if necessary
o Fixes issue where very large configured values for log prunning threshold
  would not be respected
o Legacy index lifecycle is now handled properly during restarts, which fixes an
  issue where stale index files were used
o Fixes an IllegalArgumentException encountered during count store rebuilds with
  large number of indexes
o Properties are no longer read when deleting them, fixing  an issue where stale
  reads could lead to errors

2.2.4
-----
o Fixes #4910 - TransactionData incorrect when modifying/deleting relationships.
o Read only transactions no longer trigger Transaction events
o Log rotation will now always leave at least one logical log in place regardless of prune strategy
  decisions. This ensures that there are always transactions to serve to slave and incremental backups
o Lifted the 63 name constraint per transaction for index commands. It is now possible to update more than 63 legacy
  indexes and/or 63 property names in a single transaction.
o Fixed a ClassCastException error that manifested under very specific conditions when updating a legacy index.
o Batch importer will now check all constraints when it shuts down and will report any violations

2.2.3
-----
o Fixes an issue where a shutdown of a database that had a panic might mark the database as cleanly shut down
  where it actually needed a recovery on next startup.
o Setting for specifying query logging `dbms.querylog.filename` now specifies a file, not a directory.
  This setting also now has no default, which means query logging is now disabled by default.
o Transaction event handlers can now reach relationship start/end node and type in afterCommit
  for created and deleted relationships without requiring a transaction.

2.2.2
-----
o Parallelized relationship import stage in the batch importer for better scalability
o Much better memory usage of :ID batch importer index, specifically around conflict resolutions.
o Properly propagates exceptions during startup of a database, regardless of whether or not shutdown throws exception.
o Much faster recovery after a non-clean shutdown or crash, due to transactions getting applied in batches.
o Fixes batch import issue with anonymous nodes, i.e. imported nodes w/o :ID. They could previously
  cause random failures during preparation of the IdMapper index.
o Reduced contention of updates to label scan store by using batching of concurrent transactions,
  similar to batched writes to the transaction log.
o Label scan store is built in parallel by the batch importer, to avoid waiting for it to build the first startup.
o Fixes an IdMapper encoding issue when using INTEGER id type which resulted in many unnecessary index conflicts,
  which in turn resulted in an unnecessarily high IdMapper memory consumption.

2.2.1
-----
o Fixed issue where counts could get not up to date values in db created with importer
o Importer doesn't set any empty array properties during import
o Fixed issue where importer could assign wrong sets of properties on relationships
  in the vicinity of "bad" relationships
o Fixed issue with AIOOBE during property encoding in importer
o Fixed race condition when taking a uniqueness constraint ONLINE which could let changes,
  that would violate the constraint, to be committed.
o Added ability to scan index in addition to scanning node store
o Fixed issue where importer IdMapper collision detection would use excessive memory
o Performance improvements to importer, specifically around preparing IdMapper

2.2.0
-----
o Fixed issue where index wasn't properly recovered if one with the same label/property
  had earlier been created and dropped
o Fixed race condition where a unique constraint is being created while
  concurrent transactions would violate the constraint
o Fixed concurrency issue in NodeLabelsCache
o Fixed a race between committing transaction and db shutting down
o Removed unnecessary call to IndexingService monitor on commit if no index changes
o Fixed inconsistent-read bugs in StandardStore
o Introduced user-friendly error message if Lucene index limits are going to be
  reached during a commit

2.2.0-RC1
---------
o Fixed race condition where constraint index would be made available before it was actually ready.
o Import tool allows user to specify a threshold of failed relationships (due to a missing node) to
  accept rather than throwing an exception as soon as one is encountered.
o Improved speed of rebuilding counts store by using import tool counts computer.
o Fixed bug where we could read past the last page of the counts store.
o Fixed issue where failed unique constraints weren't being correctly orphaned on recovery.

2.2.0-M04
---------
o Default logical log rotation threshold is now 250Mb, minimum 1Mb
o Import tool optimizations and a fixed Windows-specific memory issue around reading large files
o Treats newlines in indexes platform independent. Automatic upgrade from previous minor version available

2.2.0-M03
---------
o Fixes issue with open file limit when using frequent PERIODIC COMMITs during import
o Rename the mapped_memory_total_size setting to dbms.pagecache.memory
o Fix property uniqueness constraint violation during concurrent modifications
o messages.log was missing on windows
o Fix an issue where deleting consecutive relationships could corrupt the relationship cache
o Fix the ordering of how we write long strings to the property store, as well as node and
  relationship record, preventing not in use type exceptions

2.2.0-M02
---------
o Introduced GraphDatabaseService.execute(...) for executing cypher queries.
o For projects using Neo4j, usage of ImpermanentGraphDatabase testing facility
  requires explicit dependency on "test-jar" from the "neo4j-io" module.

2.2.0-M01
---------
o Configuration for store memory mapping values is now changed to be a
  single value that is shared across all stores
o New Muninn page cache offers more performant operation with reduced
  garbage collector strain
o Removes dependency on JTA
o Lucene logical logs (lucene.log.vXXX) and TransactionManager
  logs (tm_tx_log.X) are no longer created
o Logical logs are now renamed to neostore.transaction.db.vXXX
o Introduces batched writes, which especially benefit small transactions
  and multi-threaded workloads
o Log rotation no longer transfers transactions in flight between
  logs, removing a class of performance issues
o Introduces count store (neostore.counts.db) for use by the
  cost based Cypher planner
o Deprecated Function and Function2 interfaces, as they are internal utility APIs.
  Users may still use the new org.neo4j.function.Function interface, but these are no
  longer considered official API. Users are expected to choose a utility library like
  Guava or apache commons for their utility needs.
o Extends the Transaction interface with a new method `terminate()` that makes it possible
  to mark the transaction as terminated, which means it will be both marked for rollback
  as well as all further operations carried out within that transaction will throw
  a `TransactionTerminatedException` exception.
o Adds an import script (neo4j-import on Unix, Neo4jImport on Windows) for bulk import
  of data from CSV files

2.1.8
-----
o Fixes an issue in the batch inserter, where writing multiple labels would not
  sort them correctly, and writing the same label twice could introduce
  duplicate label records.
o Fixes an issue where we would fail to delete the index files of a uniqueness
  constraint, if the database crashed during the commit of the transaction that
  created said constraint _and_ the constraint cannot be brought online because
  duplicates have since been committed.
o Fixes an issue where recovery of transactions that creates, drops and recreates
  an index, could leave it in a state where it wouldn't accept new writes.

2.1.7
-----
o It is now possible to define the amount of memory to dedicate to
  mapping portions of the relationship type storage
o Recovery of the relationship type store no longer leads to
  excessive size use because of improper id use
o Batch importer will now throw ConstraintViolationException
  when a schema constraint is not respected
o Deleting a Node already deleted in the running transaction
  will now result in an EntityNotFoundException
o Constraint enforcement is now more strict courtesy of using
  an up to date Lucene index reader
o messages.log file is now properly created under Windows

2.1.6
-----
o Fixes issue with shutdown order for the store and the transaction log,
  which might result in record changes to not be applied in case of
  IO errors
o Fixes potential deadlock if a transaction starts when the database is
  shutting down
o Fixes potential ConcurrentModificationException from concurrent access to
  AutoIndexer configuration

2.1.5
-----
o Solves an issue where discrete remove+add operations on an existing property
  is not properly translated to a change operation, but rather is translated to
  an add operation
o Adds a property chain verification mechanism that detects duplicate property
  names for a given node/relationship as properties are loaded. It logs the
  state to the console, capped to 1 message every two hours
o Solves an issue where relationship removal from a node would lead to iteration
  over the relationships of that node to continue beyond the available relationship
  set
o Improves performance for index lookups during transactions by removing some
  exception handling
o Fixes issue with high id calculation that could lead to store file sizes being
  larger than required
o Fixes issue with property value equality definition in index state. It is now
  the same as for reading from indexes on disk

2.1.4
-----
o Fixes issue with label and property changes, triggered with multiple adds and removes
  of the same label/property in the same transaction
o Fixes issue with skipped relationships on transaction rollback
o Batch importer now properly closes the store on shutdown
o Upgrading a database no longer affects logging of normal operations
o Corrects updating of Cache when all relationships of a certain
  type are removed from a dense node
o Improves performance of index lookups within a transaction
o Corrects migration of transaction logs when performing store upgrades from 2.0 and 1.9
o Fixes race condition between committing and reading threads that might lead to
  duplicate relationships being returned

2.1.3
-----
o Fixed a bug where the BatchInserter would generate inconsistent uniqueness
  constraints.
o Fixed a bug where relationships sometimes were not loaded up for nodes that
  has many relationships in one direction, and none in the other direction.
o Fixes a memory leak in the object cache when the database was only creating
  new entities, i.e. when not reading or updating existing entities.
o Adds support for upgrading directly from 1.9 stores, in addition to the
  existing ability to upgrade from 2.0 stores.

2.1.2
-----
o Resolves a recovery issue, where multiple crashes in a row without clean shutdown or log rotation
  in between could lead to some transactions not being replayed on recovery
o BatchImporter properly zeroes out reused buffers, ensuring relationship record backpoints are properly
  setup during migration

1.9.9
-----
o Fixes issue in ReferenceCache which could lead to excessive
  memory usage
o Fixes potential ommission of relationships of a node when
  transactions that affect them are rolled back
o Fixes potential lock leak issue with the Lock Manager
  component
o Store files now no longer expand beyond what's necessary
  during shutdown and no longer contain spans of zeroe'd
  records
o Solves issue with excessive number of Remove commands in
  the lucene logs, caused by having auto indexing enabled
  and changing properties
o Auto indexing no longer attempts to remove properties that
  have been removed from the configuration as candidates for
  autoindexing
o Fixes issue where an exception during shutdown could lead
  to recovery not completing properly on next restart

2.1.0
-----
o Fixes potential leak of transaction state in entity locks that could
  lead to excess GC activity
o Fixes "illegal position" errors from persistence window pool
o Fixes potential race in XaLogicalLog that could lead to duplicate
  entries in the log
o Fixes a memory leak in DiskLayer that could happen through heavy
  properties on datasource restarts
o Index transactional state now properly distinguishes between indexes
  that refer to the same label but different properties. Previously
  it was possible to erroneously retrieve indexes that have not been
  committed yet if asking by label.
o Properly close IndexReaders, preventing potential file descriptor leaks.
o Fixes a bug that could cause locks to improperly clean up state
o Store upgrades will now migrate some transaction logs along with the
  store, allowing extraction of transactions without requiring
  new transactions to happen

2.1.0-RC2
---------
o Fixes issue where store upgrade could leave relationship ids to be reused by
  subsequent usage of the database

2.1.0-RC1
---------
o The traversal framework can now take Iterable<Node> as starting points
o The Iterable returned from getRelationships(...) can now be iterated more than once
o Improve the performance of the server by reducing the overhead of logging
o Further performance improvements for the upgrade process
o Improve performance by producing less work for the GC in various places
o Fixes a bug where the transaction log could get duplicate entries, making it unusable for recovery
o Fixes a bug where the database could leak memory after a mode switch in HA
o Fixes a bug where file descriptors would leak if more than one MERGE statement was executed in a transaction
o Fixes a bug where an uncommitted index creation in a transaction could interfer with observing the state
  of other existing indexes
o Fixes a bug where old transaction log files could prevent the database from upgrading to a newer version

2.1.0-M02
------------
o Widens recoverable failure scenarios for schema indexes
o Fix for recovery of schema changes in the case of 2PC transactions
o Compile on Java8. Fixes #2149
o Reduce synchronization in createTranasction path
o Made transaction service more resilient to user code leaking transactions.
o Performance improvements for upgrade process.

2.1.0-M01
------------
o Introduces utility methods for printing paths into a new class, org.neo4j.graphdb.traveral.Paths
o Deprecates several methods in the old traversal framework (org.neo4j.kernel.Traversal) that have been replaced by
  new utilities in the org.neo4j.graphdb.traversal library. No breaking changes made, but this flags for these features
  being removed in the next major version, 3.0.
o Relationship chains are now split by type and direction. Disk storage format changes, requires an upgrade.
o Fixes an issue with tx log reading in damaged log files
o Adds support for labels in transaction event handlers

2.0.2
-----
o Fixes an issue with tx log reading in severely damaged log files.
o Fixes a JVM deadlock issue between committing and a reading thread
o Can now handle more gracefully a larger set of failed index states
o Logical logs are now kept, by default, for 7 days to make backup more likely to choose incremental.
o Fix a cache poisoning issue where large properties would keep a reference to a closed
  store after a HA role switch. Manifested as NullPointerException when reading very large
  properties in rare cases.
o Logical logs are now kept, by default, for 7 days to make backup more likely to choose incremental.
o Fixes issue where store migration forgets about legacy indexes
o Datasource specific transaction application now respects global TM state
o Fixes an issue where indexes that have been dropped would fail recovery
  if commands to activate them were run in recovery.
o Fixes byte count monitoring
o Fixes issue with proper update of indexes that came from improper
  command execution order
o Fixes memory leak in XaResourceManager that could lead recovered
  transaction application to delay noticeably
o Fixes null pointer exceptions coming from LazyProperties being
  half loaded while a datasource restart happens

2.0.1
-----
o Improve speed of verifying unique constraints on constraint creation.
o Improve speed of creating label scan store in BatchInserter.
o Fixes issue with batch inserter which could lead to record not in use exception
  when adding properties
o Introduces monitoring for reads/writes to the logical log

2.0.0-RC1
---------
o BREAKING CHANGE: Reference node has been removed.
o BREAKING CHANGE: All classes under the org.neo4j.kernel package space, except
  those related to the traversal frameworks, are now deprecated and due to be moved
  into internal packages. This includes well-known classes such as EmbeddedGraphDatabase
  and HighlyAvailableGraphDatabase, both of which are replaced by GraphDatabaseFactory
  and HighlyAvailableGraphDatabaseFactory, respectively.
o BREAKING CHANGE: Removed deprecated settings from org.neo4j.graphdb.factory.GraphDatabaseSettings. These settings are
  no longer effective and can be removed without any effect.
o BREAKING CHANGE: Removed deprecated org.neo4j.graphdb.index.IndexProvider (and associated
  org.neo4j.graphdb.index.IndexIterable and org.neo4j.graphdb.index.IndexProviderKernelExtensionFactory). This has been
  replaced by the kernel extension mechanism.
o BREAKING CHANGE: Removed deprecated org.neo4j.graphdb.PropertyContainer#getPropertyValues(). Instead use
  org.neo4j.graphdb.PropertyContainer#getPropertyKeys() and org.neo4j.graphdb.PropertyContainer#getProperty(String).
o BREAKING CHANGE: Removed deprecated methods from org.neo4j.kernel.GraphDatabaseAPI: #getDiagnosticsManager(),
  #getMessageLog(), #getIdGeneratorFactory(), #getKernelData() and #getPersistenceSource(). These are internal
  components which Kernel clients should not need to access. The entire org.neo4j.kernel.GraphDatabaseAPI interface is
  deprecated and will be removed in future.
o BREAKING CHANGE: Deprecated constructors of EmbeddedReadOnlyDatabase and EmbeddedGraphDatabase have been removed,
  in favor of the long-advertised alternative GraphDatabaseFactory.
o BREAKING CHANGE: All deprecated methods in GraphDatabaseAPI have been removed in favor of getDependencyResolver().

2.0.0-M05
---------
o BREAKING CHANGE: GraphDatabaseSettings now only exposes Setting, deprecated settings classes have been removed.
o Fixed problems with array properties being updated multiple times in a single transaction
o Adds label store as an index
o Transaction now implements AutoClosable
o Distinguish between data and schema transactions
o Unique constraint validation for new data

2.0.0-M04
---------
o BREAKING CHANGE: Requires useage of Java 7
o BREAKING CHANGE: Transactions are now required for all operations throughout Java Core API,
  read operations as well as write operations.
o Defines proper equality for indexing of array properties.
o BREAKING CHANGE: Equality for indexing of number properties compares numbers independent of underlying primitive Java type.

2.0.0-M03
---------
o Read-only index results are closed properly

2.0.0-M02
---------
o Support for labels in the org.neo4j.unsafe.batchinsert APIs.
o BREAKING CHANGE: Replaced protected fields from org.neo4j.graphdb.factory.GraphDatabaseFactory with a single
  org.neo4j.graphdb.factory.GraphDatabaseFactoryState instance to avoid race conditions when creating multiple,
  lazily instantiated builders
o BREAKING CHANGE: org.neo4j.graphdb.index.BatchInserterIndex and org.neo4j.graphdb.index.BatchInserterIndexProvider
  has been removed in favor of the same interfaces available in org.neo4j.unsafe.batchinsert
o BREAKING CHANGE: The BatchInserter and the BatchGraphDatabase are not binary compatible with 1.9 due to some methods
  now taking a varargs array of labels as last argument.  Please recompile any code that depends on the BatchInserter.

2.0.0-M01
---------
o Adds support for adding, listing, removing, and testing of labels
o Adds support for creating, querying, and dropping label-based indexes

1.9.5 (2013-11-11)
------------------
o Fixed NPE in PersistenceWindowPool when concurrently loading non-mapped windows
o Fixed potential deadlock in PersistenceWindowPool cause by negative mark count
o Performance optimizations for best-first selector
o Database now waits on a timeout for transactions to finish before actually shutting
  down, while preventing new transactions from starting up

1.9.3 (2013-08-30)
------------------
o Remove hard dependency on Logback
o Introduction of logical_log_rotation_threshold to control log rotation.
o Autoconfigurator can handle cases where physical memory is less than the configured JVM heap
o Fixes index out of bounds errors when iterating over relationships
o Fixes race in persistent window pool which might lead to inconsistent data

1.9.2 (2013-07-16)
------------------
o When flushing persistent windows, do so only if dirty. This is a performance improvement
  for certain scenarios.
o Fixes bug where loading relationship chains with high ids would cause them to be
  ignored when iterating over them.

1.9.1 (2013-06-24)
------------------
o Fixes bug where creating an Index with an invalid configuration would not properly clean up
  the configuration for it.
o Fixes race condition that occasionally would make Node.getSingleRelationship() mistakenly fail.
o Fixes compliance for non-logback logging implementations
o Cleanup of transactions that fail commit happens under the same lock as the commit

1.9 (2013-05-13)
----------------
o Performance improvement on initial loading of relationship types during startup

1.9.RC2 (2013-04-30)
--------------------
o Fixes race conditions on usage of persistence windows' byte buffers that occasionally led to buffer over/underflows.

1.9.M05 (2013-03-05)
--------------------
o Concurrent modifications to relationship chains now do now lead to RecordNotInUse exceptions or
  cache poisoning
o Proper tx management will now make negative transaction counts impossible
o IndexProvider is now deprecated, replaced by KernelExtensionFactory
o Store locks are respected from read only instances too
o grab_file_lock configuration setting is now deprecated

1.9.M04 (2013-01-17)
--------------------
o Start entries are now explicitly marked as written, solves a bug that might cause recovery to fail

1.9.M02 (2012-11-30)
--------------------
o Made sure that auto-indexing removed graph elements from indexes when they are delete
o OrderByTypeExpander keeps ordering of type AND direction
o Fixed an issue where a lock on a store was sometimes not released
o Old GraphDatabaseSetting classes are now wrappers for Settings instances
o Fixes an issue where an incomplete 2PC transaction could cause recovery to not be triggered
o Optimizations for read performance
  - Cache refers to relationship types as ints instead of Strings.
  - Binary search on sorted arrays for finding properties and
    relationship types in the cache.
  - Less objects instantiated during getting and iterating relationships.
  - Reduced number of map lookups significantly for a getProperty call,
    especially outside transaction or in transactions without any changes.
    (previously 8 lookups whereof 2 synchronized, now down to as low as 2)
  - Uses ThreadLocal as mapper from thread to transaction
  - Refactored LockReleaser into TransactionState, associated with each
    transaction instead

1.9.M01 (2012-10-23)
--------------------
o XaDatasources now implement lifecycle and their registration with XaDatasourceManager triggers TxManager recovery
  on startup
o Neo4j logical log now handles running out of disk space at a critical point gracefully.
o Kernel extensions are now factories that create instances which participate in the database's lifecycle
o Fixes a race condition around relationship chain loading from multiple threads on the same node

1.8.RC1 (2012-09-05)
--------------------
o Removed contention around allocating and moving persistence windows so that a thread won't need to await
  another thread doing this refresh, instead just continue knowing that the windows will be optimally
  placed in a very near future.
o Removed contention around translating a key (as String) into the ID by using copy-on-write map instead
  of a concurrent hash map. Used in property key as well as relationship type translation.
o Fix for Node/Relationship#getPropertyValues() sometimes returning null values from the iterator.
o Important log messages from the transaction manager and the persistence window pool are now logged
  to messages.log, rather than to java.util.logging.

1.8.M07 (2012-08-08)
--------------------
o [DEPRECATION] Deprecated reference node. Indexes should be used for entry points in the graph
o Traversal framework backwards compatibility
  + Cleaned up any breaking changes
  + Removed Expander#addFilter
o Kernel JMX bean instance identifier is now reused and can optionally be set explicitly via forced_kernel_id config setting

1.8.M06 (2012-07-06)
--------------------
o Deprecated AbstractGraphDatabase.transactionRunning()
o Changed synchronization of applying transactions to prevent a deadlock scenario
o Original cause can be extracted from a transaction RollbackException

1.8.M05 (2012-06-25)
--------------------
o Configurable amount of logical logs to keep, by for example number of days or size on disk.
  keep_logical_logs configuration is extended to support values such as: "10 days", "200M size" a.s.o.
  Regardless of configuration there will always be at least the latest non-empty logical log left.
o Loosened contention in PersistenceWindowPool#acquire a bit not requiring any synchronization on the pool level.

1.8.M04 (2012-06-07)
--------------------
o Additions to the traversal framework:
  + Bidirectional traversals (with BidirectionalTraversalDescription). AllPaths/AllSimplePaths
    uses this feature and are now faster due to less relationships being traversed.
  + Multiple start nodes (as well as multiple end nodes for bidirectional traversals).
  + PathExpander (RelationshipExpander for Paths) which has the full Path passed in instead of
    just the end node of the path. It can also see and modify a user defined traversal branch state.
  + Metadata about the traversal, for the time being: number of relationships traversal and
    number paths returned.
  + Added Path#reverseNodes() and Path#reverseRelationships which gives all nodes/relationships in
    a path in reverse order (starting from the end node going back to the start node). More relevant
	in many scenarios as well as allowing for a more efficient implementation.
  + Sorting of traversal results, specify with TraversalDescription#sort(Comparable).
  + Some measure to reduce memory consumption and garbage generation during traversals.

1.8.M03 (2012-05-24)
--------------------
o Changed array map to CHM in property index manager, better multithreaded performance

1.8.M02 (2012-05-11)
--------------------
o Optimized short string and short array encoding algorithms
o Fixed problem with SpringTransactionManager during HA master switch

1.8.M01 (2012-04-26)
--------------------
o Byte array properties are handled in a more optimized way, increasing performance by a couple of times at least.
o Fix for an issue where update of cache when creating a relationship on a very dense node would take longer and longer time.
o Fix for an issue where a recovery would sometimes fail with it reporting that a start record already had been injected.

1.7 (2012-04-19)
----------------
o Moved BatchInserter to a different package.
o Fixed 'Record Not In Use' issue with creating and setting Node properties with the BatchInserter.
o Cleanup of configuration refactoring.

1.7.M03 (2012-04-11)
--------------------
o Refactoring of configuration and object instantiation.
o Removed old OSGi support in favor of the new and better one.
o Added possibility to use logback for logging.
o Renamed array cache to GC resistant cache (GCR) and moved it to enterprise.
o Fixed problem with GCR cache that could cause it to calculate incorrect size.
o Fixed problem with closing of messages.log on windows

1.7.M02 (2012-03-26)
--------------------
o Added lock free atomic array cache that avoids triggering full GCs.
o Added GC monitor that will keep track on how much the JVM blocks application threads.
o Fix for an issue where upgrading indices with an unclean shutdown.
o Replaced ArrayMap in TxManager with CHM.

1.7.M01 (2012-03-12)
--------------------
o Fixed bug in PropertyStore that during recovery would throw exception if the last record was incomplete.
o Fixes to transaction log start position caching which mitigates a performance issue and fixes a caching issue during rotation.
o Fixed a couple of issue around copying incomplete transaction to new log during a log rotation.
o Fixed a property cache poisoning bug and some stale references leaking.
o Lots of improved toString() of internal classes and better exception messages.
o Fixed a data race issue between threads removing the same property while the node is evicted from cache.
o Fixed an issue where a property record in the logical log was missing its owner.
o Added a checksum on a start record for a transaction combining Xid/master/me to get a pretty unique verification of equality.
o Log messages in messages.log are now printed in UTC time zone so that it's the same across servers.
o Fix for an issue where a full rebuild of an id generator (rebuild_idgenerators_fast=false) could result
  in exception when adding free ids.
o FileSystemAbstraction is in use everywhere instead of touch the FS directly.
o Fix for issue which would close an id generator as clean if a startup failed at the wrong time, which would make
  the id generator diverge from the store it held ids for and possible truncate that store file the next clean shutdown.

1.6 (2012-01-19)
----------------
o Minor performance optimization in property handling code.

1.6.M03 (2012-01-12)
--------------------
o Added means of introspecting locks taken by the LockManager.
o Added a diagnostics API.
o Added Index#putIfAbsent which ensures uniquely put key/value pair for an entity.
o Added UniqueFactory which gets or creates entities uniquely using Index#putIfAbsent
o Fixed an issue with upgrading an 1.5.M02 store where a "store version" record wouldn't be added and which caused problems after non-clean shutdown.
o Fixed an issue where sometimes dual start entries for a transaction would be added in the logical log.

1.6.M02 (2011-12-16)
--------------------
o Lower memory usage of ImpermanentGraphDatabase.
o Abstracted stores that stores id/name pairs into AbstractNameStore/AbstractNameRecord and removed lots of duplicated code.
o Fixed a race condition in the property cache which cuold poison the cache.
o Fixed an issue where a JVM crash in the wrong place would make the next startup rename the current logical log without
  incrementing the logVersion, making the next log rename fail.
o Start records in the logical log aren't written until the transaction starts preparing/committing. This fixes an issue
  with the logical log not being rotated sometimes.
o Added AbstractGraphDatabase#tx() which returns a TransactionBuilder possible of configuring the transaction to be "unforced"
  meaning that logical logs won't be forced when committing. Means better performance for small non-critical transactions.
o Reduced number of proxy object instantiation and node record loading in general.
o Added a wrapping graphdb abstraction, which makes instances survive even if the underlying db restarts.
o Detached LogExtractor from XaLogicaLog so that it can be used without having a db running.
o Added an API for progress indication. With a default implementation that prints dots (every 0.5%) and percentages
  (every 10%) to a PrintStream.
o Added Transaction#acquire{Read,Write}Lock for manually grabbing locks on nodes/relationships. Such locks can also be released earlier than tx.finish.

1.6.M01 (2011-11-24)
--------------------
o ImpermantentGraphDatabase now uses purely in-memory structures for speed during tests. It's done on a FileChannel level
  so that every other aspect of the database is intact, just that the bytes end up in ByteBuffers instead of files.
o Fixed an issue with evaluators not executing correctly for the start node of a traversal.
o Fixed an issue with BufferOverflowException thrown sometimes during extraction of prepared transactions.
o Added graph properties, i.e. properties that belongs to the graph itself as opposed to a specific node or relationship.
  Useful for extensions which would like to store configuration and what not.
o Better multi-line support in shell, as well as case insensitive app names.
o GraphDatabaseService#getAllNodes and #getRelationshipTypes @Deprecated and moved to GlobalGraphOperations class,
  where also #getAllRelationships is implemented.

1.5 (2011-10-18)
----------------
o Bug fixes for batch inserter and migration regarding new store format.
o Incremented log format version and added store version as a record in NeoStore for extra safety regarding migration.
o Lots of useful system/environment logging added to messages.log to help investiation of problems immensely.

1.5.M02 (2011-10-10)
--------------------
o Changes in 1.4.2
o [STORE FORMAT CHANGE] New layout of the property store(s) which results in roughly a 30% reduction in size on disk as well as fewer I/O read operations for reading properties.

1.4.2 (2011-09-27)
------------------
o Fixed bug where properties could temporarily disappear from cache if adding/removing properties on an entity in the same tx.
o Removed XaLogicalLog#getCommittedTransaction, which focused on extracting a single transaction and instead implemented getLogExtractor.
  It returns a LogExtractor which extracts transactions and keeps state after each extracted tx making it ideal to extract tx ranges.
  The implementation has got very limited and short-lived synchronization blocks.
o Fixed an issue where XaLogicalLog#applyCommittedTransaction didn't check log rotation.
o Fixed some issues with updating tx start position cache on log rotation.
o Keeping of logical logs is enabled if previous logs are discovered and configuration not explicitly disallowing it.
o Added DumpLogicalLog for index logs.
o Added an kernel panic event about TxManager set to "not OK" (and isn't able to begin any new transaction).

1.5.M01 (2011-08-31)
--------------------
o Changes in 1.4.1
o Auto indexing hooks in on each operation instead of transaction events.
o Fixed an issue where logical logs wouldn't be rotated if all transactions happened via applyPreparedTransaction (as in HA).
o Several recovery fixes which could produce an invalid state of the log files after a 2PC recovery.
o Loosened some synchronized regarding applying and getting committed transactions.
o Transaction semantics regarding call to success after failure was sync:ed with documentation.
o messages.log is rotated at 100Mb (configurable) and keeps at most three history files.
o Fixed bug where XaLogicalLog#applyTxWithoutTxId wouldn't force the logical log.
o Removed synchronization on TransactionImpl#toString() to avoid a deadlock issue.
o Fixed bug in StringLogger where it would stop logging to the underlying writer if an I/O error occurred or it was intermittently closed.

1.4.1 (2011-08-02)
------------------
o Improved file lock for an open database. Previously the file lock could be released after a full backup.
o Fixed a NPE exception during committing relationships to a NodeImpl representation.
o Fixed a data visibility issue for properties on newly created entities.
o Fixed a data visibility issue for relationships for nodes that didn't have the full relationship chain loaded.
o Fixed an issue where deleted relationships could be visible too long within the transaction deleting them.
o More relevant logging in messages.log.

1.4 (2011-07-08)
----------------
o Fixed a bug in TxLog which sometimes wouldn't write out data to the log file properly during shutdown.

1.4.M05 (2011-06-22)
--------------------
o Improved performance for recovery and extract of transaction when running HA using buffered reads to log.
o Fixed bug that returned wrong representation of cached values for longs and ints.
o Fixed bug with spurious wakeups that could cause threads to receive interrupts by the kernel in wrong context.
o Fixed invalidation problem where there were more than one iterator loading a relationship chain lazily.
o Changed ordering of writes for records during commit to make sure other transactions can't read inconsistent state.
o Fixed performance bug when loading relationship chains that caused the arrays to be resized to many times.

1.4.M04 (2011-06-10)
--------------------
o Added the ability to auto index properties for database primitives
o Locks on database primitives acquired by neostore XAResources are now released during afterCompletion()
  of the global transaction. This allows for nodes and relationships to be used as monitors in distributed
  settings.

1.4.M03 (2011-05-26)
--------------------
o Kernel now supports self relationships or "loops".
o Added new relationship direction aware cache on nodes speeding up traversals by direction.
o Reduced memory usage by relationships.
o Reduced call stack removing the EventConsumer/ResourceConnection wrappers glue between nioneo and kernel.
o Fixed bug in global tx log that did not mark transactions finished when closed then crashed.
o Fixed cache invalidation when applying external transaction.

1.4.M02 (2011-05-12)
--------------------
o Changed the default implementation of the logical log to a DirectMappedLogBuffer.
o Changed the TxLog to use a DirectMappedLogBuffer instead of its ad hoc implementation.
o Added a configuration parameter (Config.USE_MEMORY_MAPPED_LOG) for controlling the log implementation (mmapped vs buffered)
  separately from the store files with a default value of 'false'.

1.3.M05 (2011-03-24)
--------------------
o Added support for HA and backup on Windows.
o Updated index API documentation.

1.3.M04 (2011-03-10)
--------------------
o A database can now contain 32 billion nodes/relationships and 64 billion properties.
o Fixed some issues with files not being closed, which also makes all tests pass on Windows.

1.3.M03 (2011-02-24)
--------------------
o Incremental and full backups can now be performed over the network (configurable port) using backup tool.
o Added optimized (compressed) storage for short strings.
o Refactored KernelExtension to make it easier to write implementations that follow the contract.
o Some refactorings and improvements around logging.

1.3.M02 (2011-02-10)
-----------------------
o Fixed a write performance bug in rotate of logical log.
o Modified persistence window allocation to be more optimistic when expanding a store file.

1.3-1.3 (2011-01-27)
--------------------

o Fix for a traverser issue where the first relationship could sometimes be skipped when choosing to traverse over relationships.
o Added SubProcess concept to ease development of tests which spawns other JVMs.
o More memory efficient extraction of transaction streams from logs.
o Better and safer upgrades from older index store formats.

1.2-1.2 (2010-12-29)
--------------------
o Made it possible to detect if recovery was performed as part of startup of the current instance.
o Fix for an issue that sometimes excluded the first relationship when iterating over the relationships of a traversal.

1.2-1.2.M06 (2010-12-21)
------------------------
- Fixed an issues with PruneEvaluators getting invoked with the start node as argument.
PruneEvaluators was never invoked with the start node before the arrival of Evaluator interface.
- Added logging of recovery completion.
- Added TransactionData#isDeleted(Node) and #isDeleted(Relationship) and also made
the collection to hold these a HashSet instead of ArrayList. This allows fast
lookups for asking if a node/relationship is deleted in a transaction.
- More flexible caching (can instantiate an arbitrary Cache object).

1.2-1.2.M05 (2010-12-02)
------------------------

-API
o Added a BatchInserterIndex.setCacheCapacity(String key, int size) method
  which can be used to enable cache for certain keys for a batch inserter
  index so that lookups will be significantly faster.
o Traversal: Added Evaluator which is a merge between PruneEvaluator and
  filter (Predicate<Path> during traversal). This allows for more flexible
  evaluators and also more performant because a pruner/filter can be merged
  together where it has a full view of the decision making.

-Optimizations
o A memory leak was fixed, leading to decreased memory usage.

1.2-1.2.M04 (2010-11-18)
------------------------

o Added ImpermanentDatabase to aid in testing

o Better toString method

1.2-1.2.M03 (2010-11-04)
------------------------

o Monitoring/management over JMX was moved to the neo4j-management component.

-API
o Added ability to get the names of existing integrated indexes:
  o Index#getName() and Index#getConfiguration()
  o IndexManager#nodeIndexNames() and #relationshipIndexNames()
o Added utility to expand traversals using a relationship type in any direction:
  o Traversal.expanderForTypes(RelationshipType)

1.2-1.2.M02 (2010-10-21)
------------------------

o HA branch merged into trunk
o Made the "soft reference" cache type default.

-New features
o Added GraphDatabaseService#index() which exposes an integrated index framework.

-Optimizations
o Getting relationships requires less cache lookups and is therefore faster.

1.2-1.2.M01 (2010-10-08)
------------------------

-New features
o Kernel extensions - additional services for the Neo4j Kernel are loaded
  automatically if they are present on the classpath.
o The ability to inject Kernel extensions in a running instance through JVM
  agents. This is used for loading the shell on an running instance.

-API
o Traversal: Uniqueness is now instantiated through a factory, with
  the previous enum (moved to org.neo4j.kernel) as default implementation.
o Filters in a traversal description are additive (just as PruneEvaluators).

-Bug fixes
o Circumvented the fact that Class.forName() sometimes throws a
  NoClassDefFoundError instead of ClassNotFoundException.

-Optimizations
o NodeImpl/RelationshipImpl takes less memory since they no longer have
  reference to NodeManager.
o Fixed some low-level throughput/concurrency issues.
o Added (default) weak reference cache option. Control with f.ex. "cache_type=weak"

1.1 (2010-07-29)
----------------

-New features
o Auto configuration by looking at available RAM and heap.
o New event framework, see http://wiki.neo4j.org/content/Event_framework
o JMX enabled kernel.
o New traversal framework, see http://wiki.neo4j.org/content/Traversal_Framework
o Block size for strings and arrays are now configurable when creating a new db.
o Read only operations can now execute without a transaction.

-API
o Added a method to get the GraphDatabaseService on Node and Relationship.
o Moved the commons component utilities into kernel component,
  see helpers package.

-Bug fixes
o Fixed issues with logical log and active log that could cause recovery
  to throw an exception.
o Fixed buffer overflow for large string/array properties.
o Fixed bug that could cause leak of NodeImpl.


1.0 (2010-02-16)
----------------

-API
o Updated javadoc.

-Bug fixes
o Fixed leak of non committed property changes to other transactions.
o Fixed cache duplication bug of relationships.
o Fixed problem that could cause other exception to be thrown than
  NotFoundException on getNodeById/RelationshipById.
o Fixed problem with recovery when LuceneFulltextIndex entries existed
  in global transaction log.
o BatchInserter now throws exception when trying to create a relationship
  with same start and end node.
o Fixed problem with broken entries in logical log that could cause recovery
  to throw an exception.

1.0-rc (2010-01-10)
------------------

o API: moved API to org.neo4j.grapdb and implementation to
  org.neo4j.kernel.impl

1.0-b11 (2009-12-27)
--------------------

- Minor Enhancements, changes and tweaks
o Removed compile-time dependency on shell component.
o Batch inserter now has a NeoService version.
o Minor tweak of concurrency characteristics of array map implementation.

-Bug fixes
o Fixed problem with half entries in global tx log (due to full disk).
o Fixed some bugs in batch inserter.

1.0-b10 (2009-11-02)
--------------------

-Enhancements, new features and major changes
o Core: Read-only mode. It is now possible to start multiple read only
  NeoServices to the same store (using EmbeddedReadOnlyNeo).
o Core:  Improved depth first traversal speed on nodes with many
  relationships by loading relationships on demand. This will also
  reduce the stress on GC when traversing over a node with many
  relationships since much fewer objects will be created.

-Minor enhancements, changes and tweaks
o Core: Faster rebuild of id generators after a crash
o Core: Exception cleanup removing bad code either catching Throwable or
  throwing RuntimeException.
o Core: Fixed so a read only NeoService can apply a logical log from a
  backup.

-Bug Fixes
o Fixed a bug when using plain buffers instead of memory mapped ones that
  could case recovery to fail due to buffers not being flushed properly.


1.0-b9 (2009-08-14)
-------------------

-Enhancements
o Core: New 'batch insert' mode, see http://wiki.neo4j.org/content/Batch_Insert,
  typically used for initial import of bulk data.
o Core: Added a "Windows mode" that uses plain Java buffers instead of mmap().
o Core: Expanded id space for all primitives by adding one more bit.
o Core: Read only transactions have been optimized to have much less overhead.
o Core: New cache implementation based on soft references, which employs faster
  gets and is more concurrent and memory efficient.
o Core: OSGi enabled [thanks Andreas Kollegger]

-Minor enhancements, changes and tweaks
o Shell: Added a traverser command for creating custom traversers.
o Shell: Added support of setting and listing array types.
o Shell: "cd" command can now position itself on a relationship.
o Shell: Output of "man" command has been improved.

-Bug fixes
o Core: Fixed all known batch inserter bugs.
o Core: Fixed a bug that could cause multiple remove of same property to fail
  (should just return null if it doesn't exist).


1.0-b8 (2009-05-03)
-------------------

-Enhancements, new features and major changes
o API: Added NeoService.getAllNodes for iterating across the entire node space
  and getRelationshipTypes() to get all reltypes in the underlying store.
o Core: Added logical log rotation and online-backup core features.
o Core: Reduced memory footprint and object allocation.
o Core: Moved all constraint checks to nioneo resulting in performance increase.
o Core: Improved traversal speed reworking set oriented caches to use arrays.

-Smaller enhancements, changes and tweaks
o API: Added a convenience implementation ofRelationshipType for dynamically
  created and named relationship types: DynamicRelationshipType.
o API: Deprecated PropertyContainer.getPropertyValues() to be removed in later
  releases.
o Core: Removed event manager dependency since it needs a rewrite (event
  generation still to be completely specified).
o Core: Transaction events have been removed, need proper specification.
o Core: Removed read lock on loading of non-cached node/relationship,
  replaced with reentrant lock stripe.
o Core: Persistence row windows in nioneo now only load data if acquired for
  read operation.
o Core: Upgraded to JTA 1.1
o Core: Improved some error messages.
o Core: EmbeddedNeo.toString now reports object id and neo store path.
o Core: Cleaned up logging messages during recovery.
o Core: Increased default block size for string and array stores to better
  fit avg. data sets out there.

-Bug fixes
o Core: Fixed missing close on TM's active log file.
o Core: A bug with copy on write "diff" maps that could cause wrong cached value
  to be read (for both properties and relationships) has been fixed.
o Core: Fixed an issue with non committed properties/relationships
  modifications leaking to other transactions (in cache layer during cache
  resize).
o Core: Fixed bug in property index manager that could cause created index
  not to be published at the right time.
o Core: Fixed bug that allowed for relationship/property loads on deleted
  node (in same tx).
o Core: Fixed some bugs caused by use of JTA tx synchronization hooks (we can't
  use them when ordering is required).
o Core: Fixed bug with relationship type store not handling "holes" correctly.
o Core: Fixed problem with multiple calls to close() on XaDataSources
o Core: Removed use IOException( Throwable ) since it is not in Java 1.5
o Core: Parsing of memory mapped settings can now handle G (1024*1024*1024).
o Core: Fixed silent catch of NotFoundException in traverser implementation.

-Notes
o Testing on Windows Vista platform has revealed a strange performance
  degradation for b8 that we've yet to find the cause of. The problem becomes
  more visible when running many concurrent transactions/threads hammering
  requests to Neo (10x performance decrease has been observed on same hardware).
  For production systems we recommend using GNU Linux or Solaris OS with Sun's
  1.6 JVM for best performance.


1.0-b7 (2008-09-29)
------------------

o API: Removed a number of deprecated methods (primarily for relationship type
  management) from EmbeddedNeo as per warning in the previous release.
o API: Transaction is now an interface.
o API: TraversalPosition now has an isStartNode() method.
o API: NotFound and NotInTransaction runtime exceptions have been moved from
  internal impl package to the api package.
o API: getRelationshipById is now exposed in NeoService.
o API: A common base interface for Node and Relationship has been added that
  contains the set/get/remove property operations.
o Core: Made it easy to embed Neo4j in a Spring application. Spring can also be
  configured to use Neo4j's transaction manager.
o Core: All known bugs have been fixed.
o Core: Removed singletons and made everything IoC.
o Core: Lots of minor optimization and improvements above native store
  layer (nioneo).
o Core: Cleanup of code (removed non used code) and improved exception handling.
o Core: Improved read performance and parallelism by implementing MVCC-like
  features. No locks are now taken during read-only operations, instead
  concurrent operations are working against snapshot versions. Rather than full
  versioning, for higher performance diffs are kept and applied to the right
  transactions (those that have modified data). Result is that read operations
  will execute taking no locks, make full use of what has already been cached
  and can execute concurrently with a transaction that modify the same data.
  Write operations will take locks and use diffs instead of full copy on write
  (this proved to be faster and scale better than actually doing a in memory
  copy of the required data).


1.0-b6 (2007-11-19)
-------------------

o API: Added a NeoService interface that EmbededNeo implements. Left a number
  of methods in EmbeddedNeo for backwards compatibility. They will be removed
  the next release.
o API: Changed relationship types to be dynamic, i.e. created in underlying
  store when they are first used. This means that clients won't have to
  register them with EmbeddedNeo at startup.
o API: The semantics of relationship type equivalence has changed from being
  based strictly on object identity to being based on name() equality.
o API: A a new method isType() has been added to Relatinship. Due to the less
  intuitive ways to check reltype equivalence, it's the prefered way to check
  whether a relationship is of a particular type.
o API: Added convenience methods hasRelationship(...) to Node.
o API: Added a convenience method notStartNode() to TraversalPositions to
  clean up the code (less cumbersome null-checks for edge cases) for evaluator
  implementations.
o Shell: Now detects and lists all available commands dynamically.
o Shell: Integration with Groovy for easy evaluation of Groovy scripts.
o Shell: Now auto-reconnects to server.
o Shell: Polish like cleaner output, filters to ls and bash-style prompt with
  variable expansion.
o Core: Lots of performance tweaks and improvements.
o Core: The internal version of the datastores have been changed. This release
  will transparently upgrade old versions of the store files so there's nothing
  manual involved. But after that, previous releases of Neo won't be able to
  read the store files.
o Core: Testing and robustification on Windows.
o Core: Now fully supports array properties for all primitives and Strings.<|MERGE_RESOLUTION|>--- conflicted
+++ resolved
@@ -1,4 +1,3 @@
-<<<<<<< HEAD
 2.3.0-M03
 ---------
 o Introducing cursors in Kernel API. Cursors will allow for less garbage (objects) created and more efficient usage of PageCursors
@@ -33,13 +32,12 @@
 o Replaced use of logback for internal logging with neo4j-logging API
 o Allow GraphDatabaseFactory to accept a LogProvider for user logging, allowing
   programatic customization of user log output.
-=======
+
 2.2.6
 -----
 o Fixes an issue where label updates where supplied unordered during batch import
   when deduplicating nodes. This issue could prevent any import containing duplicate
   input ids from completing successfully.
->>>>>>> 2b1f0d58
 
 2.2.5
 -----
