/*
 * Copyright (c) 2002-2019 "Neo4j,"
 * Neo4j Sweden AB [http://neo4j.com]
 *
 * This file is part of Neo4j.
 *
 * Neo4j is free software: you can redistribute it and/or modify
 * it under the terms of the GNU General Public License as published by
 * the Free Software Foundation, either version 3 of the License, or
 * (at your option) any later version.
 *
 * This program is distributed in the hope that it will be useful,
 * but WITHOUT ANY WARRANTY; without even the implied warranty of
 * MERCHANTABILITY or FITNESS FOR A PARTICULAR PURPOSE.  See the
 * GNU General Public License for more details.
 *
 * You should have received a copy of the GNU General Public License
 * along with this program.  If not, see <http://www.gnu.org/licenses/>.
 */
package org.neo4j.commandline.dbms;

import java.io.Closeable;
import java.io.File;
import java.io.IOException;
import java.nio.file.FileAlreadyExistsException;
import java.nio.file.Files;
import java.nio.file.NoSuchFileException;
import java.nio.file.Path;
import java.nio.file.Paths;
import java.util.Objects;
import java.util.function.Predicate;

import org.neo4j.commandline.admin.AdminCommand;
import org.neo4j.commandline.admin.CommandFailed;
import org.neo4j.commandline.admin.IncorrectUsage;
import org.neo4j.commandline.arguments.Arguments;
<<<<<<< HEAD
import org.neo4j.configuration.Config;
=======
import org.neo4j.dbms.archive.CompressionFormat;
>>>>>>> 037d75a5
import org.neo4j.dbms.archive.Dumper;
import org.neo4j.io.layout.DatabaseLayout;
import org.neo4j.kernel.StoreLockException;
import org.neo4j.kernel.impl.util.Validators;

import static java.lang.String.format;
import static org.neo4j.commandline.arguments.common.Database.ARG_DATABASE;
import static org.neo4j.configuration.GraphDatabaseSettings.databases_root_path;
import static org.neo4j.configuration.LayoutConfig.of;
import static org.neo4j.helpers.Strings.joinAsLines;
import static org.neo4j.kernel.recovery.Recovery.isRecoveryRequired;

public class DumpCommand implements AdminCommand
{
    private static final Arguments arguments = new Arguments()
            .withDatabase()
            .withTo( "Destination (file or folder) of database dump." );

    private final Path homeDir;
    private final Path configDir;
    private final Dumper dumper;

    public DumpCommand( Path homeDir, Path configDir, Dumper dumper )
    {
        this.homeDir = homeDir;
        this.configDir = configDir;
        this.dumper = dumper;
    }

    @Override
    public void execute( String[] args ) throws IncorrectUsage, CommandFailed
    {
        String database = arguments.parse( args ).get( ARG_DATABASE );
        Path archive = calculateArchive( database, arguments.getMandatoryPath( "to" ) );

        Config config = buildConfig();
        Path storeDirectory = getDatabaseDirectory( config );
        DatabaseLayout databaseLayout = DatabaseLayout.of( storeDirectory.toFile(), of( config ), database );

        try
        {
            Validators.CONTAINS_EXISTING_DATABASE.validate( databaseLayout.databaseDirectory() );
        }
        catch ( IllegalArgumentException e )
        {
            throw new CommandFailed( "database does not exist: " + database, e );
        }

        try ( Closeable ignored = StoreLockChecker.check( databaseLayout.getStoreLayout() ) )
        {
            checkDbState( databaseLayout, config );
            dump( database, databaseLayout, archive );
        }
        catch ( StoreLockException e )
        {
            throw new CommandFailed( "the database is in use -- stop Neo4j and try again", e );
        }
        catch ( IOException e )
        {
            wrapIOException( e );
        }
        catch ( CannotWriteException e )
        {
            throw new CommandFailed( "you do not have permission to dump the database -- is Neo4j running as a different user?", e );
        }
    }

    private static Path getDatabaseDirectory( Config config )
    {
        return config.get( databases_root_path ).toPath();
    }

    private Config buildConfig()
    {
        return Config.fromFile( configDir.resolve( Config.DEFAULT_CONFIG_FILE_NAME ) )
                .withHome( homeDir )
                .withConnectorsDisabled()
                .withNoThrowOnFileLoadFailure()
                .build();
    }

    private static Path calculateArchive( String database, Path to )
    {
        return Files.isDirectory( to ) ? to.resolve( database + ".dump" ) : to;
    }

    private void dump( String database, DatabaseLayout databaseLayout, Path archive )
            throws CommandFailed
    {
        Path databasePath = databaseLayout.databaseDirectory().toPath();
        try
        {
            File storeLockFile = databaseLayout.getStoreLayout().storeLockFile();
<<<<<<< HEAD
            dumper.dump( databasePath, databaseLayout.getTransactionLogsDirectory().toPath(), archive,
                    path -> Objects.equals( path.getFileName().toString(), storeLockFile.getName() ) );
=======
            Predicate<Path> pathPredicate = path -> Objects.equals( path.getFileName().toString(), storeLockFile.getName() );
            dumper.dump( databasePath, transactionalLogsDirectory, archive, CompressionFormat.ZSTD, pathPredicate );
>>>>>>> 037d75a5
        }
        catch ( FileAlreadyExistsException e )
        {
            throw new CommandFailed( "archive already exists: " + e.getMessage(), e );
        }
        catch ( NoSuchFileException e )
        {
            if ( Paths.get( e.getMessage() ).toAbsolutePath().equals( databasePath ) )
            {
                throw new CommandFailed( "database does not exist: " + database, e );
            }
            wrapIOException( e );
        }
        catch ( IOException e )
        {
            wrapIOException( e );
        }
    }

    private static void checkDbState( DatabaseLayout databaseLayout, Config additionalConfiguration ) throws CommandFailed
    {
        if ( checkRecoveryState( databaseLayout, additionalConfiguration ) )
        {
            throw new CommandFailed( joinAsLines( "Active logical log detected, this might be a source of inconsistencies.",
                    "Please recover database before running the dump.",
                    "To perform recovery please start database and perform clean shutdown." ) );
        }
    }

    private static boolean checkRecoveryState( DatabaseLayout databaseLayout, Config additionalConfiguration ) throws CommandFailed
    {
        try
        {
            return isRecoveryRequired( databaseLayout, additionalConfiguration );
        }
        catch ( Exception e )
        {
            throw new CommandFailed( "Failure when checking for recovery state: '%s'." + e.getMessage(), e );
        }
    }

    private static void wrapIOException( IOException e ) throws CommandFailed
    {
        throw new CommandFailed(
                format( "unable to dump database: %s: %s", e.getClass().getSimpleName(), e.getMessage() ), e );
    }

    public static Arguments arguments()
    {
        return arguments;
    }
}<|MERGE_RESOLUTION|>--- conflicted
+++ resolved
@@ -28,17 +28,13 @@
 import java.nio.file.Path;
 import java.nio.file.Paths;
 import java.util.Objects;
-import java.util.function.Predicate;
 
 import org.neo4j.commandline.admin.AdminCommand;
 import org.neo4j.commandline.admin.CommandFailed;
 import org.neo4j.commandline.admin.IncorrectUsage;
 import org.neo4j.commandline.arguments.Arguments;
-<<<<<<< HEAD
 import org.neo4j.configuration.Config;
-=======
 import org.neo4j.dbms.archive.CompressionFormat;
->>>>>>> 037d75a5
 import org.neo4j.dbms.archive.Dumper;
 import org.neo4j.io.layout.DatabaseLayout;
 import org.neo4j.kernel.StoreLockException;
@@ -132,13 +128,8 @@
         try
         {
             File storeLockFile = databaseLayout.getStoreLayout().storeLockFile();
-<<<<<<< HEAD
             dumper.dump( databasePath, databaseLayout.getTransactionLogsDirectory().toPath(), archive,
-                    path -> Objects.equals( path.getFileName().toString(), storeLockFile.getName() ) );
-=======
-            Predicate<Path> pathPredicate = path -> Objects.equals( path.getFileName().toString(), storeLockFile.getName() );
-            dumper.dump( databasePath, transactionalLogsDirectory, archive, CompressionFormat.ZSTD, pathPredicate );
->>>>>>> 037d75a5
+                    CompressionFormat.ZSTD, path -> Objects.equals( path.getFileName().toString(), storeLockFile.getName() ) );
         }
         catch ( FileAlreadyExistsException e )
         {
