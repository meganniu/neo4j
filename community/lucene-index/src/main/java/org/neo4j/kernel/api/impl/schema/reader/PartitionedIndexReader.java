--- conflicted
+++ resolved
@@ -36,11 +36,7 @@
 import org.neo4j.kernel.api.index.IndexSampler;
 import org.neo4j.kernel.impl.api.index.sampling.IndexSamplingConfig;
 import org.neo4j.kernel.impl.api.schema.BridgingIndexProgressor;
-<<<<<<< HEAD
-=======
 import org.neo4j.storageengine.api.NodePropertyAccessor;
-import org.neo4j.storageengine.api.schema.AbstractIndexReader;
->>>>>>> dbf121ec
 import org.neo4j.storageengine.api.schema.IndexDescriptor;
 import org.neo4j.values.storable.Value;
 
@@ -103,29 +99,14 @@
         return false;
     }
 
-<<<<<<< HEAD
-=======
     @Override
-    public void distinctValues( IndexProgressor.NodeValueClient client, NodePropertyAccessor propertyAccessor, boolean needsValues )
+    public void distinctValues( IndexProgressor.EntityValueClient client, NodePropertyAccessor propertyAccessor, boolean needsValues )
     {
         BridgingIndexProgressor bridgingIndexProgressor = new BridgingIndexProgressor( client, descriptor.schema().getPropertyIds() );
         indexReaders.parallelStream().forEach( reader -> reader.distinctValues( bridgingIndexProgressor, propertyAccessor, needsValues ) );
-        client.initialize( descriptor, bridgingIndexProgressor, new IndexQuery[0], IndexOrder.NONE, client.needsValues() );
+        client.initialize( descriptor, bridgingIndexProgressor, new IndexQuery[0], IndexOrder.NONE, needsValues, false );
     }
 
-    private PrimitiveLongResourceIterator innerQuery( IndexReader reader, IndexQuery[] predicates )
-    {
-        try
-        {
-            return reader.query( predicates );
-        }
-        catch ( IndexNotApplicableKernelException e )
-        {
-            throw new InnerException( e );
-        }
-    }
-
->>>>>>> dbf121ec
     private static final class InnerException extends RuntimeException
     {
         private InnerException( IndexNotApplicableKernelException e )
