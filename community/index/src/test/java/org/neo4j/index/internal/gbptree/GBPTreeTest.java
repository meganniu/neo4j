--- conflicted
+++ resolved
@@ -1004,7 +1004,6 @@
             // GIVEN
             makeDirty();
 
-<<<<<<< HEAD
             RecoveryCleanupWorkCollector cleanupWork = new ControlledRecoveryCleanupWorkCollector();
             CleanJobControlledMonitor monitor = new CleanJobControlledMonitor();
             try ( GBPTree<MutableLong,MutableLong> index = index().with( monitor ).with( cleanupWork ).build() )
@@ -1012,16 +1011,7 @@
                 // WHEN cleanup not finished
                 Future<?> cleanup = executor.submit( throwing( cleanupWork::start ) );
                 monitor.barrier.awaitUninterruptibly();
-                index.writer().close();
-=======
-        RecoveryCleanupWorkCollector cleanupWork = new ControlledRecoveryCleanupWorkCollector();
-        CleanJobControlledMonitor monitor = new CleanJobControlledMonitor();
-        try ( GBPTree<MutableLong,MutableLong> index = index().with( monitor ).with( cleanupWork ).build() )
-        {
-            // WHEN cleanup not finished
-            Future<?> cleanup = executor.submit( throwing( cleanupWork::start ) );
-            monitor.barrier.awaitUninterruptibly();
->>>>>>> e6506769
+
 
                 // THEN
                 Future<?> checkpoint = executor.submit( throwing( () -> index.checkpoint( UNLIMITED ) ) );
@@ -1071,26 +1061,12 @@
             CleanJobControlledMonitor monitor = new CleanJobControlledMonitor();
             GBPTree<MutableLong,MutableLong> index = index().with( monitor ).with( cleanupWork ).build();
 
-<<<<<<< HEAD
-=======
-    @Test( timeout = 5_000L )
-    public void cleanJobShouldLockOutWriter() throws Exception
-    {
-        // GIVEN
-        makeDirty();
-
-        RecoveryCleanupWorkCollector cleanupWork = new ControlledRecoveryCleanupWorkCollector();
-        CleanJobControlledMonitor monitor = new CleanJobControlledMonitor();
-        try ( GBPTree<MutableLong,MutableLong> index = index().with( monitor ).with( cleanupWork ).build() )
-        {
->>>>>>> e6506769
             // WHEN
             // Cleanup not finished
             Future<?> cleanup = executor.submit( throwing( cleanupWork::start ) );
             monitor.barrier.awaitUninterruptibly();
 
             // THEN
-<<<<<<< HEAD
             Future<?> close = executor.submit( throwing( index::close ) );
             close.get();
 
@@ -1100,7 +1076,7 @@
     }
 
     @Test
-    void cleanJobShouldNotLockOutWriter()
+    void cleanJobShouldLockOutWriter()
     {
         assertTimeoutPreemptively( ofSeconds( 5 ), () -> {
             // GIVEN
@@ -1117,41 +1093,13 @@
 
                 // THEN
                 Future<?> writer = executor.submit( throwing( () -> index.writer().close() ) );
-                writer.get();
+                shouldWait( writer );
 
                 monitor.barrier.release();
                 cleanup.get();
+                writer.get();
             }
         } );
-    }
-
-    @Test
-    void writerShouldNotLockOutCleanJob() throws Exception
-    {
-        // GIVEN
-        makeDirty();
-
-        RecoveryCleanupWorkCollector cleanupWork = new ControlledRecoveryCleanupWorkCollector();
-        try ( GBPTree<MutableLong,MutableLong> index = index().with( cleanupWork ).build() )
-        {
-            // WHEN
-            try ( Writer<MutableLong,MutableLong> writer = index.writer() )
-            {
-                // THEN
-                Future<?> cleanup = executor.submit( throwing( cleanupWork::start ) );
-                // Move writer to let cleaner pass
-                writer.put( new MutableLong( 1 ), new MutableLong( 1 ) );
-                cleanup.get();
-            }
-=======
-            Future<?> writer = executor.submit( throwing( () -> index.writer().close() ) );
-            shouldWait( writer );
-
-            monitor.barrier.release();
-            cleanup.get();
-            writer.get();
->>>>>>> e6506769
-        }
     }
 
     /* Cleaner test */
@@ -1223,17 +1171,13 @@
     }
 
     @Test
-<<<<<<< HEAD
+    void writerMustRecognizeFailedCleaning() throws Exception
+    {
+        mustRecognizeFailedCleaning( GBPTree::writer );
+    }
+
+    @Test
     void checkpointMustRecognizeFailedCleaning() throws Exception
-=======
-    public void writerMustRecognizeFailedCleaning() throws Exception
-    {
-        mustRecognizeFailedCleaning( GBPTree::writer );
-    }
-
-    @Test
-    public void checkpointMustRecognizeFailedCleaning() throws Exception
->>>>>>> e6506769
     {
         mustRecognizeFailedCleaning( index -> index.checkpoint( IOLimiter.UNLIMITED ) );
     }
