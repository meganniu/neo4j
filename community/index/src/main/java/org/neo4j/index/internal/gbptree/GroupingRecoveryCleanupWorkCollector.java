--- conflicted
+++ resolved
@@ -19,13 +19,9 @@
  */
 package org.neo4j.index.internal.gbptree;
 
-<<<<<<< HEAD
-import java.util.Queue;
-=======
 import java.util.StringJoiner;
 import java.util.concurrent.BlockingQueue;
 import java.util.concurrent.ExecutionException;
->>>>>>> e6506769
 import java.util.concurrent.LinkedBlockingQueue;
 import java.util.concurrent.TimeUnit;
 import java.util.function.Consumer;
@@ -54,11 +50,8 @@
     }
 
     @Override
-<<<<<<< HEAD
-=======
     public void init()
     {
-        started = false;
         if ( !jobs.isEmpty() )
         {
             StringJoiner joiner = new StringJoiner( String.format( "%n  " ), "Did not expect there to be any cleanup jobs still here. Jobs[", "]" );
@@ -69,29 +62,16 @@
     }
 
     @Override
->>>>>>> e6506769
     public void add( CleanupJob job )
     {
-        if ( started )
-        {
-            throw new IllegalStateException( "Index clean jobs can't be added after collector start." );
-        }
+        Preconditions.checkState( !started, "Index clean jobs can't be added after collector start." );
         jobs.add( job );
-    }
-
-    @Override
-    public void init()
-    {   // Nothing to init
     }
 
     @Override
     public void start()
     {
-<<<<<<< HEAD
         Preconditions.checkState( !started, "Already started" );
-        scheduleJobs();
-=======
->>>>>>> e6506769
         started = true;
     }
 
