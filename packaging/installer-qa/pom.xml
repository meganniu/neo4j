<project xmlns="http://maven.apache.org/POM/4.0.0" xmlns:xsi="http://www.w3.org/2001/XMLSchema-instance"
  xsi:schemaLocation="http://maven.apache.org/POM/4.0.0 http://maven.apache.org/xsd/maven-4.0.0.xsd">
  <modelVersion>4.0.0</modelVersion>
  <parent>
    <groupId>org.neo4j</groupId>
    <artifactId>parent</artifactId>
<<<<<<< HEAD
    <version>2.0-SNAPSHOT</version>
=======
    <version>1.9.2-SNAPSHOT</version>
>>>>>>> 5c6cfa97
    <relativePath>../..</relativePath>
  </parent>
  <groupId>org.neo4j</groupId>
  <artifactId>installer-qa</artifactId>
<<<<<<< HEAD
  <version>2.0-SNAPSHOT</version>
=======
  <version>1.9.2-SNAPSHOT</version>
>>>>>>> 5c6cfa97
  <packaging>jar</packaging>

  <name>Neo4j Installer Quality Assurance</name>
  <description>QA for installers for the Neo4j Server</description>

  <url>http://components.neo4j.org/${project.artifactId}/${project.version}</url>

  <scm>
    <connection>scm:git:git://github.com/neo4j/neo4j.git</connection>
    <developerConnection>scm:git:git@github.com:neo4j/neo4j.git</developerConnection>
	<url>https://github.com/neo4j/neo4j/tree/master/packaging</url>
  </scm>

  <properties>
    <short-name>installer-qa</short-name>
<<<<<<< HEAD
    <neo4j.version>2.0-SNAPSHOT</neo4j.version>
=======
    <neo4j.version>${project.version}</neo4j.version>
>>>>>>> 5c6cfa97
    <license-text.header>GPL-3-header.txt</license-text.header>
    
    <box-path-ubuntu-11.04-amd64-with-jre>${basedir}/boxes/ubuntu-11.04-server-amd64-with-jre.box</box-path-ubuntu-11.04-amd64-with-jre>
    <box-path-win2008-amd64>${basedir}/boxes/win2008-amd64.box</box-path-win2008-amd64>
    
    <vagrant.path>vagrant</vagrant.path>
    <scp.path>scp</scp.path>
    
    <!-- Print shell commands issued in the VMs and on the host machine to
         standard out. -->
    <jagrant.printCommandsToConsole>false</jagrant.printCommandsToConsole>
    
    <!-- The number of times HA failures should be retried, this is horrid, but is
         a temporary workaround until we get rid of zookeeper.
         The actual number will be two times this, since we destroy the VMs and retry
         to verify that we have found a problem and not run into vagrant bugs (see below). -->
    <ha-retries>1</ha-retries>
    
    <!-- If something fails, should we destroy the VMs to verify we have
         encountered an actual issue, and not a vagrant bug?
         Note: Running without this for prolonged periods (eg CI) will
         lead to false positives as VirtualBox and Vagrant bugs eventually
         corrupt the VMs, making them unresponsive. -->
    <destroy-vm-and-retry-on-error>false</destroy-vm-and-retry-on-error>
  </properties>

  <dependencies>

    <dependency>
      <groupId>junit</groupId>
      <artifactId>junit-dep</artifactId>
    </dependency>
    <dependency>
      <groupId>org.hamcrest</groupId>
      <artifactId>hamcrest-all</artifactId>
    </dependency>

    <dependency>
      <groupId>com.sun.jersey</groupId>
      <artifactId>jersey-client</artifactId>
      <version>1.9</version>
    </dependency>

    <dependency>
      <groupId>org.neo4j.app</groupId>
      <artifactId>neo4j-server</artifactId>
      <version>${neo4j.version}</version>
      <type>test-jar</type>
      <scope>test</scope>
    </dependency>

    <dependency>
      <groupId>net.schmizz</groupId>
      <artifactId>sshj</artifactId>
      <version>0.6.1</version>
      <scope>compile</scope>
    </dependency>

    <dependency>
      <groupId>org.bouncycastle</groupId>
      <artifactId>bcmail-jdk16</artifactId>
      <version>1.46</version>
      <type>jar</type>
      <scope>compile</scope>
    </dependency>
  </dependencies>

  <build>
    <plugins>
      <plugin>
        <artifactId>maven-antrun-plugin</artifactId>
        <executions>
          <execution>
            <phase>process-resources</phase>
            <id>rename-and-move-installers-into-classpath</id>
            <goals>
              <goal>run</goal>
            </goals>
            <configuration>
              <target>
                <!-- Windows installers -->
                <move
                  file="${project.build.directory}/neo4j-community-setup-${neo4j.version}.msi"
                  toFile="${project.build.outputDirectory}/installer-windows-community.msi"
                  failonerror="false" />
                <move
                  file="${project.build.directory}/neo4j-advanced-setup-${neo4j.version}.msi"
                  toFile="${project.build.outputDirectory}/installer-windows-advanced.msi"
                  failonerror="false" />
                <move
                  file="${project.build.directory}/neo4j-enterprise-setup-${neo4j.version}.msi"
                  toFile="${project.build.outputDirectory}/installer-windows-enterprise.msi"
                  failonerror="false" />
                <move
                  file="${project.build.directory}/neo4j-coordinator-setup-${neo4j.version}.msi"
                  toFile="${project.build.outputDirectory}/installer-windows-coordinator.msi"
                  failonerror="false" />

                <!-- Debian installers -->
                <move
                  file="${project.build.directory}/neo4j_${neo4j.version}_all.deb"
                  toFile="${project.build.outputDirectory}/installer-debian-community.deb"
                  failonerror="false" />
                <move
                  file="${project.build.directory}/neo4j-advanced_${neo4j.version}_all.deb"
                  toFile="${project.build.outputDirectory}/installer-debian-advanced.deb"
                  failonerror="false" />
                <move
                  file="${project.build.directory}/neo4j-enterprise_${neo4j.version}_all.deb"
                  toFile="${project.build.outputDirectory}/installer-debian-enterprise.deb"
                  failonerror="false" />
                <move
                  file="${project.build.directory}/neo4j-coordinator_${neo4j.version}_all.deb"
                  toFile="${project.build.outputDirectory}/installer-debian-coordinator.deb"
                  failonerror="false" />

                <!-- Unix tar.gz packages -->
                <move
                  file="${project.build.directory}/neo4j-community-${neo4j.version}-unix.tar.gz"
                  toFile="${project.build.outputDirectory}/installer-unix-community.tar.gz"
                  failonerror="false" />
                <move
                  file="${project.build.directory}/neo4j-advanced-${neo4j.version}-unix.tar.gz"
                  toFile="${project.build.outputDirectory}/installer-unix-advanced.tar.gz"
                  failonerror="false" />
                <move
                  file="${project.build.directory}/neo4j-enterprise-${neo4j.version}-unix.tar.gz"
                  toFile="${project.build.outputDirectory}/installer-unix-enterprise.tar.gz"
                  failonerror="false" />
                <copy
                  file="${project.build.outputDirectory}/installer-unix-enterprise.tar.gz"
                  toFile="${project.build.outputDirectory}/installer-unix-coordinator.tar.gz"
                  failonerror="false" />
              </target>
            </configuration>
          </execution>
          
          <!-- Tar the log files from all tests -->
          <execution>
            <phase>package</phase>
            <id>default-cli</id>
            <goals>
              <goal>run</goal>
            </goals>
            <configuration>
              <target>
                <tar destfile="${project.build.directory}/logs.tar.gz" 
                     basedir="${project.build.directory}/test-logs"
                     compression="gzip" />
              </target>
            </configuration>
          </execution>
          
        </executions>
      </plugin>

      <plugin>
        <artifactId>maven-surefire-plugin</artifactId>
        <configuration>
          <systemPropertyVariables>
            <neo4j.version>${neo4j.version}</neo4j.version>
            <java.util.logging.config.file>${project.build.directory}/test-classes/test-logging.properties</java.util.logging.config.file>
            
            <box-path-ubuntu-11.04-amd64-with-jre>${box-path-ubuntu-11.04-amd64-with-jre}</box-path-ubuntu-11.04-amd64-with-jre>
            <box-path-win2008-amd64>${box-path-win2008-amd64}</box-path-win2008-amd64>
            
            <vagrant.path>${vagrant.path}</vagrant.path>
            <scp.path>${scp.path}</scp.path>
            
            <qa-test.ha-retries>${ha-retries}</qa-test.ha-retries>
            <qa-test.destroy-vm-and-retry-on-error>${destroy-vm-and-retry-on-error}</qa-test.destroy-vm-and-retry-on-error>
            
            <jagrant.printCommandsToConsole>${jagrant.printCommandsToConsole}</jagrant.printCommandsToConsole>
          </systemPropertyVariables>
        </configuration>
      </plugin>

    </plugins>
  </build>
  
  <profiles>
    <profile>
      <!-- This project expects installers to be available under /target/classes. You can
      either place them there manually, or activate this
      profile to pull them in directly from the file system -->
      <id>pull-artifacts</id>
      <activation>
        <property>
          <name>!pullArtifacts</name>
        </property>
      </activation>
      <build>
        <plugins>
          <plugin>
            <groupId>org.apache.maven.plugins</groupId>
            <artifactId>maven-antrun-plugin</artifactId>
            <executions>
              <execution>
                <id>pull-artifacts</id>
                <phase>generate-resources</phase>
                <goals>
                  <goal>run</goal>
                </goals>
                <configuration>
                  <target>
                    <copy toDir="${project.build.directory}"
                          failonerror="false">
                      <fileset dir="${project.baseDir}/../../installer-linux/target">
                        <include name="*.deb"/>
                      </fileset>
                    </copy>
                    <copy toDir="${project.build.directory}"
                          failonerror="false">
                      <fileset dir="${project.baseDir}/../../installer-windows/target">
                        <include name="*.msi"/>
                      </fileset>
                    </copy>
                    <copy toDir="${project.build.directory}"
                          failonerror="false">
                      <fileset dir="${project.baseDir}/../../standalone/target">
                        <include name="*.tar.gz"/>
                      </fileset>
                    </copy>
                  </target>
                </configuration>
              </execution>
            </executions>
          </plugin>
        </plugins>
      </build>
    </profile>
  </profiles>

  <repositories>
    <repository>
      <id>neo4j-snapshot-repository</id>
      <name>Publically available Maven 2 repository for Neo4j</name>
      <url>http://m2.neo4j.org/content/repositories/snapshots</url>
      <snapshots>
        <enabled>true</enabled>
      </snapshots>
      <releases>
        <enabled>false</enabled>
      </releases>
    </repository>
    <repository>
      <id>neo4j-release-repository</id>
      <name>Publically available Maven 2 repository for Neo4j</name>
      <url>http://m2.neo4j.org/content/repositories/releases</url>
      <snapshots>
        <enabled>false</enabled>
      </snapshots>
      <releases>
        <enabled>true</enabled>
      </releases>
    </repository>
  </repositories>

</project><|MERGE_RESOLUTION|>--- conflicted
+++ resolved
@@ -4,20 +4,12 @@
   <parent>
     <groupId>org.neo4j</groupId>
     <artifactId>parent</artifactId>
-<<<<<<< HEAD
     <version>2.0-SNAPSHOT</version>
-=======
-    <version>1.9.2-SNAPSHOT</version>
->>>>>>> 5c6cfa97
     <relativePath>../..</relativePath>
   </parent>
   <groupId>org.neo4j</groupId>
   <artifactId>installer-qa</artifactId>
-<<<<<<< HEAD
   <version>2.0-SNAPSHOT</version>
-=======
-  <version>1.9.2-SNAPSHOT</version>
->>>>>>> 5c6cfa97
   <packaging>jar</packaging>
 
   <name>Neo4j Installer Quality Assurance</name>
@@ -33,11 +25,7 @@
 
   <properties>
     <short-name>installer-qa</short-name>
-<<<<<<< HEAD
     <neo4j.version>2.0-SNAPSHOT</neo4j.version>
-=======
-    <neo4j.version>${project.version}</neo4j.version>
->>>>>>> 5c6cfa97
     <license-text.header>GPL-3-header.txt</license-text.header>
     
     <box-path-ubuntu-11.04-amd64-with-jre>${basedir}/boxes/ubuntu-11.04-server-amd64-with-jre.box</box-path-ubuntu-11.04-amd64-with-jre>
