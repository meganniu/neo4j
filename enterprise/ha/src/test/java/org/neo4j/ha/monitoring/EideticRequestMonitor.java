/**
 * Copyright (c) 2002-2014 "Neo Technology,"
 * Network Engine for Objects in Lund AB [http://neotechnology.com]
 *
 * This file is part of Neo4j.
 *
 * Neo4j is free software: you can redistribute it and/or modify
 * it under the terms of the GNU Affero General Public License as
 * published by the Free Software Foundation, either version 3 of the
 * License, or (at your option) any later version.
 *
 * This program is distributed in the hope that it will be useful,
 * but WITHOUT ANY WARRANTY; without even the implied warranty of
 * MERCHANTABILITY or FITNESS FOR A PARTICULAR PURPOSE.  See the
 * GNU Affero General Public License for more details.
 *
 * You should have received a copy of the GNU Affero General Public License
 * along with this program. If not, see <http://www.gnu.org/licenses/>.
 */
package org.neo4j.ha.monitoring;

import java.util.ArrayList;
import java.util.List;
import java.util.Map;

import org.neo4j.com.monitor.RequestMonitor;

/**
 * Write operations are guarded by synchronization, read operations are not, since they are expected to take place
 * after the object is no longer alive.
 */
public class EideticRequestMonitor implements RequestMonitor
{
    /** Guarded by 'requests'. */
    private final List<Map<String, String>> requests = new ArrayList<>();
    /** Guarded by 'this'. */
    private int requestsEnded;

    @Override
    public synchronized void beginRequest( Map<String, String> requestContext )
    {
        synchronized ( requests )
        {
            requests.add( requestContext );
        }
    }

    @Override
    public synchronized void endRequest( Throwable t )
    {
<<<<<<< HEAD
        requestsEnded++;
        if (t != null)
            t.printStackTrace();
=======
        synchronized ( this )
        {
            requestsEnded++;
        }
>>>>>>> 816f76de
    }

    public synchronized List<Map<String, String>> getRequests()
    {
        return requests;
    }

    public synchronized int getRequestsEnded()
    {
        return requestsEnded;
    }
}<|MERGE_RESOLUTION|>--- conflicted
+++ resolved
@@ -48,16 +48,9 @@
     @Override
     public synchronized void endRequest( Throwable t )
     {
-<<<<<<< HEAD
         requestsEnded++;
         if (t != null)
             t.printStackTrace();
-=======
-        synchronized ( this )
-        {
-            requestsEnded++;
-        }
->>>>>>> 816f76de
     }
 
     public synchronized List<Map<String, String>> getRequests()
