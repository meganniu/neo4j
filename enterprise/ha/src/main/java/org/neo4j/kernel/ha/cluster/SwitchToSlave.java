--- conflicted
+++ resolved
@@ -83,14 +83,9 @@
 import org.neo4j.kernel.monitoring.Monitors;
 import org.neo4j.logging.Log;
 
-<<<<<<< HEAD
 import static java.util.concurrent.TimeUnit.MILLISECONDS;
-import static java.util.concurrent.TimeUnit.SECONDS;
 import static java.util.concurrent.locks.LockSupport.parkNanos;
-
 import static org.neo4j.helpers.Clock.SYSTEM_CLOCK;
-=======
->>>>>>> c5869bb6
 import static org.neo4j.helpers.collection.Iterables.filter;
 import static org.neo4j.helpers.collection.Iterables.first;
 import static org.neo4j.kernel.ha.cluster.HighAvailabilityModeSwitcher.getServerId;
@@ -126,12 +121,8 @@
         void catchupCompleted();
     }
 
-<<<<<<< HEAD
-    private static final int VERSION_CHECK_TIMEOUT = 10;
-
     private final File storeDir;
     private final Supplier<NeoStoreDataSource> neoDataSourceSupplier;
-    private final ClusterMembers clusterMembers;
     private final Supplier<TransactionIdStore> transactionIdStoreSupplier;
     private final Function<Slave,SlaveServer> slaveServerFactory;
     private final UpdatePuller updatePuller;
@@ -141,11 +132,6 @@
 
     private final Log userLog;
     private final Log msgLog;
-=======
-    private final Logging logging;
-    private final StringLogger msgLog;
-    private final ConsoleLogger console;
->>>>>>> c5869bb6
     private final Config config;
     private final DependencyResolver resolver;
     private final HaIdGeneratorFactory idGeneratorFactory;
@@ -160,7 +146,6 @@
     public SwitchToSlave( File storeDir,
             LogService logService,
             FileSystemAbstraction fileSystemAbstraction,
-            ClusterMembers clusterMembers,
             Config config,
             DependencyResolver resolver,
             HaIdGeneratorFactory idGeneratorFactory,
@@ -182,7 +167,6 @@
     {
         this( storeDir,
                 logService,
-                clusterMembers,
                 config,
                 resolver,
                 idGeneratorFactory,
@@ -205,7 +189,6 @@
 
     SwitchToSlave( File storeDir,
             LogService logService,
-            ClusterMembers clusterMembers,
             Config config,
             DependencyResolver resolver,
             HaIdGeneratorFactory idGeneratorFactory,
@@ -224,7 +207,6 @@
             Monitors monitors,
             TransactionCounters transactionCounters )
     {
-        this.clusterMembers = clusterMembers;
         this.neoDataSourceSupplier = neoDataSourceSupplier;
         this.transactionIdStoreSupplier = transactionIdStoreSupplier;
         this.slaveServerFactory = slaveServerFactory;
@@ -307,13 +289,8 @@
             neoDataSource.afterModeSwitch();
             StoreId myStoreId = neoDataSource.getStoreId();
 
-<<<<<<< HEAD
             boolean consistencyChecksExecutedSuccessfully = executeConsistencyChecks(
-                    myId, transactionIdStoreSupplier.get(), masterUri, myStoreId, cancellationRequest );
-=======
-            boolean consistencyChecksExecutedSuccessfully = executeConsistencyChecks( masterUri, neoDataSource,
-                    cancellationRequest );
->>>>>>> c5869bb6
+                    transactionIdStoreSupplier.get(), masterUri, myStoreId, cancellationRequest );
 
             if ( !consistencyChecksExecutedSuccessfully )
             {
@@ -378,16 +355,10 @@
         }
     }
 
-<<<<<<< HEAD
-    private boolean executeConsistencyChecks( InstanceId myId,
-            TransactionIdStore txIdStore,
+    private boolean executeConsistencyChecks( TransactionIdStore txIdStore,
             URI masterUri,
             StoreId storeId,
             CancellationRequest cancellationRequest ) throws Throwable
-=======
-    private boolean executeConsistencyChecks( URI masterUri, NeoStoreDataSource neoDataSource,
-                                              CancellationRequest cancellationRequest ) throws Throwable
->>>>>>> c5869bb6
     {
         LifeSupport consistencyCheckLife = new LifeSupport();
         try
@@ -395,38 +366,12 @@
             MasterClient masterClient = newMasterClient( masterUri, storeId, consistencyCheckLife );
             consistencyCheckLife.start();
 
-<<<<<<< HEAD
-            boolean masterIsOld = MasterClient.CURRENT.compareTo( masterClient.getProtocolVersion() ) > 0;
-
-            if ( masterIsOld )
-            {
-                ClusterMemberVersionCheck checker = new ClusterMemberVersionCheck( clusterMembers, myId, SYSTEM_CLOCK );
-
-                Outcome outcome = checker.doVersionCheck( storeId, VERSION_CHECK_TIMEOUT, SECONDS );
-                msgLog.info( "Cluster members version  checked: " + outcome );
-
-                if ( outcome.hasUnavailable() )
-                {
-                    throw new UnavailableMembersException( outcome.getUnavailable() );
-                }
-                if ( outcome.hasMismatched() )
-                {
-                    throw new InconsistentlyUpgradedClusterException( storeId, outcome.getMismatched() );
-                }
-            }
-
-=======
->>>>>>> c5869bb6
             if ( cancellationRequest.cancellationRequested() )
             {
                 return false;
             }
 
-<<<<<<< HEAD
-            checkDataConsistency( masterClient, txIdStore, storeId, masterUri, masterIsOld );
-=======
-            checkDataConsistency( masterClient, neoDataSource, masterUri );
->>>>>>> c5869bb6
+            checkDataConsistency( masterClient, txIdStore, storeId, masterUri );
         }
         finally
         {
@@ -435,27 +380,15 @@
         return true;
     }
 
-<<<<<<< HEAD
-    void checkDataConsistency( MasterClient masterClient, TransactionIdStore txIdStore, StoreId storeId, URI masterUri,
-            boolean masterIsOld ) throws Throwable
-=======
-    void checkDataConsistency( MasterClient masterClient, NeoStoreDataSource neoDataSource, URI masterUri )
-            throws Throwable
->>>>>>> c5869bb6
+    void checkDataConsistency( MasterClient masterClient, TransactionIdStore txIdStore, StoreId storeId, URI masterUri )
+        throws Throwable
     {
         try
         {
-<<<<<<< HEAD
             userLog.info( "Checking store consistency with master" );
-            checkMyStoreIdAndMastersStoreId( storeId, masterIsOld, masterUri );
+            checkMyStoreIdAndMastersStoreId( storeId, masterUri );
             checkDataConsistencyWithMaster( masterUri, masterClient, storeId, txIdStore );
             userLog.info( "Store is consistent" );
-=======
-            console.log( "Checking store consistency with master" );
-            checkMyStoreIdAndMastersStoreId( neoDataSource, masterUri );
-            checkDataConsistencyWithMaster( masterUri, masterClient, neoDataSource, txIdStore );
-            console.log( "Store is consistent" );
->>>>>>> c5869bb6
         }
         catch ( StoreUnableToParticipateInClusterException upe )
         {
@@ -489,45 +422,20 @@
         }
     }
 
-<<<<<<< HEAD
-    private void checkMyStoreIdAndMastersStoreId( StoreId myStoreId, boolean masterIsOld, URI masterUri )
-    {
-        if ( !masterIsOld )
-        {
-            ClusterMembers clusterMembers = resolver.resolveDependency( ClusterMembers.class );
-            InstanceId serverId = HighAvailabilityModeSwitcher.getServerId( masterUri );
-            Iterable<ClusterMember> members = clusterMembers.getMembers();
-            ClusterMember master = first( filter( hasInstanceId( serverId ), members ) );
-            if ( master == null )
-            {
-                throw new IllegalStateException( "Cannot find the master among " + members +
-                                                 " with master serverId=" + serverId + " and uri="+masterUri  );
-            }
-=======
-    private void checkMyStoreIdAndMastersStoreId( NeoStoreDataSource neoDataSource, URI masterUri )
-    {
-        StoreId myStoreId = neoDataSource.getStoreId();
-
+    private void checkMyStoreIdAndMastersStoreId( StoreId myStoreId, URI masterUri )
+    {
         ClusterMembers clusterMembers = resolver.resolveDependency( ClusterMembers.class );
-
-        ClusterMember master = single(
-                filter( hasInstanceId( HighAvailabilityModeSwitcher.getServerId( masterUri ) ),
-                        clusterMembers.getMembers() ) );
->>>>>>> c5869bb6
+        InstanceId serverId = HighAvailabilityModeSwitcher.getServerId( masterUri );
+        Iterable<ClusterMember> members = clusterMembers.getMembers();
+        ClusterMember master = first( filter( hasInstanceId( serverId ), members ) );
+        if ( master == null )
+        {
+            throw new IllegalStateException( "Cannot find the master among " + members +
+                                             " with master serverId=" + serverId + " and uri=" + masterUri );
+        }
 
         StoreId masterStoreId = master.getStoreId();
 
-<<<<<<< HEAD
-            if ( !myStoreId.equals( masterStoreId ) )
-            {
-                throw new MismatchingStoreIdException( myStoreId, master.getStoreId() );
-            }
-            else if ( !myStoreId.equalsByUpgradeId( master.getStoreId() ) )
-            {
-                throw new BranchedDataException( "My store with " + myStoreId + " was updated independently from " +
-                                                 "master's store " + masterStoreId );
-            }
-=======
         if ( !myStoreId.equals( masterStoreId ) )
         {
             throw new MismatchingStoreIdException( myStoreId, master.getStoreId() );
@@ -536,7 +444,6 @@
         {
             throw new BranchedDataException( "My store with " + myStoreId + " was updated independently from " +
                                              "master's store " + masterStoreId );
->>>>>>> c5869bb6
         }
     }
 
