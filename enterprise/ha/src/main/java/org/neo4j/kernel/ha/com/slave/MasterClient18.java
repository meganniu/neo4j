--- conflicted
+++ resolved
@@ -19,11 +19,14 @@
  */
 package org.neo4j.kernel.ha.com.slave;
 
+import static org.neo4j.com.Protocol.EMPTY_SERIALIZER;
+import static org.neo4j.com.Protocol.VOID_DESERIALIZER;
+import static org.neo4j.com.Protocol.writeString;
+
 import java.io.IOException;
 import java.nio.ByteBuffer;
 
 import org.jboss.netty.buffer.ChannelBuffer;
-
 import org.neo4j.com.BlockLogBuffer;
 import org.neo4j.com.Client;
 import org.neo4j.com.Deserializer;
@@ -47,13 +50,9 @@
 import org.neo4j.kernel.impl.nioneo.store.IdRange;
 import org.neo4j.kernel.impl.nioneo.store.StoreId;
 import org.neo4j.kernel.impl.transaction.TransactionAlreadyActiveException;
+import org.neo4j.kernel.logging.Logging;
 import org.neo4j.kernel.monitoring.ByteCounterMonitor;
-import org.neo4j.kernel.logging.Logging;
 import org.neo4j.kernel.monitoring.Monitors;
-
-import static org.neo4j.com.Protocol.EMPTY_SERIALIZER;
-import static org.neo4j.com.Protocol.VOID_DESERIALIZER;
-import static org.neo4j.com.Protocol.writeString;
 
 /**
  * The {@link org.neo4j.kernel.ha.com.master.Master} a slave should use to communicate with its master. It
@@ -70,12 +69,7 @@
     public static final byte PROTOCOL_VERSION = 4;
 
     private final long lockReadTimeout;
-<<<<<<< HEAD
-=======
     private final ByteCounterMonitor monitor;
-
-    private Config config;
->>>>>>> 4581acb4
 
     public MasterClient18( String hostNameOrIp, int port, Logging logging, Monitors monitors, StoreId storeId,
                            long readTimeoutSeconds, long lockReadTimeout, int maxConcurrentChannels, int chunkSize )
@@ -86,19 +80,6 @@
         this.monitor = monitors.newMonitor( ByteCounterMonitor.class, getClass() );
     }
 
-<<<<<<< HEAD
-=======
-    public MasterClient18( URI masterUri, Logging logging, Monitors monitors, StoreId storeId, Config config )
-    {
-        this( masterUri.getHost(), masterUri.getPort(), logging, monitors, storeId,
-                config.get( HaSettings.read_timeout ),
-                config.get( HaSettings.lock_read_timeout ),
-                config.get( HaSettings.max_concurrent_channels_per_slave ),
-                config.get( HaSettings.com_chunk_size ).intValue() );
-        this.config = config;
-    }
-
->>>>>>> 4581acb4
     @Override
     protected long getReadTimeout( RequestType<Master> type, long readTimeout )
     {
