/*
 * Copyright (c) 2002-2018 "Neo Technology,"
 * Network Engine for Objects in Lund AB [http://neotechnology.com]
 *
 * This file is part of Neo4j.
 *
 * Neo4j is free software: you can redistribute it and/or modify
 * it under the terms of the GNU Affero General Public License as
 * published by the Free Software Foundation, either version 3 of the
 * License, or (at your option) any later version.
 *
 * This program is distributed in the hope that it will be useful,
 * but WITHOUT ANY WARRANTY; without even the implied warranty of
 * MERCHANTABILITY or FITNESS FOR A PARTICULAR PURPOSE.  See the
 * GNU Affero General Public License for more details.
 *
 * You should have received a copy of the GNU Affero General Public License
 * along with this program. If not, see <http://www.gnu.org/licenses/>.
 */
package org.neo4j.internal.cypher.acceptance

import org.neo4j.cypher.ExecutionEngineFunSuite
import org.neo4j.cypher.internal.compatibility.v3_3.runtime.commands.expressions.PathImpl
import org.neo4j.internal.cypher.acceptance.CypherComparisonSupport.Versions.{V3_1, V3_2}
import org.neo4j.internal.cypher.acceptance.CypherComparisonSupport._
import org.neo4j.kernel.impl.proc.Procedures

class PatternComprehensionAcceptanceTest extends ExecutionEngineFunSuite with CypherComparisonSupport {
  val expectedToSucceed = Configs.CommunityInterpreted - Configs.Version2_3
  val expectedToSucceedRestricted = TestConfiguration(Versions(V3_1, V3_2, Versions.Default), Planners(Planners.Cost, Planners.Default), Runtimes(Runtimes.Interpreted, Runtimes.Default))

  test("pattern comprehension nested in pattern comprehension") {
    graph.getDependencyResolver.resolveDependency(classOf[Procedures]).registerFunction(classOf[TestFunction])
    val tag     = createLabeledNode("Tag")
    val content = createLabeledNode("Content")
    val user    = createLabeledNode(Map("name" -> "Michael Hunger"), "User")
    relate(content, tag, "TAGGED")
    relate(user, content, "CREATED")

    val query =
      """
        |MATCH (Tag:Tag)
        |RETURN
        |[ x IN test.nodeList() | x
        |  {
        |    tagged :
        |      [ (x)<-[:TAGGED]-(x_tagged:Content)  | x_tagged
        |        {
        |          owner :
        |            head(
        |              [ (x_tagged)<-[:CREATED]-(x_tagged_owner:User)  | x_tagged_owner
        |                {
        |                  .name
        |                }
        |              ]
        |            )
        |        }
        |      ]
        |  }
        | ][0..5] AS related
      """.stripMargin

    val result = executeWith(expectedToSucceedRestricted, query)
    result.toList should equal(
      List(Map("related" -> List(Map("tagged" -> Vector(Map("owner" -> Map("name" -> "Michael Hunger"))))))))
  }

  test("bug found when binding to already existing variables") {

    innerExecuteDeprecated(
      """create
        |(_0:`Decision`  {`id`:"d1"}),
        |(_1:`FilterValue`  {`value`:500}),
        |(_2:`FilterCharacteristic`  {`id`:"c1"}),
        |(_3:`Decision`  {`id`:"d2"}),
        |(_4:`FilterValue`  {`value`:1000}),
        |(_5:`Decision`  {`id`:"d3"}),
        |(_1)-[:`SET_ON`]->(_2),
        |(_1)-[:`SET_FOR`]->(_0),
        |(_4)-[:`SET_ON`]->(_2),
        |(_4)-[:`SET_FOR`]->(_3)""".stripMargin, Map())

    val query =
      """WITH {c1:[100,50000]} AS rangeFilters
        |MATCH (childD:Decision)
        | WHERE ALL(key IN keys(rangeFilters)
        |   WHERE size([(childD)<-[:SET_FOR]-(filterValue)-[:SET_ON]->(filterCharacteristic) WHERE filterCharacteristic.id = key  AND (rangeFilters[key])[0] <= filterValue.value <= (rangeFilters[key])[1] | 1]
        | ) > 0)
        | RETURN childD.id""".stripMargin

    val result = executeWith(expectedToSucceedRestricted, query)

    result.toList should equal(
      List(
        Map("childD.id" -> "d1"),
        Map("childD.id" -> "d2")))
  }

  test("pattern comprehension nested in function call") {
    graph.getDependencyResolver.resolveDependency(classOf[Procedures]).registerFunction(classOf[TestFunction])

    val n1 = createLabeledNode("Tweet")
    val n2 = createLabeledNode("User")
    relate(n2, n1, "POSTED")

    val query = """MATCH(t:Tweet) WITH t LIMIT 1
               |WITH collect(t) AS tweets
               |RETURN test.toSet([ tweet IN tweets | [ (tweet)<-[:POSTED]-(user) | user] ]) AS users""".stripMargin

    val result = executeWith(expectedToSucceedRestricted, query)
    result.toList should equal(List(Map("users" -> List(List(n2)))))
  }

  test("pattern comprehension outside function call") {
    graph.getDependencyResolver.resolveDependency(classOf[Procedures]).registerFunction(classOf[TestFunction])

    val n1 = createLabeledNode("Tweet")
    val n2 = createLabeledNode("User")
    relate(n2, n1, "POSTED")

    val query = """MATCH(t:Tweet) WITH t LIMIT 1
                  |WITH collect(t) AS tweets
                  |WITH [ tweet IN tweets | [ (tweet)<-[:POSTED]-(user) | user] ] AS pattern
                  |RETURN test.toSet(pattern) AS users""".stripMargin

    val result = executeWith(expectedToSucceedRestricted, query)
    result.toList should equal(List(Map("users" -> List(List(n2)))))
  }

  test("with named path") {
    val n1 = createLabeledNode("Start")
    val n2 = createLabeledNode("End")
    val r = relate(n1, n2)

    val query = "MATCH (n:Start) RETURN [p = (n)-->() | p] AS list"

    val result = executeWith(expectedToSucceed, query)

    result.toList should equal(List(Map("list" -> List(PathImpl(n1, r, n2)))))
  }

  test("with named path and predicate") {
    val n1 = createLabeledNode("Start")
    val n2 = createLabeledNode("End")
    val n3 = createLabeledNode("NotEnd")
    val r = relate(n1, n2)
    relate(n2, n3)

    val query = "MATCH (n:Start) RETURN [p = (n)-->() WHERE last(nodes(p)):End | p] AS list"

    val result = executeWith(expectedToSucceed, query)

    result.toList should equal(List(Map("list" -> List(PathImpl(n1, r, n2)))))
  }

  test("miniscule WHERE clause") {
    val n1 = createLabeledNode("Start")
    val n2 = createLabeledNode("End")
    val n3 = createLabeledNode("NotEnd")
    val r = relate(n1, n2)
    relate(n2, n3)

    val query = "MATCH (n:Start) RETURN [p = (n)-->() where last(nodes(p)):End | p] AS list"

    val result = executeWith(expectedToSucceed, query)

    result.toList should equal(List(Map("list" -> List(PathImpl(n1, r, n2)))))
  }

  test("with named path and shadowed variable in predicate") {
    val n1 = createLabeledNode("Start")
    val n2 = createLabeledNode("End")
    val r = relate(n1, n2)

    val query = "MATCH (n:Start) RETURN [p = (n)-->(b) WHERE head([p IN ['foo'] | true ]) | p] AS list"

    val result = executeWith(expectedToSucceedRestricted, query)

    result.toList should equal(List(Map("list" -> List(PathImpl(n1, r, n2)))))
  }

  test("with named path and shadowed variable in projection") {
    val n1 = createLabeledNode("Start")
    val n2 = createLabeledNode("End")
    val r = relate(n1, n2)

    val query = "MATCH (n:Start) RETURN [p = (n)-->() | {path: p, other: [p IN ['foo'] | true ]} ] AS list"

    val result = executeWith(expectedToSucceed, query)

    result.toList should equal(List(Map("list" -> List(Map("path" -> PathImpl(n1, r, n2), "other" -> List(true))))))
  }

  test("one relationship out") {
    val n1 = createLabeledNode(Map("x" -> 1), "START")
    val n2 = createLabeledNode(Map("x" -> 2), "START")
    val n3 = createNode("x" -> 3)
    val n4 = createNode("x" -> 4)
    val n5 = createNode("x" -> 5)

    relate(n1, n3)
    relate(n1, n4)
    relate(n1, n5)
    relate(n2, n4)
    relate(n2, n5)

    val result = executeWith(expectedToSucceedRestricted, "match (n:START) return n.x, [(n)-->(other) | other.x] as coll",
      planComparisonStrategy = ComparePlansWithAssertion(_ should useOperators("RollUpApply"), expectPlansToFail = Configs.AllRulePlanners))

    result.toList should equal(List(
      Map("n.x" -> 1, "coll" -> Seq(5, 4, 3)),
      Map("n.x" -> 2, "coll" -> Seq(5, 4))
    ))
  }

  test("one relationship out with filtering") {
    val n1 = createLabeledNode(Map("x" -> 1), "START")
    val n2 = createLabeledNode(Map("x" -> 2), "START")
    val n3 = createNode("x" -> 3)
    val n4 = createNode("x" -> 4)
    val n5 = createNode("x" -> 5)
    val n6 = createNode("x" -> 6)

    relate(n1, n3)
    relate(n1, n4)
    relate(n1, n5)
    relate(n1, n6)
    relate(n2, n4)
    relate(n2, n6)

    val result = executeWith(expectedToSucceedRestricted, "match (n:START) return n.x, [(n)-->(other) WHERE other.x % 2 = 0 | other.x] as coll",
      planComparisonStrategy = ComparePlansWithAssertion(_ should useOperators("RollUpApply"), expectPlansToFail = Configs.AllRulePlanners))

    result.toList should equal(List(
      Map("n.x" -> 1, "coll" -> Seq(6, 4)),
      Map("n.x" -> 2, "coll" -> Seq(6, 4))
    ))
  }

  test("find self relationships") {
    val n1 = createLabeledNode(Map("x" -> 1), "START")

    relate(n1, n1, "x"->"A")
    relate(n1, n1, "x"->"B")
    val result = executeWith(expectedToSucceedRestricted, "match (n:START) return n.x, [(n)-[r]->(n) | r.x] as coll",
      planComparisonStrategy = ComparePlansWithAssertion(_ should useOperators("RollUpApply"), expectPlansToFail = Configs.AllRulePlanners))

    result.toList should equal(List(
      Map("n.x" -> 1, "coll" -> Seq("B", "A"))
    ))
  }

  test("pattern comprehension built on a null yields null") {
    val result = executeWith(expectedToSucceed, "optional match (n:MISSING) return [(n)-->(n) | n.x] as coll",
      planComparisonStrategy = ComparePlansWithAssertion(_ should useOperators("RollUpApply"), expectPlansToFail = Configs.AllRulePlanners))
    result.toList should equal(List(
      Map("coll" -> null)
    ))
  }

  test("pattern comprehension used in a WHERE query should work") {

    val a = createLabeledNode("START")
    val b = createLabeledNode("START")

    relate(a, createNode("x" -> 1))
    relate(a, createNode("x" -> 2))
    relate(a, createNode("x" -> 3))

    relate(b, createNode("x" -> 2))
    relate(b, createNode("x" -> 4))
    relate(b, createNode("x" -> 6))


    val result = executeWith(expectedToSucceedRestricted,
      """match (n:START)
        |where [(n)-->(other) | other.x] = [3,2,1]
        |return n""".stripMargin,
      planComparisonStrategy = ComparePlansWithAssertion(_ should useOperators("RollUpApply"), expectPlansToFail = Configs.AllRulePlanners))

    result.toList should equal(List(
      Map("n" -> a)
    ))
  }

  test("bug found where NOT predicate in pattern comprehension wasn't planned properly 1") {
    val query =
      """
        |CREATE (bonus:Bonus)-[:FOR]->(movie:Movie)-[:BY]->(director:Director),
        |   (user:User)-[:REVIEWED]->(movie1:Movie)-[:BY]->(director)
        |WITH user, movie, director
        |RETURN
        |  [(b:Bonus)-[:FOR]->(movie)
        |    WHERE NOT (user)-[:REVIEWED]->(:Movie)-[:BY]->(director) | id(b)] AS bonus
      """.stripMargin

    val result = executeWith(expectedToSucceedRestricted, query)
    result.toList should equal(List(
      Map("bonus" -> List())
    ))
    result.executionPlanDescription() should useOperators("AntiSemiApply", "RollUpApply")
  }

  test("bug found where NOT predicate in pattern comprehension wasn't planned properly 2") {
    // In the original bug, the following query was the alternative that worked.
    // This test is to make sure it will in the future as well
    val query =
    """
      |CREATE (bonus:Bonus)-[:FOR]->(movie:Movie)-[:BY]->(director:Director),
      |     (user:User)-[:REVIEWED]->(movie1:Movie)-[:BY]->(director)
      |WITH user, movie, director
      |RETURN
      |  [(b:Bonus)-[:FOR]->(movie)
      |    WHERE size([(user)-[r:REVIEWED]->(:Movie)-[:BY]->(director) | r]) = 0 | id(b)] AS bonus
    """.stripMargin

    val result = executeWith(expectedToSucceedRestricted, query)
    result.toList should equal(List(
      Map("bonus" -> List())
    ))
    result.executionPlanDescription() should useOperators("RollUpApply")
  }

  test("using pattern comprehension as grouping key") {
    val n1 = createLabeledNode("START")
    val n2 = createLabeledNode("START")
    val n3 = createNode("x" -> 3)
    val n4 = createNode("x" -> 4)
    val n5 = createNode("x" -> 5)

    relate(n1, n3)
    relate(n1, n4)
    relate(n1, n5)

    relate(n2, n3)
    relate(n2, n4)
    relate(n2, n5)

    val result = executeWith(expectedToSucceed, "match (n:START) return count(*), [(n)-->(other) | other.x] as coll",
      planComparisonStrategy = ComparePlansWithAssertion(_ should useOperators("RollUpApply"), expectPlansToFail = Configs.AllRulePlanners))
    result.toList should equal(List(
      Map("count(*)" -> 2, "coll" -> Seq(5, 4, 3))
    ))
  }

  test("aggregating pattern comprehensions") {
    val n1 = createLabeledNode("START")
    val n2 = createLabeledNode("START")
    val n3 = createNode("x" -> 3)
    val n4 = createNode("x" -> 4)
    val n5 = createNode("x" -> 5)
    val n6 = createNode("x" -> 6)

    relate(n1, n3)
    relate(n1, n4)
    relate(n1, n5)

    relate(n2, n3)
    relate(n2, n4)
    relate(n2, n6)

    val result = executeWith(expectedToSucceed,
      """match (n:START)
        |return collect( [(n)-->(other) | other.x] ) as coll""".stripMargin)
    result.toList should equal(List(
      Map("coll" -> Seq(Seq(5, 4, 3), Seq(6, 4, 3)))
    ))
  }

  test("simple expansion using pattern comprehension") {
    val a = createNode("name" -> "Mats")
    val b = createNode("name" -> "Max")
    val c = createNode()
    relate(a, b)
    relate(b, c)
    relate(c, a)

    val query = "MATCH (a) RETURN [(a)-->() | a.name] AS list"

    val result = executeWith(expectedToSucceed, query)

    result.toList should equal(List(Map("list" -> List("Mats")), Map("list" -> List("Max")), Map("list" -> List(null))))
  }

  test("size on unbound pattern comprehension should work fine") {
    val a = createLabeledNode("Start")
    relate(a, createNode())
    relate(a, createNode())
    relate(createLabeledNode("Start"), createNode())

    val query = "RETURN size([(:Start)-->() | 1]) AS size"

    val result = executeWith(expectedToSucceedRestricted, query)
    result.toList should equal(List(Map("size" -> 3)))
  }

  test("pattern comprehension inside list comprehension") {
    val a = createLabeledNode("X", "A")
    val m1 = createLabeledNode("Y")
    relate(a, m1)
    relate(m1, createLabeledNode("Y"))
    relate(m1, createLabeledNode("Y"))

    val b = createLabeledNode("X", "B")
    val m2 = createNode()
    relate(b, m2)
    relate(m2, createLabeledNode("Y"))
    relate(m2, createNode())

    val query = """MATCH p = (n:X)-->() RETURN n, [x IN nodes(p) | size([(x)-->(y:Y) | 1])] AS list"""

    val result = executeWith(expectedToSucceedRestricted, query)
    result.toSet should equal(Set(
      Map("n" -> a, "list" -> Seq(1, 2)),
      Map("n" -> b, "list" -> Seq(0, 1))
    ))
  }

  test("pattern comprehension in RETURN following a WITH") {
    val query = """MATCH (e:X) WITH e LIMIT 5 RETURN [(e) --> (t) | t { .amount }]"""

    executeWith(expectedToSucceedRestricted, query).toList //does not throw
  }

  test("pattern comprehension play nice with map projections") {
    val movie = createLabeledNode(Map("title" -> "The Shining"), "Movie")
    val actor1 = createNode("name" -> "Actor1")
    val actor2 = createNode("name" -> "Actor2")
    relate(actor1, movie, "ACTED_IN")
    relate(actor2, movie, "ACTED_IN")
    val query = """match (m:Movie) return m { .title, cast: [(m)<-[:ACTED_IN]-(p) | p.name] }"""

    executeWith(expectedToSucceedRestricted, query).toList //does not throw
  }

  test("pattern comprehension play nice with OPTIONAL MATCH") {
    val p1 = createLabeledNode(Map("name" -> "Tom Cruise"), "Person")
    val p2 = createLabeledNode(Map("name" -> "Ron Howard"), "Person")
    val p3 = createLabeledNode(Map("name" -> "Keanu Reeves"), "Person")

    relate(p1, createLabeledNode(Map("title" -> "Cocktail"), "Movie"), "ACTED")
    relate(p2, createLabeledNode(Map("title" -> "Cocoon"), "Movie"), "DIRECTED")
    relate(p3, createLabeledNode(Map("title" -> "The Matrix"), "Movie"), "ACTED")

    val query =
      """match (a:Person)
        |where a.name in ['Ron Howard', 'Keanu Reeves', 'Tom Cruise']
        |optional match (a)-[:ACTED_IN]->(movie:Movie)
        |return a.name as name,  [(a)-[:DIRECTED]->(dirMovie:Movie) | dirMovie.title] as dirMovie""".stripMargin

    val result = executeWith(expectedToSucceedRestricted, query)
    result.toList should equal(List(
      Map("name" -> "Tom Cruise", "dirMovie" -> Seq()),
      Map("name" -> "Ron Howard", "dirMovie" -> Seq("Cocoon")),
      Map("name" -> "Keanu Reeves", "dirMovie" -> Seq())
    ))
  }

<<<<<<< HEAD
  test("pattern comprehension in unwind with empty db") {
    val query =
      """
        | unwind [(a)-->(b) | b ] as c
        | return c
      """.stripMargin

    val result = executeWith(Configs.DefaultInterpreted, query)
    result.toList should equal(List.empty)
  }

  test("pattern comprehension in unwind with hits") {
    val node1 = createNode()
    val node2 = createNode()
    val node3 = createNode()
    relate(node1, node2)
    relate(node2, node3)

    val query =
      """
        | unwind [(a)-->(b) | b ] as c
        | return c
      """.stripMargin

    val result = executeWith(Configs.DefaultInterpreted, query)
    result.toList should equal(List(Map("c" -> node2), Map("c" -> node3)))
  }
=======
  test("should correctly evaluate pattern expression in predicate of pattern comprehension inside other expression") {
    val setup =
      """
        |CREATE (a:A {foo: 'a1'}),
        |       (a)-[:X]->(:B {foo:'b1'}),
        |       (a)-[:X]->(:B {foo:'b2'})-[:X]->(:C)
      """.stripMargin

    val query =
      """
        |MATCH (a:A) WHERE a.foo = 'a1'
        |RETURN size([ (a)-->(b:B)
        |         WHERE (b)-->(:C)
        |         | b.foo ]) as arraySize
      """.stripMargin

    graph.execute(setup)

    val res = executeWithCostPlannerAndInterpretedRuntimeOnly(query)
    // If the (b)-->(:C) does not get correctly evaluated, this will be two instead
    res.toList should equal(List(Map("arraySize" -> 1)))
  }

>>>>>>> ac25d738
}<|MERGE_RESOLUTION|>--- conflicted
+++ resolved
@@ -456,7 +456,6 @@
     ))
   }
 
-<<<<<<< HEAD
   test("pattern comprehension in unwind with empty db") {
     val query =
       """
@@ -484,7 +483,7 @@
     val result = executeWith(Configs.DefaultInterpreted, query)
     result.toList should equal(List(Map("c" -> node2), Map("c" -> node3)))
   }
-=======
+
   test("should correctly evaluate pattern expression in predicate of pattern comprehension inside other expression") {
     val setup =
       """
@@ -503,10 +502,11 @@
 
     graph.execute(setup)
 
-    val res = executeWithCostPlannerAndInterpretedRuntimeOnly(query)
+    val res = executeWith(Configs.CommunityInterpreted - Configs.Version2_3 - Configs.AllRulePlanners, query,
+      // TODO remove this for 3.2 after depending on 3.2.13
+      expectedDifferentResults = Configs.Version3_2 + Configs.Version3_1)
     // If the (b)-->(:C) does not get correctly evaluated, this will be two instead
     res.toList should equal(List(Map("arraySize" -> 1)))
   }
 
->>>>>>> ac25d738
 }