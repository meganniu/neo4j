/*
 * Copyright (c) 2002-2017 "Neo Technology,"
 * Network Engine for Objects in Lund AB [http://neotechnology.com]
 *
 * This file is part of Neo4j.
 *
 * Neo4j is free software: you can redistribute it and/or modify
 * it under the terms of the GNU Affero General Public License as
 * published by the Free Software Foundation, either version 3 of the
 * License, or (at your option) any later version.
 *
 * This program is distributed in the hope that it will be useful,
 * but WITHOUT ANY WARRANTY; without even the implied warranty of
 * MERCHANTABILITY or FITNESS FOR A PARTICULAR PURPOSE.  See the
 * GNU Affero General Public License for more details.
 *
 * You should have received a copy of the GNU Affero General Public License
 * along with this program. If not, see <http://www.gnu.org/licenses/>.
 */
package org.neo4j.kernel.impl.storemigration.participant;

import org.junit.Rule;
import org.junit.Test;

import java.io.File;

import org.neo4j.graphdb.factory.GraphDatabaseSettings;
import org.neo4j.io.fs.DefaultFileSystemAbstraction;
import org.neo4j.io.fs.FileSystemAbstraction;
import org.neo4j.io.pagecache.PageCache;
import org.neo4j.kernel.configuration.Config;
import org.neo4j.kernel.impl.logging.NullLogService;
import org.neo4j.kernel.impl.pagecache.ConfiguringPageCacheFactory;
import org.neo4j.kernel.impl.store.format.StoreVersion;
import org.neo4j.kernel.impl.store.format.highlimit.v300.HighLimitV3_0_0;
import org.neo4j.kernel.impl.storemigration.StoreVersionCheck;
import org.neo4j.kernel.impl.storemigration.StoreVersionCheck.Result;
import org.neo4j.kernel.impl.storemigration.monitoring.MigrationProgressMonitor;
import org.neo4j.logging.NullLog;
import org.neo4j.test.TestGraphDatabaseFactory;
import org.neo4j.test.rule.TestDirectory;

import static org.junit.Assert.assertTrue;
import static org.mockito.Mockito.mock;
import static org.mockito.Mockito.verifyNoMoreInteractions;
import static org.neo4j.graphdb.factory.GraphDatabaseSettings.pagecache_memory;
import static org.neo4j.helpers.collection.MapUtil.stringMap;
import static org.neo4j.io.pagecache.tracing.PageCacheTracer.NULL;
import static org.neo4j.kernel.api.index.SchemaIndexProvider.NO_INDEX_PROVIDER;
import static org.neo4j.kernel.impl.storemigration.StoreFile.NEO_STORE;
import static org.neo4j.kernel.impl.storemigration.StoreFileType.STORE;

public class StoreMigratorTest
{
    @Rule
    public final TestDirectory directory = TestDirectory.testDirectory();

    @Test
    public void shouldNotDoActualStoreMigrationBetween3_0_5_and_next() throws Exception
    {
        // GIVEN a store in vE.H.0 format
        File storeDir = directory.directory();
<<<<<<< HEAD
        new GraphDatabaseFactory().newEmbeddedDatabaseBuilder( storeDir )
                // The format should be vE.H.0, HighLimit.NAME may point to a different version in future versions
                .setConfig( GraphDatabaseSettings.record_format, HighLimitV3_0_0.NAME )
                .newGraphDatabase()
                .shutdown();
=======
        new TestGraphDatabaseFactory().newEmbeddedDatabaseBuilder( storeDir )
                                      // The format should be vE.H.0, HighLimit.NAME may point to a different version in future versions
                                      .setConfig( GraphDatabaseSettings.record_format, HighLimitV3_0_0.NAME )
                                      .newGraphDatabase()
                                      .shutdown();
        FileSystemAbstraction fs = new DefaultFileSystemAbstraction();
>>>>>>> d5f72250
        Config config = new Config( stringMap( pagecache_memory.name(), "8m" ) );

        try ( FileSystemAbstraction fs = new DefaultFileSystemAbstraction();
              PageCache pageCache = new ConfiguringPageCacheFactory( fs, config, NULL, NullLog.getInstance() )
                     .getOrCreatePageCache() )
        {
            // For test code sanity
            String fromStoreVersion = StoreVersion.HIGH_LIMIT_V3_0_0.versionString();
            Result hasVersionResult = new StoreVersionCheck( pageCache ).hasVersion(
                    new File( storeDir, NEO_STORE.fileName( STORE ) ), fromStoreVersion );
            assertTrue( hasVersionResult.actualVersion, hasVersionResult.outcome.isSuccessful() );

            // WHEN
            StoreMigrator migrator = new StoreMigrator( fs, pageCache, config, NullLogService.getInstance(),
                    NO_INDEX_PROVIDER );
            MigrationProgressMonitor.Section monitor = mock( MigrationProgressMonitor.Section.class );
            File migrationDir = new File( storeDir, "migration" );
            fs.mkdirs( migrationDir );
            migrator.migrate( storeDir, migrationDir, monitor, fromStoreVersion,
                    StoreVersion.HIGH_LIMIT_V3_0_6.versionString() );

            // THEN
            verifyNoMoreInteractions( monitor );
        }
    }
}<|MERGE_RESOLUTION|>--- conflicted
+++ resolved
@@ -60,20 +60,11 @@
     {
         // GIVEN a store in vE.H.0 format
         File storeDir = directory.directory();
-<<<<<<< HEAD
-        new GraphDatabaseFactory().newEmbeddedDatabaseBuilder( storeDir )
+        new TestGraphDatabaseFactory().newEmbeddedDatabaseBuilder( storeDir )
                 // The format should be vE.H.0, HighLimit.NAME may point to a different version in future versions
                 .setConfig( GraphDatabaseSettings.record_format, HighLimitV3_0_0.NAME )
                 .newGraphDatabase()
                 .shutdown();
-=======
-        new TestGraphDatabaseFactory().newEmbeddedDatabaseBuilder( storeDir )
-                                      // The format should be vE.H.0, HighLimit.NAME may point to a different version in future versions
-                                      .setConfig( GraphDatabaseSettings.record_format, HighLimitV3_0_0.NAME )
-                                      .newGraphDatabase()
-                                      .shutdown();
-        FileSystemAbstraction fs = new DefaultFileSystemAbstraction();
->>>>>>> d5f72250
         Config config = new Config( stringMap( pagecache_memory.name(), "8m" ) );
 
         try ( FileSystemAbstraction fs = new DefaultFileSystemAbstraction();
