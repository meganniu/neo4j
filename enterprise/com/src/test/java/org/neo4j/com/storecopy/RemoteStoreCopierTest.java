/**
 * Copyright (c) 2002-2014 "Neo Technology,"
 * Network Engine for Objects in Lund AB [http://neotechnology.com]
 *
 * This file is part of Neo4j.
 *
 * Neo4j is free software: you can redistribute it and/or modify
 * it under the terms of the GNU Affero General Public License as
 * published by the Free Software Foundation, either version 3 of the
 * License, or (at your option) any later version.
 *
 * This program is distributed in the hope that it will be useful,
 * but WITHOUT ANY WARRANTY; without even the implied warranty of
 * MERCHANTABILITY or FITNESS FOR A PARTICULAR PURPOSE.  See the
 * GNU Affero General Public License for more details.
 *
 * You should have received a copy of the GNU Affero General Public License
 * along with this program. If not, see <http://www.gnu.org/licenses/>.
 */
package org.neo4j.com.storecopy;

import java.io.File;
import java.util.ArrayList;
import java.util.List;

import ch.qos.logback.classic.LoggerContext;
import ch.qos.logback.classic.spi.ILoggingEvent;
import ch.qos.logback.core.Appender;
import org.junit.Rule;
import org.junit.Test;

import org.neo4j.com.RequestContext;
import org.neo4j.com.Response;
import org.neo4j.com.ServerUtil;
import org.neo4j.com.TransactionStream;
import org.neo4j.graphdb.GraphDatabaseService;
import org.neo4j.graphdb.Transaction;
import org.neo4j.graphdb.factory.GraphDatabaseFactory;
import org.neo4j.helpers.CancellationRequest;
import org.neo4j.helpers.Service;
import org.neo4j.helpers.collection.Iterables;
import org.neo4j.kernel.DefaultFileSystemAbstraction;
import org.neo4j.kernel.GraphDatabaseAPI;
import org.neo4j.kernel.configuration.Config;
import org.neo4j.kernel.extension.KernelExtensionFactory;
import org.neo4j.kernel.impl.core.KernelPanicEventGenerator;
import org.neo4j.kernel.impl.transaction.XaDataSourceManager;
import org.neo4j.kernel.impl.util.StringLogger;
import org.neo4j.kernel.logging.ConsoleLogger;
import org.neo4j.kernel.logging.DevNullLoggingService;
import org.neo4j.kernel.logging.LogbackWeakDependency;
import org.neo4j.kernel.logging.Logging;
import org.neo4j.kernel.monitoring.BackupMonitor;
import org.neo4j.kernel.monitoring.Monitors;
import org.neo4j.test.ReflectionUtil;
import org.neo4j.test.TargetDirectory;
import org.neo4j.tooling.GlobalGraphOperations;

<<<<<<< HEAD
import static org.hamcrest.Matchers.empty;
import static org.hamcrest.Matchers.equalTo;
import static org.hamcrest.Matchers.not;
import static org.junit.Assert.assertNotNull;
import static org.junit.Assert.assertThat;
import static org.mockito.Matchers.any;
import static org.mockito.Mockito.mock;
import static org.mockito.Mockito.spy;
import static org.mockito.Mockito.times;
import static org.mockito.Mockito.verify;
import static org.mockito.Mockito.when;

import static org.neo4j.graphdb.DynamicLabel.label;
import static org.neo4j.graphdb.factory.GraphDatabaseSettings.store_dir;
import static org.neo4j.helpers.collection.IteratorUtil.asList;
import static org.neo4j.helpers.collection.MapUtil.stringMap;
=======
import static org.hamcrest.Matchers.equalTo;
import static org.junit.Assert.assertNotNull;
import static org.junit.Assert.assertThat;
import static org.mockito.Mockito.spy;
import static org.mockito.Mockito.times;
import static org.mockito.Mockito.verify;

import static org.neo4j.graphdb.DynamicLabel.label;
import static org.neo4j.graphdb.factory.GraphDatabaseSettings.store_dir;
>>>>>>> a7501c10

public class RemoteStoreCopierTest
{
    @Rule
    public TargetDirectory.TestDirectory testDir = TargetDirectory.testDirForTest( getClass() );
    private final DefaultFileSystemAbstraction fs = new DefaultFileSystemAbstraction();

    @Test
    public void shouldStoreLogFilesAndRunRecovery() throws Exception
    {
        // Given
        final String copyDir = new File( testDir.directory(), "copy" ).getAbsolutePath();
        final String originalDir = new File( testDir.directory(), "original" ).getAbsolutePath();

        Config config = new Config( stringMap( store_dir.name(), copyDir ) );
        ConsoleLogger consoleLog = new ConsoleLogger( StringLogger.SYSTEM );
        Logging logging = new DevNullLoggingService();
        RemoteStoreCopier copier = new RemoteStoreCopier( config, loadKernelExtensions(), consoleLog, logging, fs );

        final GraphDatabaseAPI original = (GraphDatabaseAPI) new GraphDatabaseFactory().newEmbeddedDatabase( originalDir );

        // When
        RemoteStoreCopier.StoreCopyRequester requester = spy( new RemoteStoreCopier.StoreCopyRequester()
        {
            public Response<Object> response;

            @Override
            public Response<?> copyStore( StoreWriter writer )
            {
                // Data that should be available in the store files
                try ( Transaction tx = original.beginTx() )
                {
                    original.createNode( label( "BeforeCopyBegins" ) );
                    tx.success();
                }

                XaDataSourceManager dsManager = original.getDependencyResolver().resolveDependency(
                        XaDataSourceManager.class );
                RequestContext ctx = ServerUtil.rotateLogsAndStreamStoreFiles( originalDir,
                        dsManager,
                        original.getDependencyResolver().resolveDependency( KernelPanicEventGenerator.class ),
                        StringLogger.SYSTEM, false, writer, fs,
                        original.getDependencyResolver().resolveDependency( Monitors.class ).newMonitor(
                                BackupMonitor.class )
                );

                // Data that should be made available as part of recovery
                try ( Transaction tx = original.beginTx() )
                {
                    original.createNode( label( "AfterCopy" ) );
                    tx.success();
                }

                response = spy( ServerUtil.packResponse( original.storeId(), dsManager, ctx, null,
                        ServerUtil.ALL ) );
                return response;
            }

            @Override
            public void done()
            {
                // Ensure response is closed before this method is called
                assertNotNull( response );
                verify( response, times( 1 ) ).close();
            }
        } );
        copier.copyStore( requester, CancellationRequest.NONE );

        // Then
        GraphDatabaseService copy = new GraphDatabaseFactory().newEmbeddedDatabase( copyDir );

        try( Transaction tx = copy.beginTx() )
        {
            GlobalGraphOperations globalOps = GlobalGraphOperations.at( copy );
            assertThat( Iterables.single( globalOps.getAllNodesWithLabel( label( "BeforeCopyBegins" ) ) ).getId(),
                    equalTo( 0l ) );
            assertThat( Iterables.single(globalOps.getAllNodesWithLabel( label( "AfterCopy" ) )).getId(), equalTo(1l) );
            tx.success();
        }
        finally
        {
            copy.shutdown();
            original.shutdown();
        }

        verify( requester, times( 1 ) ).done();
    }

    @Test
    @SuppressWarnings("rawtypes")
    public void shouldNotCloseAppendersOfProvidedLoggingOnFinish() throws Exception
    {
        // Given
        String dir = new File( testDir.directory(), "dir" ).getAbsolutePath();

        Config config = new Config( stringMap( store_dir.name(), dir ) );
        ConsoleLogger console = new ConsoleLogger( StringLogger.SYSTEM );

        Logging logging = LogbackWeakDependency.tryLoadLogbackService( config, null );

        RemoteStoreCopier copier = spy( new RemoteStoreCopier( config, loadKernelExtensions(), console, logging, fs ) );
        when( copier.logConfigFileName() ).thenReturn( "neo4j-logback.xml" );

        Response response = when( mock( Response.class ).transactions() )
                .thenReturn( TransactionStream.EMPTY ).getMock();
        RemoteStoreCopier.StoreCopyRequester requester = when( mock( RemoteStoreCopier.StoreCopyRequester.class )
                .copyStore( any( StoreWriter.class ) ) ).thenReturn( response ).getMock();

        // When
        copier.copyStore( requester );

        // Then
        LoggerContext context = ReflectionUtil.getPrivateField( logging, "loggerContext", LoggerContext.class );
        List<Appender<ILoggingEvent>> appenders = asList( context.getLogger( "org.neo4j" ).iteratorForAppenders() );
        assertThat( appenders, not( empty() ) );
    }

    private static List<KernelExtensionFactory<?>> loadKernelExtensions()
    {
        List<KernelExtensionFactory<?>> kernelExtensions = new ArrayList<>();
        for ( KernelExtensionFactory<?> factory : Service.load( KernelExtensionFactory.class ) )
        {
            kernelExtensions.add( factory );
        }
        return kernelExtensions;
    }
}<|MERGE_RESOLUTION|>--- conflicted
+++ resolved
@@ -23,9 +23,6 @@
 import java.util.ArrayList;
 import java.util.List;
 
-import ch.qos.logback.classic.LoggerContext;
-import ch.qos.logback.classic.spi.ILoggingEvent;
-import ch.qos.logback.core.Appender;
 import org.junit.Rule;
 import org.junit.Test;
 
@@ -56,7 +53,9 @@
 import org.neo4j.test.TargetDirectory;
 import org.neo4j.tooling.GlobalGraphOperations;
 
-<<<<<<< HEAD
+import ch.qos.logback.classic.LoggerContext;
+import ch.qos.logback.classic.spi.ILoggingEvent;
+import ch.qos.logback.core.Appender;
 import static org.hamcrest.Matchers.empty;
 import static org.hamcrest.Matchers.equalTo;
 import static org.hamcrest.Matchers.not;
@@ -73,17 +72,6 @@
 import static org.neo4j.graphdb.factory.GraphDatabaseSettings.store_dir;
 import static org.neo4j.helpers.collection.IteratorUtil.asList;
 import static org.neo4j.helpers.collection.MapUtil.stringMap;
-=======
-import static org.hamcrest.Matchers.equalTo;
-import static org.junit.Assert.assertNotNull;
-import static org.junit.Assert.assertThat;
-import static org.mockito.Mockito.spy;
-import static org.mockito.Mockito.times;
-import static org.mockito.Mockito.verify;
-
-import static org.neo4j.graphdb.DynamicLabel.label;
-import static org.neo4j.graphdb.factory.GraphDatabaseSettings.store_dir;
->>>>>>> a7501c10
 
 public class RemoteStoreCopierTest
 {
@@ -193,7 +181,7 @@
                 .copyStore( any( StoreWriter.class ) ) ).thenReturn( response ).getMock();
 
         // When
-        copier.copyStore( requester );
+        copier.copyStore( requester, CancellationRequest.NONE );
 
         // Then
         LoggerContext context = ReflectionUtil.getPrivateField( logging, "loggerContext", LoggerContext.class );
