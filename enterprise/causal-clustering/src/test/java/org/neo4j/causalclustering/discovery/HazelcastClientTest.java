/*
 * Copyright (c) 2002-2017 "Neo Technology,"
 * Network Engine for Objects in Lund AB [http://neotechnology.com]
 *
 * This file is part of Neo4j.
 *
 * Neo4j is free software: you can redistribute it and/or modify
 * it under the terms of the GNU Affero General Public License as
 * published by the Free Software Foundation, either version 3 of the
 * License, or (at your option) any later version.
 *
 * This program is distributed in the hope that it will be useful,
 * but WITHOUT ANY WARRANTY; without even the implied warranty of
 * MERCHANTABILITY or FITNESS FOR A PARTICULAR PURPOSE.  See the
 * GNU Affero General Public License for more details.
 *
 * You should have received a copy of the GNU Affero General Public License
 * along with this program. If not, see <http://www.gnu.org/licenses/>.
 */
package org.neo4j.causalclustering.discovery;

import com.hazelcast.core.Client;
import com.hazelcast.core.ClientService;
import com.hazelcast.core.Cluster;
import com.hazelcast.core.Endpoint;
import com.hazelcast.core.EntryListener;
import com.hazelcast.core.EntryView;
import com.hazelcast.core.ExecutionCallback;
import com.hazelcast.core.HazelcastInstance;
import com.hazelcast.core.IAtomicReference;
import com.hazelcast.core.ICompletableFuture;
import com.hazelcast.core.IExecutorService;
import com.hazelcast.core.IMap;
import com.hazelcast.core.ISet;
import com.hazelcast.core.ItemListener;
import com.hazelcast.core.Member;
import com.hazelcast.core.MemberSelector;
import com.hazelcast.core.MultiExecutionCallback;
import com.hazelcast.core.MultiMap;
import com.hazelcast.map.EntryProcessor;
import com.hazelcast.map.MapInterceptor;
import com.hazelcast.map.listener.MapListener;
import com.hazelcast.map.listener.MapPartitionLostListener;
import com.hazelcast.mapreduce.JobTracker;
import com.hazelcast.mapreduce.aggregation.Aggregation;
import com.hazelcast.mapreduce.aggregation.Supplier;
import com.hazelcast.monitor.LocalExecutorStats;
import com.hazelcast.monitor.LocalMapStats;
import com.hazelcast.monitor.LocalMultiMapStats;
import com.hazelcast.query.Predicate;
import org.junit.Test;

import java.net.UnknownHostException;
import java.util.Collection;
import java.util.HashMap;
import java.util.HashSet;
import java.util.Iterator;
import java.util.List;
import java.util.Map;
import java.util.Set;
import java.util.Spliterator;
import java.util.UUID;
import java.util.concurrent.Callable;
import java.util.concurrent.ExecutionException;
import java.util.concurrent.ExecutorService;
import java.util.concurrent.Executors;
import java.util.concurrent.Future;
import java.util.concurrent.TimeUnit;
import java.util.concurrent.TimeoutException;
import java.util.function.BiConsumer;
import java.util.function.BiFunction;
import java.util.function.Function;

import org.neo4j.causalclustering.identity.MemberId;
import org.neo4j.kernel.configuration.BoltConnector;
import org.neo4j.kernel.configuration.Config;
import org.neo4j.logging.Log;
import org.neo4j.logging.LogProvider;
import org.neo4j.logging.NullLogProvider;
import org.neo4j.test.OnDemandJobScheduler;

import static java.lang.String.format;
import static org.junit.Assert.assertEquals;
import static org.mockito.Matchers.any;
import static org.mockito.Matchers.anyString;
import static org.mockito.Mockito.doThrow;
import static org.mockito.Mockito.mock;
import static org.mockito.Mockito.times;
import static org.mockito.Mockito.verify;
import static org.mockito.Mockito.when;
import static org.neo4j.causalclustering.discovery.HazelcastClusterTopology.CLIENT_CONNECTOR_ADDRESSES;
import static org.neo4j.causalclustering.discovery.HazelcastClusterTopology.MEMBER_UUID;
import static org.neo4j.causalclustering.discovery.HazelcastClusterTopology.RAFT_SERVER;
import static org.neo4j.causalclustering.discovery.HazelcastClusterTopology.TRANSACTION_SERVER;
import static org.neo4j.helpers.collection.Iterators.asSet;

public class HazelcastClientTest
{
    private MemberId myself = new MemberId( UUID.randomUUID() );

    private Config config()
    {
        Config defaults = Config.defaults();

        HashMap<String, String> settings = new HashMap<>();
        settings.put( new BoltConnector( "bolt" ).type.name(), "BOLT" );
        settings.put( new BoltConnector( "bolt" ).enabled.name(), "true" );
        settings.put( new BoltConnector( "bolt" ).advertised_address.name(), "bolt:3001" );

        settings.put( new BoltConnector( "http" ).type.name(), "HTTP" );
        settings.put( new BoltConnector( "http" ).enabled.name(), "true" );
        settings.put( new BoltConnector( "http" ).advertised_address.name(), "http:3001" );

        return defaults.augment( settings );
    }

    @Test
    public void shouldReturnTopologyUsingHazelcastMembers() throws Throwable
    {
        // given
        HazelcastConnector connector = mock( HazelcastConnector.class );
        OnDemandJobScheduler jobScheduler = new OnDemandJobScheduler();
<<<<<<< HEAD
        HazelcastClient client = new HazelcastClient( connector, jobScheduler, NullLogProvider.getInstance(), config(), myself );
=======
        HazelcastClient client = new HazelcastClient( connector, jobScheduler, NullLogProvider.getInstance(), config() );
>>>>>>> 6c27da84

        HazelcastInstance hazelcastInstance = mock( HazelcastInstance.class );
        when( connector.connectToHazelcast() ).thenReturn( hazelcastInstance );

        when( hazelcastInstance.getAtomicReference( anyString() ) ).thenReturn( mock( IAtomicReference.class ) );
        when( hazelcastInstance.getSet( anyString() ) ).thenReturn( new HazelcastSet() );
        when( hazelcastInstance.getMultiMap( anyString() ) ).thenReturn( new HazelcastMultiMap() );

        com.hazelcast.core.Cluster cluster = mock( Cluster.class );
        when( hazelcastInstance.getCluster() ).thenReturn( cluster );
        when( hazelcastInstance.getExecutorService( anyString() ) ).thenReturn( new StubExecutorService() );

        Set<Member> members = asSet( makeMember( 1 ), makeMember( 2 ) );
        when( cluster.getMembers() ).thenReturn( members );

        // when
        client.start();
        jobScheduler.runJob();
        CoreTopology topology = client.coreServers();

        // then
        assertEquals( members.size(), topology.members().size() );
    }

    @Test
    public void shouldNotReconnectWhileHazelcastRemainsAvailable() throws Throwable
    {
        // given
        HazelcastConnector connector = mock( HazelcastConnector.class );
        OnDemandJobScheduler jobScheduler = new OnDemandJobScheduler();
<<<<<<< HEAD
        HazelcastClient client = new HazelcastClient( connector, jobScheduler, NullLogProvider.getInstance(), config(), myself );
=======
        HazelcastClient client = new HazelcastClient( connector, jobScheduler, NullLogProvider.getInstance(), config() );
>>>>>>> 6c27da84

        HazelcastInstance hazelcastInstance = mock( HazelcastInstance.class );
        when( connector.connectToHazelcast() ).thenReturn( hazelcastInstance );

        when( hazelcastInstance.getAtomicReference( anyString() ) ).thenReturn( mock( IAtomicReference.class ) );
        when( hazelcastInstance.getSet( anyString() ) ).thenReturn( new HazelcastSet() );
        when( hazelcastInstance.getMultiMap( anyString() ) ).thenReturn( new HazelcastMultiMap() );
        when( hazelcastInstance.getExecutorService( anyString() ) ).thenReturn( new StubExecutorService() );

        com.hazelcast.core.Cluster cluster = mock( Cluster.class );
        when( hazelcastInstance.getCluster() ).thenReturn( cluster );

        Set<Member> members = asSet( makeMember( 1 ), makeMember( 2 ) );
        when( cluster.getMembers() ).thenReturn( members );

        // when
        client.start();
        jobScheduler.runJob();

        CoreTopology topology;
        for ( int i = 0; i < 5; i++ )
        {
            topology = client.coreServers();
            assertEquals( members.size(), topology.members().size() );
        }

        // then
        verify( connector, times( 1 ) ).connectToHazelcast();
    }

    @Test
    public void shouldReturnEmptyTopologyIfUnableToConnectToHazelcast() throws Throwable
    {
        // given
        HazelcastConnector connector = mock( HazelcastConnector.class );
        LogProvider logProvider = mock( LogProvider.class );

        Log log = mock( Log.class );
        when( logProvider.getLog( any( Class.class ) ) ).thenReturn( log );

        HazelcastInstance hazelcastInstance = mock( HazelcastInstance.class );
        when( connector.connectToHazelcast() ).thenThrow( new IllegalStateException() );
        when( hazelcastInstance.getAtomicReference( anyString() ) ).thenReturn( mock( IAtomicReference.class ) );
        when( hazelcastInstance.getSet( anyString() ) ).thenReturn( new HazelcastSet() );

        OnDemandJobScheduler jobScheduler = new OnDemandJobScheduler();
<<<<<<< HEAD
        HazelcastClient client = new HazelcastClient( connector, jobScheduler, logProvider, config(), myself );
=======
        HazelcastClient client = new HazelcastClient( connector, jobScheduler, logProvider, config() );
>>>>>>> 6c27da84

        com.hazelcast.core.Cluster cluster = mock( Cluster.class );
        when( hazelcastInstance.getCluster() ).thenReturn( cluster );

        Set<Member> members = asSet( makeMember( 1 ), makeMember( 2 ) );
        when( cluster.getMembers() ).thenReturn( members );

        // when
        client.start();
        jobScheduler.runJob();
        CoreTopology topology = client.coreServers();

        assertEquals( 0, topology.members().size() );
    }

    @Test
    public void shouldRegisterReadReplicaInTopology() throws Throwable
    {
        // given
        com.hazelcast.core.Cluster cluster = mock( Cluster.class );
        Set<Member> members = asSet( makeMember( 1 ) );
        when( cluster.getMembers() ).thenReturn( members );

        Endpoint endpoint = mock( Endpoint.class );
        when( endpoint.getUuid() ).thenReturn( "12345" );

        Client client = mock( Client.class );
        final String clientId = "12345";
        when( client.getUuid() ).thenReturn( clientId );

        ClientService clientService = mock( ClientService.class );
        when( clientService.getConnectedClients() ).thenReturn( asSet( client ) );

        HazelcastMap hazelcastMap = new HazelcastMap();
        HazelcastMultiMap hazelcastMultiMap = new HazelcastMultiMap();

        HazelcastInstance hazelcastInstance = mock( HazelcastInstance.class );
        when( hazelcastInstance.getAtomicReference( anyString() ) ).thenReturn( mock( IAtomicReference.class ) );
        when( hazelcastInstance.getMap( anyString() ) ).thenReturn( hazelcastMap );
        when( hazelcastInstance.getMultiMap( anyString() ) ).thenReturn( hazelcastMultiMap );
        when( hazelcastInstance.getLocalEndpoint() ).thenReturn( endpoint );
        when( hazelcastInstance.getExecutorService( anyString() ) ).thenReturn( new StubExecutorService() );
        when( hazelcastInstance.getCluster() ).thenReturn( cluster );
        when( hazelcastInstance.getClientService() ).thenReturn( clientService );

        HazelcastConnector connector = mock( HazelcastConnector.class );
        when( connector.connectToHazelcast() ).thenReturn( hazelcastInstance );

        OnDemandJobScheduler jobScheduler = new OnDemandJobScheduler();
<<<<<<< HEAD
        HazelcastClient hazelcastClient = new HazelcastClient( connector, jobScheduler, NullLogProvider.getInstance(), config(), myself );
=======
        HazelcastClient hazelcastClient = new HazelcastClient( connector, jobScheduler, NullLogProvider.getInstance(), config() );
>>>>>>> 6c27da84

        // when
        hazelcastClient.start();
        jobScheduler.runJob();

        // then
        assertEquals( 1, hazelcastMap.size() );
    }

    @Test
    public void shouldRemoveReadReplicasOnGracefulShutdown() throws Throwable
    {
        // given
        com.hazelcast.core.Cluster cluster = mock( Cluster.class );
        Set<Member> members = asSet( makeMember( 1 ) );
        when( cluster.getMembers() ).thenReturn( members );

        Endpoint endpoint = mock( Endpoint.class );
        when( endpoint.getUuid() ).thenReturn( "12345" );

        Client client = mock( Client.class );
        final String clientId = "12345";
        when( client.getUuid() ).thenReturn( clientId );

        ClientService clientService = mock( ClientService.class );
        when( clientService.getConnectedClients() ).thenReturn( asSet( client ) );

        HazelcastMap hazelcastMap = new HazelcastMap();

        HazelcastInstance hazelcastInstance = mock( HazelcastInstance.class );
        when( hazelcastInstance.getAtomicReference( anyString() ) ).thenReturn( mock( IAtomicReference.class ) );
        when( hazelcastInstance.getMap( anyString() ) ).thenReturn( hazelcastMap );
        when( hazelcastInstance.getMultiMap( anyString() ) ).thenReturn( new HazelcastMultiMap() );
        when( hazelcastInstance.getLocalEndpoint() ).thenReturn( endpoint );
        when( hazelcastInstance.getExecutorService( anyString() ) ).thenReturn( new StubExecutorService() );
        when( hazelcastInstance.getCluster() ).thenReturn( cluster );
        when( hazelcastInstance.getClientService() ).thenReturn( clientService );

        HazelcastConnector connector = mock( HazelcastConnector.class );
        when( connector.connectToHazelcast() ).thenReturn( hazelcastInstance );

        OnDemandJobScheduler jobScheduler = new OnDemandJobScheduler();
<<<<<<< HEAD
        HazelcastClient hazelcastClient = new HazelcastClient( connector, jobScheduler, NullLogProvider.getInstance(), config(), myself );
=======
        HazelcastClient hazelcastClient = new HazelcastClient( connector, jobScheduler, NullLogProvider.getInstance(), config() );
>>>>>>> 6c27da84

        hazelcastClient.start();

        jobScheduler.runJob();

        // when
        hazelcastClient.stop();

        // then
        assertEquals( 0, hazelcastMap.size() );
    }

    @Test
    public void shouldSwallowNPEFromHazelcast() throws Throwable
    {
        // given
        Endpoint endpoint = mock( Endpoint.class );
        when( endpoint.getUuid() ).thenReturn( "12345" );

        HazelcastInstance hazelcastInstance = mock( HazelcastInstance.class );
        when( hazelcastInstance.getLocalEndpoint() ).thenReturn( endpoint );
        when( hazelcastInstance.getMap( anyString() ) ).thenReturn( new HazelcastMap() );
        when( hazelcastInstance.getMultiMap( anyString() ) ).thenReturn( new HazelcastMultiMap() );
        doThrow( new NullPointerException( "boom!!!" ) ).when( hazelcastInstance ).shutdown();

        HazelcastConnector connector = mock( HazelcastConnector.class );
        when( connector.connectToHazelcast() ).thenReturn( hazelcastInstance );

        OnDemandJobScheduler jobScheduler = new OnDemandJobScheduler();
<<<<<<< HEAD
        HazelcastClient hazelcastClient = new HazelcastClient( connector, jobScheduler, NullLogProvider.getInstance(), config(), myself );
=======
        HazelcastClient hazelcastClient = new HazelcastClient( connector, jobScheduler, NullLogProvider.getInstance(), config() );
>>>>>>> 6c27da84

        hazelcastClient.start();

        jobScheduler.runJob();

        // when
        hazelcastClient.stop();

        // then no NPE has been thrown
    }

    private Member makeMember( int id ) throws UnknownHostException
    {
        Member member = mock( Member.class );
        when( member.getStringAttribute( MEMBER_UUID ) ).thenReturn( UUID.randomUUID().toString() );
        when( member.getStringAttribute( TRANSACTION_SERVER ) ).thenReturn( format( "host%d:%d", id, 7000 + id ) );
        when( member.getStringAttribute( RAFT_SERVER ) ).thenReturn( format( "host%d:%d", id, 6000 + id ) );
        when( member.getStringAttribute( CLIENT_CONNECTOR_ADDRESSES ) )
                .thenReturn( format( "bolt://host%d:%d,http://host%d:%d", id, 5000 + id, id, 5000 + id ) );
        return member;
    }

    private class HazelcastMap implements IMap<Object,Object>
    {
        private HashMap delegate = new HashMap();

        @Override
        public int size()
        {
            return delegate.size();
        }

        @Override
        public boolean isEmpty()
        {
            return delegate.isEmpty();
        }

        @Override
        public Object get( Object key )
        {

            return delegate.get( key );
        }

        @Override
        public boolean containsKey( Object key )
        {
            return delegate.containsKey( key );
        }

        @Override
        public Object put( Object key, Object value )
        {
            return delegate.put( key, value );
        }

        @Override
        public void putAll( Map m )
        {
            delegate.putAll( m );
        }

        @Override
        public Object remove( Object key )
        {
            return delegate.remove( key );
        }

        @Override
        public void clear()
        {
            delegate.clear();
        }

        @Override
        public ICompletableFuture<Object> getAsync( Object key )
        {
            return null;
        }

        @Override
        public ICompletableFuture<Object> putAsync( Object key, Object value )
        {
            return null;
        }

        @Override
        public ICompletableFuture<Object> putAsync( Object key, Object value, long ttl, TimeUnit timeunit )
        {
            return null;
        }

        @Override
        public ICompletableFuture<Void> setAsync( Object o, Object o2 )
        {
            return null;
        }

        @Override
        public ICompletableFuture<Void> setAsync( Object o, Object o2, long l, TimeUnit timeUnit )
        {
            return null;
        }

        @Override
        public ICompletableFuture<Object> removeAsync( Object key )
        {
            return null;
        }

        @Override
        public boolean tryRemove( Object key, long timeout, TimeUnit timeunit )
        {
            return false;
        }

        @Override
        public boolean tryPut( Object key, Object value, long timeout, TimeUnit timeunit )
        {
            return false;
        }

        @Override
        public Object put( Object key, Object value, long ttl, TimeUnit timeunit )
        {
            return delegate.put( key, value );
        }

        @Override
        public void putTransient( Object key, Object value, long ttl, TimeUnit timeunit )
        {

        }

        @Override
        public boolean containsValue( Object value )
        {
            return delegate.containsValue( value );
        }

        @Override
        public Set<Object> keySet()
        {
            return delegate.keySet();
        }

        @Override
        public Collection<Object> values()
        {
            return delegate.values();
        }

        @Override
        public Set<Entry<Object,Object>> entrySet()
        {
            return delegate.entrySet();
        }

        @Override
        public Set<Object> keySet( Predicate predicate )
        {
            return null;
        }

        @Override
        public Set<Map.Entry<Object,Object>> entrySet( Predicate predicate )
        {
            return null;
        }

        @Override
        public Collection values( Predicate predicate )
        {
            return null;
        }

        @Override
        public Set<Object> localKeySet()
        {
            return null;
        }

        @Override
        public Set<Object> localKeySet( Predicate predicate )
        {
            return null;
        }

        @Override
        public void addIndex( String attribute, boolean ordered )
        {

        }

        @Override
        public LocalMapStats getLocalMapStats()
        {
            return null;
        }

        @Override
        public Object executeOnKey( Object key, EntryProcessor entryProcessor )
        {
            return null;
        }

        @Override
        public void submitToKey( Object key, EntryProcessor entryProcessor, ExecutionCallback callback )
        {

        }

        @Override
        public ICompletableFuture submitToKey( Object key, EntryProcessor entryProcessor )
        {
            return null;
        }

        @Override
        public Map<Object,Object> executeOnEntries( EntryProcessor entryProcessor )
        {
            return null;
        }

        @Override
        public Map<Object,Object> executeOnEntries( EntryProcessor entryProcessor, Predicate predicate )
        {
            return null;
        }

        @Override
        public Object aggregate( Supplier supplier, Aggregation aggregation, JobTracker jobTracker )
        {
            return null;
        }

        @Override
        public Object aggregate( Supplier supplier, Aggregation aggregation )
        {
            return null;
        }

        @Override
        public Map<Object,Object> executeOnKeys( Set keys, EntryProcessor entryProcessor )
        {
            return null;
        }

        @Override
        public Object getOrDefault( Object key, Object defaultValue )
        {
            return delegate.getOrDefault( key, defaultValue );
        }

        @Override
        public Object putIfAbsent( Object key, Object value )
        {
            return delegate.putIfAbsent( key, value );
        }

        @Override
        public Object putIfAbsent( Object key, Object value, long ttl, TimeUnit timeunit )
        {
            return null;
        }

        @Override
        public boolean remove( Object key, Object value )
        {
            return delegate.remove( key, value );
        }

        @Override
        public void delete( Object key )
        {

        }

        @Override
        public void flush()
        {

        }

        @Override
        public void loadAll( boolean replaceExistingValues )
        {

        }

        @Override
        public void loadAll( Set keys, boolean replaceExistingValues )
        {

        }

        @Override
        public Map getAll( Set keys )
        {
            return null;
        }

        @Override
        public boolean replace( Object key, Object oldValue, Object newValue )
        {
            return delegate.replace( key, oldValue, newValue );
        }

        @Override
        public Object replace( Object key, Object value )
        {
            return delegate.replace( key, value );
        }

        @Override
        public void set( Object key, Object value )
        {

        }

        @Override
        public void set( Object key, Object value, long ttl, TimeUnit timeunit )
        {

        }

        @Override
        public void lock( Object key )
        {

        }

        @Override
        public void lock( Object key, long leaseTime, TimeUnit timeUnit )
        {

        }

        @Override
        public boolean isLocked( Object key )
        {
            return false;
        }

        @Override
        public boolean tryLock( Object key )
        {
            return false;
        }

        @Override
        public boolean tryLock( Object key, long time, TimeUnit timeunit ) throws InterruptedException
        {
            return false;
        }

        @Override
        public boolean tryLock( Object key, long time, TimeUnit timeunit, long leaseTime, TimeUnit leaseTimeunit )
                throws InterruptedException
        {
            return false;
        }

        @Override
        public void unlock( Object key )
        {

        }

        @Override
        public void forceUnlock( Object key )
        {

        }

        @Override
        public String addLocalEntryListener( MapListener listener )
        {
            return null;
        }

        @Override
        public String addLocalEntryListener( EntryListener listener )
        {
            return null;
        }

        @Override
        public String addLocalEntryListener( MapListener listener, Predicate predicate, boolean includeValue )
        {
            return null;
        }

        @Override
        public String addLocalEntryListener( EntryListener listener, Predicate predicate, boolean includeValue )
        {
            return null;
        }

        @Override
        public String addLocalEntryListener( MapListener listener, Predicate predicate, Object key, boolean
                includeValue )
        {
            return null;
        }

        @Override
        public String addLocalEntryListener( EntryListener listener, Predicate predicate, Object key, boolean
                includeValue )
        {
            return null;
        }

        @Override
        public String addInterceptor( MapInterceptor interceptor )
        {
            return null;
        }

        @Override
        public void removeInterceptor( String id )
        {

        }

        @Override
        public String addEntryListener( MapListener listener, boolean includeValue )
        {
            return null;
        }

        @Override
        public String addEntryListener( EntryListener listener, boolean includeValue )
        {
            return null;
        }

        @Override
        public boolean removeEntryListener( String id )
        {
            return false;
        }

        @Override
        public String addPartitionLostListener( MapPartitionLostListener listener )
        {
            return null;
        }

        @Override
        public boolean removePartitionLostListener( String id )
        {
            return false;
        }

        @Override
        public String addEntryListener( MapListener listener, Object key, boolean includeValue )
        {
            return null;
        }

        @Override
        public String addEntryListener( EntryListener listener, Object key, boolean includeValue )
        {
            return null;
        }

        @Override
        public String addEntryListener( MapListener listener, Predicate predicate, boolean includeValue )
        {
            return null;
        }

        @Override
        public String addEntryListener( EntryListener listener, Predicate predicate, boolean includeValue )
        {
            return null;
        }

        @Override
        public String addEntryListener( MapListener listener, Predicate predicate, Object key, boolean includeValue )
        {
            return null;
        }

        @Override
        public String addEntryListener( EntryListener listener, Predicate predicate, Object key, boolean includeValue )
        {
            return null;
        }

        @Override
        public EntryView getEntryView( Object key )
        {
            return null;
        }

        @Override
        public boolean evict( Object key )
        {
            return false;
        }

        @Override
        public void evictAll()
        {

        }

        @Override
        public Object computeIfAbsent( Object key, Function mappingFunction )
        {
            return delegate.computeIfAbsent( key, mappingFunction );
        }

        @Override
        public Object computeIfPresent( Object key, BiFunction remappingFunction )
        {
            return delegate.computeIfPresent( key, remappingFunction );
        }

        @Override
        public Object compute( Object key, BiFunction remappingFunction )
        {
            return delegate.compute( key, remappingFunction );
        }

        @Override
        public Object merge( Object key, Object value, BiFunction remappingFunction )
        {
            return delegate.merge( key, value, remappingFunction );
        }

        @Override
        public void forEach( BiConsumer action )
        {
            delegate.forEach( action );
        }

        @Override
        public void replaceAll( BiFunction function )
        {
            delegate.replaceAll( function );
        }

        @Override
        public boolean equals( Object o )
        {
            return delegate.equals( o );
        }

        @Override
        public int hashCode()
        {
            return delegate.hashCode();
        }

        @Override
        public String toString()
        {
            return delegate.toString();
        }

        @Override
        public String getPartitionKey()
        {
            return null;
        }

        @Override
        public String getName()
        {
            return "name";
        }

        @Override
        public String getServiceName()
        {
            return "serviceName";
        }

        @Override
        public void destroy()
        {

        }
    }

    private class HazelcastMultiMap implements MultiMap<Object,Object>
    {
        private Map<Object,Object> delegate = new HashMap<>();

        @Override
        public String getPartitionKey()
        {
            throw new UnsupportedOperationException();
        }

        @Override
        public String getName()
        {
            throw new UnsupportedOperationException();
        }

        @Override
        public String getServiceName()
        {
            throw new UnsupportedOperationException();
        }

        @Override
        public void destroy()
        {
            throw new UnsupportedOperationException();
        }

        @Override
        public boolean put( Object key, Object value )
        {
            if ( delegate.get( key ) != null )
            {
                throw new UnsupportedOperationException( "This is not a true multimap" );
            }
            delegate.put( key, value );
            return true;
        }

        @Override
        public Collection<Object> get( Object key )
        {
            return asSet( delegate.get( key ) );
        }

        @Override
        public boolean remove( Object key, Object value )
        {
            return delegate.remove( key, value );
        }

        @Override
        public Collection<Object> remove( Object key )
        {
            return asSet( delegate.remove( key ) );
        }

        @Override
        public Set<Object> localKeySet()
        {
            throw new UnsupportedOperationException();
        }

        @Override
        public Set<Object> keySet()
        {
            throw new UnsupportedOperationException();
        }

        @Override
        public Collection<Object> values()
        {
            return delegate.values();
        }

        @Override
        public Set<Map.Entry<Object,Object>> entrySet()
        {
            return delegate.entrySet();
        }

        @Override
        public boolean containsKey( Object key )
        {
            return delegate.containsKey( key );
        }

        @Override
        public boolean containsValue( Object value )
        {
            return delegate.containsValue( value );
        }

        @Override
        public boolean containsEntry( Object key, Object value )
        {
            throw new UnsupportedOperationException();
        }

        @Override
        public int size()
        {
            return delegate.size();
        }

        @Override
        public void clear()
        {
            delegate.clear();
        }

        @Override
        public int valueCount( Object key )
        {
            throw new UnsupportedOperationException();
        }

        @Override
        public String addLocalEntryListener( EntryListener<Object,Object> listener )
        {
            throw new UnsupportedOperationException();
        }

        @Override
        public String addEntryListener( EntryListener<Object,Object> listener, boolean includeValue )
        {
            throw new UnsupportedOperationException();
        }

        @Override
        public boolean removeEntryListener( String registrationId )
        {
            throw new UnsupportedOperationException();
        }

        @Override
        public String addEntryListener( EntryListener<Object,Object> listener, Object key, boolean includeValue )
        {
            throw new UnsupportedOperationException();
        }

        @Override
        public void lock( Object key )
        {
            throw new UnsupportedOperationException();
        }

        @Override
        public void lock( Object key, long leaseTime, TimeUnit timeUnit )
        {
            throw new UnsupportedOperationException();
        }

        @Override
        public boolean isLocked( Object key )
        {
            throw new UnsupportedOperationException();
        }

        @Override
        public boolean tryLock( Object key )
        {
            throw new UnsupportedOperationException();
        }

        @Override
        public boolean tryLock( Object key, long time, TimeUnit timeunit ) throws InterruptedException
        {
            throw new UnsupportedOperationException();
        }

        @Override
        public boolean tryLock( Object key, long time, TimeUnit timeunit, long leaseTime, TimeUnit leaseTimeunit ) throws InterruptedException
        {
            throw new UnsupportedOperationException();
        }

        @Override
        public void unlock( Object key )
        {
            throw new UnsupportedOperationException();
        }

        @Override
        public void forceUnlock( Object key )
        {
            throw new UnsupportedOperationException();
        }

        @Override
        public LocalMultiMapStats getLocalMultiMapStats()
        {
            throw new UnsupportedOperationException();
        }

        @Override
        public <SuppliedValue, Result> Result aggregate( Supplier<Object,Object,SuppliedValue> supplier, Aggregation<Object,SuppliedValue,Result> aggregation )
        {
            throw new UnsupportedOperationException();
        }

        @Override
        public <SuppliedValue, Result> Result aggregate( Supplier<Object,Object,SuppliedValue> supplier, Aggregation<Object,SuppliedValue,Result> aggregation, JobTracker jobTracker )
        {
            throw new UnsupportedOperationException();
        }
    }

    private class HazelcastSet implements ISet<Object>
    {
        private Set<Object> delegate;

        HazelcastSet()
        {
            this.delegate = new HashSet<>();
        }

        @Override
        public String getPartitionKey()
        {
            throw new IllegalStateException();
        }

        @Override
        public String getName()
        {
            throw new IllegalStateException();
        }

        @Override
        public String getServiceName()
        {
            throw new IllegalStateException();
        }

        @Override
        public void destroy()
        {
            throw new IllegalStateException();
        }

        @Override
        public String addItemListener( ItemListener<Object> listener, boolean includeValue )
        {
            throw new IllegalStateException();
        }

        @Override
        public boolean removeItemListener( String registrationId )
        {
            throw new IllegalStateException();
        }

        public int size()
        {
            return delegate.size();
        }

        public boolean isEmpty()
        {
            return delegate.isEmpty();
        }

        public boolean contains( Object o )
        {
            return delegate.contains( o );
        }

        public Iterator<Object> iterator()
        {
            return delegate.iterator();
        }

        public Object[] toArray()
        {
            return delegate.toArray();
        }

        public <T> T[] toArray( T[] a )
        {
            return delegate.toArray( a );
        }

        public boolean add( Object o )
        {
            return delegate.add( o );
        }

        public boolean remove( Object o )
        {
            return delegate.remove( o );
        }

        public boolean containsAll( Collection<?> c )
        {
            return delegate.containsAll( c );
        }

        public boolean addAll( Collection<?> c )
        {
            return delegate.addAll( c );
        }

        public boolean retainAll( Collection<?> c )
        {
            return delegate.retainAll( c );
        }

        public boolean removeAll( Collection<?> c )
        {
            return delegate.removeAll( c );
        }

        public void clear()
        {
            delegate.clear();
        }

        @Override
        public boolean equals( Object o )
        {
            return delegate.equals( o );
        }

        @Override
        public int hashCode()
        {
            return delegate.hashCode();
        }

        public Spliterator<Object> spliterator()
        {
            return delegate.spliterator();
        }
    }

    private class StubExecutorService implements IExecutorService
    {
        private ExecutorService executor = Executors.newSingleThreadExecutor();

        @Override
        public void execute( Runnable command, MemberSelector memberSelector )
        {

        }

        @Override
        public void executeOnKeyOwner( Runnable command, Object key )
        {

        }

        @Override
        public void executeOnMember( Runnable command, Member member )
        {

        }

        @Override
        public void executeOnMembers( Runnable command, Collection<Member> members )
        {

        }

        @Override
        public void executeOnMembers( Runnable command, MemberSelector memberSelector )
        {

        }

        @Override
        public void executeOnAllMembers( Runnable command )
        {

        }

        @Override
        public <T> Future<T> submit( Callable<T> task, MemberSelector memberSelector )
        {
            return null;
        }

        @Override
        public <T> Future<T> submitToKeyOwner( Callable<T> task, Object key )
        {
            return null;
        }

        @Override
        public <T> Future<T> submitToMember( Callable<T> task, Member member )
        {
            return null;
        }

        @Override
        public <T> Map<Member,Future<T>> submitToMembers( Callable<T> task, Collection<Member> members )
        {
            return null;
        }

        @Override
        public <T> Map<Member,Future<T>> submitToMembers( Callable<T> task, MemberSelector memberSelector )
        {
            return null;
        }

        @Override
        public <T> Map<Member,Future<T>> submitToAllMembers( Callable<T> task )
        {
            return null;
        }

        @Override
        public <T> void submit( Runnable task, ExecutionCallback<T> callback )
        {

        }

        @Override
        public <T> void submit( Runnable task, MemberSelector memberSelector, ExecutionCallback<T> callback )
        {

        }

        @Override
        public <T> void submitToKeyOwner( Runnable task, Object key, ExecutionCallback<T> callback )
        {

        }

        @Override
        public <T> void submitToMember( Runnable task, Member member, ExecutionCallback<T> callback )
        {

        }

        @Override
        public void submitToMembers( Runnable task, Collection<Member> members, MultiExecutionCallback callback )
        {

        }

        @Override
        public void submitToMembers( Runnable task, MemberSelector memberSelector, MultiExecutionCallback callback )
        {

        }

        @Override
        public void submitToAllMembers( Runnable task, MultiExecutionCallback callback )
        {

        }

        @Override
        public <T> void submit( Callable<T> task, ExecutionCallback<T> callback )
        {

        }

        @Override
        public <T> void submit( Callable<T> task, MemberSelector memberSelector, ExecutionCallback<T> callback )
        {

        }

        @Override
        public <T> void submitToKeyOwner( Callable<T> task, Object key, ExecutionCallback<T> callback )
        {

        }

        @Override
        public <T> void submitToMember( Callable<T> task, Member member, ExecutionCallback<T> callback )
        {

        }

        @Override
        public <T> void submitToMembers( Callable<T> task, Collection<Member> members, MultiExecutionCallback callback )
        {

        }

        @Override
        public <T> void submitToMembers( Callable<T> task, MemberSelector memberSelector, MultiExecutionCallback
                callback )
        {

        }

        @Override
        public <T> void submitToAllMembers( Callable<T> task, MultiExecutionCallback callback )
        {

        }

        @Override
        public LocalExecutorStats getLocalExecutorStats()
        {
            return null;
        }

        @Override
        public String getPartitionKey()
        {
            return null;
        }

        @Override
        public String getName()
        {
            return null;
        }

        @Override
        public String getServiceName()
        {
            return null;
        }

        @Override
        public void destroy()
        {

        }

        @Override
        public void shutdown()
        {

        }

        @Override
        public List<Runnable> shutdownNow()
        {
            return null;
        }

        @Override
        public boolean isShutdown()
        {
            return false;
        }

        @Override
        public boolean isTerminated()
        {
            return false;
        }

        @Override
        public boolean awaitTermination( long timeout, TimeUnit unit ) throws InterruptedException
        {
            return false;
        }

        @Override
        public <T> Future<T> submit( Callable<T> task )
        {
            return executor.submit( task );
        }

        @Override
        public <T> Future<T> submit( Runnable task, T result )
        {
            return null;
        }

        @Override
        public Future<?> submit( Runnable task )
        {
            return null;
        }

        @Override
        public <T> List<Future<T>> invokeAll( Collection<? extends Callable<T>> tasks ) throws InterruptedException
        {
            return null;
        }

        @Override
        public <T> List<Future<T>> invokeAll( Collection<? extends Callable<T>> tasks, long timeout, TimeUnit unit )
                throws InterruptedException
        {
            return null;
        }

        @Override
        public <T> T invokeAny( Collection<? extends Callable<T>> tasks ) throws InterruptedException,
                ExecutionException
        {
            return null;
        }

        @Override
        public <T> T invokeAny( Collection<? extends Callable<T>> tasks, long timeout, TimeUnit unit ) throws
                InterruptedException, ExecutionException, TimeoutException
        {
            return null;
        }

        @Override
        public void execute( Runnable command )
        {

        }
    }
}<|MERGE_RESOLUTION|>--- conflicted
+++ resolved
@@ -18,6 +18,27 @@
  * along with this program. If not, see <http://www.gnu.org/licenses/>.
  */
 package org.neo4j.causalclustering.discovery;
+
+import java.net.UnknownHostException;
+import java.util.Collection;
+import java.util.HashMap;
+import java.util.HashSet;
+import java.util.Iterator;
+import java.util.List;
+import java.util.Map;
+import java.util.Set;
+import java.util.Spliterator;
+import java.util.UUID;
+import java.util.concurrent.Callable;
+import java.util.concurrent.ExecutionException;
+import java.util.concurrent.ExecutorService;
+import java.util.concurrent.Executors;
+import java.util.concurrent.Future;
+import java.util.concurrent.TimeUnit;
+import java.util.concurrent.TimeoutException;
+import java.util.function.BiConsumer;
+import java.util.function.BiFunction;
+import java.util.function.Function;
 
 import com.hazelcast.core.Client;
 import com.hazelcast.core.ClientService;
@@ -50,27 +71,6 @@
 import com.hazelcast.query.Predicate;
 import org.junit.Test;
 
-import java.net.UnknownHostException;
-import java.util.Collection;
-import java.util.HashMap;
-import java.util.HashSet;
-import java.util.Iterator;
-import java.util.List;
-import java.util.Map;
-import java.util.Set;
-import java.util.Spliterator;
-import java.util.UUID;
-import java.util.concurrent.Callable;
-import java.util.concurrent.ExecutionException;
-import java.util.concurrent.ExecutorService;
-import java.util.concurrent.Executors;
-import java.util.concurrent.Future;
-import java.util.concurrent.TimeUnit;
-import java.util.concurrent.TimeoutException;
-import java.util.function.BiConsumer;
-import java.util.function.BiFunction;
-import java.util.function.Function;
-
 import org.neo4j.causalclustering.identity.MemberId;
 import org.neo4j.kernel.configuration.BoltConnector;
 import org.neo4j.kernel.configuration.Config;
@@ -80,6 +80,7 @@
 import org.neo4j.test.OnDemandJobScheduler;
 
 import static java.lang.String.format;
+
 import static org.junit.Assert.assertEquals;
 import static org.mockito.Matchers.any;
 import static org.mockito.Matchers.anyString;
@@ -88,6 +89,7 @@
 import static org.mockito.Mockito.times;
 import static org.mockito.Mockito.verify;
 import static org.mockito.Mockito.when;
+
 import static org.neo4j.causalclustering.discovery.HazelcastClusterTopology.CLIENT_CONNECTOR_ADDRESSES;
 import static org.neo4j.causalclustering.discovery.HazelcastClusterTopology.MEMBER_UUID;
 import static org.neo4j.causalclustering.discovery.HazelcastClusterTopology.RAFT_SERVER;
@@ -120,11 +122,8 @@
         // given
         HazelcastConnector connector = mock( HazelcastConnector.class );
         OnDemandJobScheduler jobScheduler = new OnDemandJobScheduler();
-<<<<<<< HEAD
+
         HazelcastClient client = new HazelcastClient( connector, jobScheduler, NullLogProvider.getInstance(), config(), myself );
-=======
-        HazelcastClient client = new HazelcastClient( connector, jobScheduler, NullLogProvider.getInstance(), config() );
->>>>>>> 6c27da84
 
         HazelcastInstance hazelcastInstance = mock( HazelcastInstance.class );
         when( connector.connectToHazelcast() ).thenReturn( hazelcastInstance );
@@ -155,11 +154,8 @@
         // given
         HazelcastConnector connector = mock( HazelcastConnector.class );
         OnDemandJobScheduler jobScheduler = new OnDemandJobScheduler();
-<<<<<<< HEAD
+
         HazelcastClient client = new HazelcastClient( connector, jobScheduler, NullLogProvider.getInstance(), config(), myself );
-=======
-        HazelcastClient client = new HazelcastClient( connector, jobScheduler, NullLogProvider.getInstance(), config() );
->>>>>>> 6c27da84
 
         HazelcastInstance hazelcastInstance = mock( HazelcastInstance.class );
         when( connector.connectToHazelcast() ).thenReturn( hazelcastInstance );
@@ -206,11 +202,8 @@
         when( hazelcastInstance.getSet( anyString() ) ).thenReturn( new HazelcastSet() );
 
         OnDemandJobScheduler jobScheduler = new OnDemandJobScheduler();
-<<<<<<< HEAD
+
         HazelcastClient client = new HazelcastClient( connector, jobScheduler, logProvider, config(), myself );
-=======
-        HazelcastClient client = new HazelcastClient( connector, jobScheduler, logProvider, config() );
->>>>>>> 6c27da84
 
         com.hazelcast.core.Cluster cluster = mock( Cluster.class );
         when( hazelcastInstance.getCluster() ).thenReturn( cluster );
@@ -260,11 +253,7 @@
         when( connector.connectToHazelcast() ).thenReturn( hazelcastInstance );
 
         OnDemandJobScheduler jobScheduler = new OnDemandJobScheduler();
-<<<<<<< HEAD
         HazelcastClient hazelcastClient = new HazelcastClient( connector, jobScheduler, NullLogProvider.getInstance(), config(), myself );
-=======
-        HazelcastClient hazelcastClient = new HazelcastClient( connector, jobScheduler, NullLogProvider.getInstance(), config() );
->>>>>>> 6c27da84
 
         // when
         hazelcastClient.start();
@@ -307,11 +296,7 @@
         when( connector.connectToHazelcast() ).thenReturn( hazelcastInstance );
 
         OnDemandJobScheduler jobScheduler = new OnDemandJobScheduler();
-<<<<<<< HEAD
         HazelcastClient hazelcastClient = new HazelcastClient( connector, jobScheduler, NullLogProvider.getInstance(), config(), myself );
-=======
-        HazelcastClient hazelcastClient = new HazelcastClient( connector, jobScheduler, NullLogProvider.getInstance(), config() );
->>>>>>> 6c27da84
 
         hazelcastClient.start();
 
@@ -341,11 +326,8 @@
         when( connector.connectToHazelcast() ).thenReturn( hazelcastInstance );
 
         OnDemandJobScheduler jobScheduler = new OnDemandJobScheduler();
-<<<<<<< HEAD
+
         HazelcastClient hazelcastClient = new HazelcastClient( connector, jobScheduler, NullLogProvider.getInstance(), config(), myself );
-=======
-        HazelcastClient hazelcastClient = new HazelcastClient( connector, jobScheduler, NullLogProvider.getInstance(), config() );
->>>>>>> 6c27da84
 
         hazelcastClient.start();
 
