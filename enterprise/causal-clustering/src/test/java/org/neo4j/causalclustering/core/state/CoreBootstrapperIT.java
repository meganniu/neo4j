--- conflicted
+++ resolved
@@ -59,10 +59,7 @@
 import static org.hamcrest.Matchers.lessThanOrEqualTo;
 import static org.junit.Assert.assertEquals;
 import static org.junit.Assert.assertThat;
-<<<<<<< HEAD
-=======
 import static org.junit.Assert.fail;
->>>>>>> 55edb295
 import static org.neo4j.graphdb.factory.GraphDatabaseSettings.record_id_batch_size;
 import static org.neo4j.helpers.collection.Iterators.asSet;
 
@@ -84,14 +81,10 @@
         File classicNeo4jStore = ClassicNeo4jStore.builder( testDirectory.directory(), fileSystem ).amountOfNodes( nodeCount ).build().getStoreDir();
 
         PageCache pageCache = pageCacheRule.getPageCache( fileSystem );
-<<<<<<< HEAD
-        CoreBootstrapper bootstrapper = new CoreBootstrapper( classicNeo4jStore, pageCache, fileSystem,
-                Config.defaults(), NullLogProvider.getInstance() );
+        CoreBootstrapper bootstrapper =
+                new CoreBootstrapper( classicNeo4jStore, pageCache, fileSystem, Config.defaults(), NullLogProvider.getInstance(), new Monitors() );
         bootstrapAndVerify( nodeCount, fileSystem, classicNeo4jStore, pageCache, Config.defaults(), bootstrapper );
     }
-=======
-        CoreBootstrapper bootstrapper = new CoreBootstrapper( classicNeo4jStore, pageCache, fileSystem, Config.defaults(), NullLogProvider.getInstance() );
->>>>>>> 55edb295
 
     @Test
     public void setAllCoreStateOnDatabaseWithCustomLogFilesLocation() throws Exception
@@ -99,18 +92,80 @@
         // given
         int nodeCount = 100;
         FileSystemAbstraction fileSystem = fileSystemRule.get();
-        File baseDirectory = testDirectory.directory();
         String customTransactionLogsLocation = "transaction-logs";
-        File classicNeo4jStore = RestoreClusterUtils.createClassicNeo4jStore( baseDirectory, fileSystem, nodeCount,
-                Standard.LATEST_NAME, customTransactionLogsLocation );
-
-        PageCache pageCache = pageCacheRule.getPageCache( fileSystem );
-        Config config = Config.defaults( GraphDatabaseSettings.logical_logs_location,
-                customTransactionLogsLocation );
-        CoreBootstrapper bootstrapper = new CoreBootstrapper( classicNeo4jStore, pageCache, fileSystem,
-                config, NullLogProvider.getInstance() );
+        File classicNeo4jStore = ClassicNeo4jStore
+                .builder( testDirectory.directory(), fileSystem )
+                .amountOfNodes( nodeCount )
+                .logicalLogsLocation( customTransactionLogsLocation )
+                .build()
+                .getStoreDir();
+
+        PageCache pageCache = pageCacheRule.getPageCache( fileSystem );
+        Config config = Config.defaults( GraphDatabaseSettings.logical_logs_location, customTransactionLogsLocation );
+        CoreBootstrapper bootstrapper = new CoreBootstrapper( classicNeo4jStore, pageCache, fileSystem, config, NullLogProvider.getInstance(), new Monitors() );
 
         bootstrapAndVerify( nodeCount, fileSystem, classicNeo4jStore, pageCache, config, bootstrapper );
+    }
+
+    @Test
+    public void shouldFailToBootstrapIfClusterIsInNeedOfRecovery() throws IOException
+    {
+        // given
+        int nodeCount = 100;
+        FileSystemAbstraction fileSystem = fileSystemRule.get();
+        File storeInNeedOfRecovery =
+                ClassicNeo4jStore.builder( testDirectory.directory(), fileSystem ).amountOfNodes( nodeCount ).needToRecover().build().getStoreDir();
+
+        PageCache pageCache = pageCacheRule.getPageCache( fileSystem );
+        CoreBootstrapper bootstrapper =
+                new CoreBootstrapper( storeInNeedOfRecovery, pageCache, fileSystem, Config.defaults(), NullLogProvider.getInstance(), new Monitors() );
+
+        // when
+        Set<MemberId> membership = asSet( randomMember(), randomMember(), randomMember() );
+        try
+        {
+            bootstrapper.bootstrap( membership );
+            fail();
+        }
+        catch ( IllegalStateException e )
+        {
+            assertEquals( e.getMessage(), "Cannot bootstrap. Recovery is required. Please ensure that the store being seeded comes from a cleanly shutdown " +
+                    "instance of Neo4j or a Neo4j backup" );
+        }
+    }
+
+    @Test
+    public void shouldFailToBootstrapIfClusterIsInNeedOfRecoveryWithCustomLogicalLogsLocation() throws IOException
+    {
+        // given
+        int nodeCount = 100;
+        FileSystemAbstraction fileSystem = fileSystemRule.get();
+        String customTransactionLogsLocation = "transaction-logs";
+        File storeInNeedOfRecovery = ClassicNeo4jStore
+                .builder( testDirectory.directory(), fileSystem )
+                .amountOfNodes( nodeCount )
+                .logicalLogsLocation( customTransactionLogsLocation )
+                .needToRecover()
+                .build()
+                .getStoreDir();
+
+        PageCache pageCache = pageCacheRule.getPageCache( fileSystem );
+        Config config = Config.defaults( GraphDatabaseSettings.logical_logs_location, customTransactionLogsLocation );
+        CoreBootstrapper bootstrapper =
+                new CoreBootstrapper( storeInNeedOfRecovery, pageCache, fileSystem, config, NullLogProvider.getInstance(), new Monitors() );
+
+        // when
+        Set<MemberId> membership = asSet( randomMember(), randomMember(), randomMember() );
+        try
+        {
+            bootstrapper.bootstrap( membership );
+            fail();
+        }
+        catch ( IllegalStateException e )
+        {
+            assertEquals( e.getMessage(), "Cannot bootstrap. Recovery is required. Please ensure that the store being seeded comes from a cleanly shutdown " +
+                    "instance of Neo4j or a Neo4j backup" );
+        }
     }
 
     private void bootstrapAndVerify( long nodeCount, FileSystemAbstraction fileSystem, File classicNeo4jStore,
@@ -138,47 +193,16 @@
         /* The session state is initially empty. */
         assertEquals( new GlobalSessionTrackerState(), snapshot.get( CoreStateType.SESSION_TRACKER ) );
 
-<<<<<<< HEAD
         ReadOnlyTransactionStore transactionStore = new ReadOnlyTransactionStore( pageCache, fileSystem,
                 classicNeo4jStore, config, new Monitors() );
         LastCommittedIndexFinder lastCommittedIndexFinder = new LastCommittedIndexFinder(
                 new ReadOnlyTransactionIdStore( pageCache, classicNeo4jStore ),
                 transactionStore, NullLogProvider.getInstance() );
-=======
-        LastCommittedIndexFinder lastCommittedIndexFinder = new LastCommittedIndexFinder( new ReadOnlyTransactionIdStore( pageCache, classicNeo4jStore ),
-                new ReadOnlyTransactionStore( pageCache, fileSystem, classicNeo4jStore, new Monitors() ), NullLogProvider.getInstance() );
->>>>>>> 55edb295
 
         long lastCommittedIndex = lastCommittedIndexFinder.getLastCommittedIndex();
         assertEquals( -1, lastCommittedIndex );
     }
 
-    @Test
-    public void shouldFailToBootstrapIfClusterIsInNeedOfRecovery() throws IOException
-    {
-        // given
-        int nodeCount = 100;
-        FileSystemAbstraction fileSystem = fileSystemRule.get();
-        File storeInNeedOfRecovery =
-                ClassicNeo4jStore.builder( testDirectory.directory(), fileSystem ).amountOfNodes( nodeCount ).needToRecover().build().getStoreDir();
-
-        PageCache pageCache = pageCacheRule.getPageCache( fileSystem );
-        CoreBootstrapper bootstrapper = new CoreBootstrapper( storeInNeedOfRecovery, pageCache, fileSystem, Config.defaults(), NullLogProvider.getInstance() );
-
-        // when
-        Set<MemberId> membership = asSet( randomMember(), randomMember(), randomMember() );
-        try
-        {
-            bootstrapper.bootstrap( membership );
-            fail();
-        }
-        catch ( IllegalStateException e )
-        {
-            assertEquals( e.getMessage(), "Cannot bootstrap. Recovery is required. Please ensure that the store being seeded comes from a cleanly shutdown " +
-                    "instance of Neo4j or a Neo4j backup" );
-        }
-    }
-
     private MemberId randomMember()
     {
         return new MemberId( randomUUID() );
