/*
 * Copyright (c) 2002-2017 "Neo Technology,"
 * Network Engine for Objects in Lund AB [http://neotechnology.com]
 *
 * This file is part of Neo4j.
 *
 * Neo4j is free software: you can redistribute it and/or modify
 * it under the terms of the GNU Affero General Public License as
 * published by the Free Software Foundation, either version 3 of the
 * License, or (at your option) any later version.
 *
 * This program is distributed in the hope that it will be useful,
 * but WITHOUT ANY WARRANTY; without even the implied warranty of
 * MERCHANTABILITY or FITNESS FOR A PARTICULAR PURPOSE.  See the
 * GNU Affero General Public License for more details.
 *
 * You should have received a copy of the GNU Affero General Public License
 * along with this program. If not, see <http://www.gnu.org/licenses/>.
 */
package org.neo4j.causalclustering.discovery;

import java.io.File;
import java.util.ArrayList;
import java.util.Arrays;
import java.util.Collection;
import java.util.List;
import java.util.Map;
import java.util.Set;
import java.util.concurrent.Callable;
import java.util.concurrent.CompletionService;
import java.util.concurrent.ConcurrentHashMap;
import java.util.concurrent.ExecutionException;
import java.util.concurrent.ExecutorCompletionService;
import java.util.concurrent.ExecutorService;
import java.util.concurrent.Executors;
import java.util.concurrent.TimeUnit;
import java.util.concurrent.TimeoutException;
import java.util.function.BiConsumer;
import java.util.function.IntFunction;
import java.util.stream.Collectors;
import java.util.stream.IntStream;

import org.neo4j.causalclustering.core.CoreGraphDatabase;
import org.neo4j.causalclustering.core.LeaderCanWrite;
import org.neo4j.causalclustering.core.consensus.NoLeaderFoundException;
import org.neo4j.causalclustering.core.consensus.roles.Role;
import org.neo4j.causalclustering.core.state.machines.id.IdGenerationException;
import org.neo4j.causalclustering.core.state.machines.locks.LeaderOnlyLockManager;
import org.neo4j.causalclustering.readreplica.ReadReplicaGraphDatabase;
import org.neo4j.com.ports.allocation.PortAuthority;
import org.neo4j.function.ThrowingSupplier;
import org.neo4j.graphdb.DatabaseShutdownException;
import org.neo4j.graphdb.Transaction;
import org.neo4j.graphdb.TransactionFailureException;
import org.neo4j.graphdb.security.WriteOperationsNotAllowedException;
import org.neo4j.helpers.AdvertisedSocketAddress;
import org.neo4j.helpers.NamedThreadFactory;
import org.neo4j.kernel.internal.DatabaseHealth;
import org.neo4j.kernel.monitoring.Monitors;
import org.neo4j.storageengine.api.lock.AcquireLockTimeoutException;
import org.neo4j.test.DbRepresentation;

import static java.util.stream.Collectors.toList;
import static java.util.stream.Collectors.toSet;
import static org.neo4j.concurrent.Futures.combine;
import static org.neo4j.function.Predicates.await;
import static org.neo4j.function.Predicates.awaitEx;
import static org.neo4j.function.Predicates.notNull;
import static org.neo4j.helpers.collection.Iterables.firstOrNull;
import static org.neo4j.kernel.api.exceptions.Status.Transaction.LockSessionExpired;

public class Cluster
{
    private static final int DEFAULT_TIMEOUT_MS = 120_000;
    private static final int DEFAULT_CLUSTER_SIZE = 3;

    protected final File parentDir;
    private final Map<String,String> coreParams;
    private final Map<String,IntFunction<String>> instanceCoreParams;
    private final Map<String,String> readReplicaParams;
    private final Map<String,IntFunction<String>> instanceReadReplicaParams;
    private final String recordFormat;
<<<<<<< HEAD
    private final Monitors monitors;
    protected final DiscoveryServiceFactory discoveryServiceFactory;
    protected final String listenAddress;
    protected final String advertisedAddress;
=======
    private final DiscoveryServiceFactory discoveryServiceFactory;
    private final String listenAddress;
    private final String advertisedAddress;
>>>>>>> c4cd2e94

    private Map<Integer,CoreClusterMember> coreMembers = new ConcurrentHashMap<>();
    private Map<Integer,ReadReplica> readReplicas = new ConcurrentHashMap<>();

    public Cluster( File parentDir, int noOfCoreMembers, int noOfReadReplicas,
            DiscoveryServiceFactory discoveryServiceFactory,
            Map<String,String> coreParams, Map<String,IntFunction<String>> instanceCoreParams,
            Map<String,String> readReplicaParams, Map<String,IntFunction<String>> instanceReadReplicaParams,
            String recordFormat, IpFamily ipFamily, boolean useWildcard)
    {
        this.discoveryServiceFactory = discoveryServiceFactory;
        this.parentDir = parentDir;
        this.coreParams = coreParams;
        this.instanceCoreParams = instanceCoreParams;
        this.readReplicaParams = readReplicaParams;
        this.instanceReadReplicaParams = instanceReadReplicaParams;
        this.recordFormat = recordFormat;
<<<<<<< HEAD
        this.monitors = monitors;
=======
        HashSet<Integer> coreServerIds = new HashSet<>();
        for ( int i = 0; i < noOfCoreMembers; i++ )
        {
            coreServerIds.add( i );
        }
>>>>>>> c4cd2e94
        listenAddress = useWildcard ? ipFamily.wildcardAddress() : ipFamily.localhostAddress();
        advertisedAddress = ipFamily.localhostName();
        List<AdvertisedSocketAddress> initialHosts = initialHosts( noOfCoreMembers );
        createCoreMembers( noOfCoreMembers, initialHosts, coreParams, instanceCoreParams, recordFormat );
        createReadReplicas( noOfReadReplicas, initialHosts, readReplicaParams, instanceReadReplicaParams, recordFormat );
    }

    private List<AdvertisedSocketAddress> initialHosts( int noOfCoreMembers )
    {
        return IntStream.range( 0, noOfCoreMembers )
                .mapToObj( ignored -> PortAuthority.allocatePort() )
                .map( port -> new AdvertisedSocketAddress( advertisedAddress, port ) )
                .collect( toList() );
    }

    public void start() throws InterruptedException, ExecutionException
    {
        ExecutorService executor = Executors.newCachedThreadPool( new NamedThreadFactory( "cluster-starter" ) );
        try
        {
            startCoreMembers( executor );
            startReadReplicas( executor );
        }
        finally
        {
            executor.shutdown();
        }
    }

    public Set<CoreClusterMember> healthyCoreMembers()
    {
        return coreMembers.values().stream()
                .filter( db -> db.database().getDependencyResolver().resolveDependency( DatabaseHealth.class )
                        .isHealthy() )
                .collect( Collectors.toSet() );
    }

    public CoreClusterMember getCoreMemberById( int memberId )
    {
        return coreMembers.get( memberId );
    }

    public ReadReplica getReadReplicaById( int memberId )
    {
        return readReplicas.get( memberId );
    }

    public CoreClusterMember addCoreMemberWithId( int memberId )
    {
        return addCoreMemberWithId( memberId, coreParams, instanceCoreParams, recordFormat );
    }

    private CoreClusterMember addCoreMemberWithId( int memberId, Map<String,String> extraParams,
            Map<String,IntFunction<String>> instanceExtraParams, String recordFormat )
    {
        List<AdvertisedSocketAddress> initialHosts = extractInitialHosts( coreMembers );
        CoreClusterMember coreClusterMember = createCoreClusterMember(
                memberId,
                PortAuthority.allocatePort(),
                DEFAULT_CLUSTER_SIZE,
                initialHosts,
                recordFormat,
                extraParams,
                instanceExtraParams,
                monitors
        );

        coreMembers.put( memberId, coreClusterMember );
        return coreClusterMember;
    }

    public ReadReplica addReadReplicaWithIdAndRecordFormat( int memberId, String recordFormat )
    {
        return addReadReplica( memberId, recordFormat, new Monitors() );
    }

    public ReadReplica addReadReplicaWithId( int memberId )
    {
        return addReadReplicaWithIdAndRecordFormat( memberId, recordFormat );
    }

    public ReadReplica addReadReplicaWithIdAndMonitors( @SuppressWarnings( "SameParameterValue" ) int memberId, Monitors monitors )
    {
        return addReadReplica( memberId, recordFormat, monitors );
    }

    private ReadReplica addReadReplica( int memberId, String recordFormat, Monitors monitors )
    {
        List<AdvertisedSocketAddress> initialHosts = extractInitialHosts( coreMembers );
        ReadReplica member = createReadReplica(
                memberId,
                initialHosts,
                readReplicaParams,
                instanceReadReplicaParams,
                recordFormat,
                monitors
        );

        readReplicas.put( memberId, member );
        return member;
    }

    public void shutdown()
    {
        try ( ErrorHandler errorHandler = new ErrorHandler( "Error when trying to shutdown cluster" ) )
        {
            shutdownCoreMembers( errorHandler );
            shutdownReadReplicas( errorHandler );
        }
    }

    private void shutdownCoreMembers( ErrorHandler errorHandler )
    {
        shutdownMembers( coreMembers(), errorHandler );
    }

    public void shutdownCoreMembers()
    {
        try ( ErrorHandler errorHandler = new ErrorHandler( "Error when trying to shutdown core members" ) )
        {
            shutdownCoreMembers( errorHandler );
        }
    }

    private void shutdownMembers( Collection<? extends ClusterMember> clusterMembers, ErrorHandler errorHandler )
    {
        ExecutorService executor = Executors.newCachedThreadPool();
        List<Callable<Object>> memberShutdownSuppliers = new ArrayList<>();
        for ( final ClusterMember clusterMember : clusterMembers )
        {
            memberShutdownSuppliers.add( () ->
            {
                clusterMember.shutdown();
                return null;
            } );
        }

        try
        {
            combine( executor.invokeAll( memberShutdownSuppliers ) ).get();
        }
        catch ( Exception e )
        {
            errorHandler.add( e );
        }
        finally
        {
            executor.shutdown();
        }
    }

    public void removeCoreMemberWithMemberId( int memberId )
    {
        CoreClusterMember memberToRemove = getCoreMemberById( memberId );

        if ( memberToRemove != null )
        {
            memberToRemove.shutdown();
            removeCoreMember( memberToRemove );
        }
        else
        {
            throw new RuntimeException( "Could not remove core member with id " + memberId );
        }
    }

    public void removeCoreMember( CoreClusterMember memberToRemove )
    {
        memberToRemove.shutdown();
        coreMembers.values().remove( memberToRemove );
    }

    public void removeReadReplicaWithMemberId( int memberId )
    {
        ReadReplica memberToRemove = getReadReplicaById( memberId );

        if ( memberToRemove != null )
        {
            removeReadReplica( memberToRemove );
        }
        else
        {
            throw new RuntimeException( "Could not remove core member with member id " + memberId );
        }
    }

    private void removeReadReplica( ReadReplica memberToRemove )
    {
        memberToRemove.shutdown();
        readReplicas.values().remove( memberToRemove );
    }

    public Collection<CoreClusterMember> coreMembers()
    {
        return coreMembers.values();
    }

    public Collection<ReadReplica> readReplicas()
    {
        return readReplicas.values();
    }

    public ReadReplica findAnyReadReplica()
    {
        return firstOrNull( readReplicas.values() );
    }

    public CoreClusterMember getDbWithRole( Role role )
    {
        return getDbWithAnyRole( role );
    }

    public CoreClusterMember getDbWithAnyRole( Role... roles )
    {
        Set<Role> roleSet = Arrays.stream( roles ).collect( toSet() );
        for ( CoreClusterMember coreClusterMember : coreMembers.values() )
        {
            if ( coreClusterMember.database() != null && roleSet.contains( coreClusterMember.database().getRole() ) )
            {
                return coreClusterMember;
            }
        }
        return null;
    }

    public CoreClusterMember awaitLeader() throws TimeoutException
    {
        return awaitCoreMemberWithRole( Role.LEADER, DEFAULT_TIMEOUT_MS, TimeUnit.MILLISECONDS );
    }

    public CoreClusterMember awaitLeader( long timeout, TimeUnit timeUnit ) throws TimeoutException
    {
        return awaitCoreMemberWithRole( Role.LEADER, timeout, timeUnit );
    }

    public CoreClusterMember awaitCoreMemberWithRole( Role role, long timeout, TimeUnit timeUnit ) throws TimeoutException
    {
        return await( () -> getDbWithRole( role ), notNull(), timeout, timeUnit );
    }

    public int numberOfCoreMembersReportedByTopology()
    {
        CoreClusterMember aCoreGraphDb = coreMembers.values().stream()
                .filter( member -> member.database() != null ).findAny().orElseThrow( IllegalArgumentException::new );
        CoreTopologyService coreTopologyService = aCoreGraphDb.database().getDependencyResolver()
                .resolveDependency( CoreTopologyService.class );
        return coreTopologyService.coreServers().members().size();
    }

    /**
     * Perform a transaction against the core cluster, selecting the target and retrying as necessary.
     */
    public CoreClusterMember coreTx( BiConsumer<CoreGraphDatabase,Transaction> op ) throws Exception
    {
        // this currently wraps the leader-only strategy, since it is the recommended and only approach
        return leaderTx( op, DEFAULT_TIMEOUT_MS, TimeUnit.MILLISECONDS );
    }

<<<<<<< HEAD
=======
    private CoreClusterMember addCoreMemberWithId( int memberId, Map<String,String> extraParams, Map<String,IntFunction<String>> instanceExtraParams, String recordFormat )
    {
        List<AdvertisedSocketAddress> initialHosts = buildInitialHosts( coreMembers.keySet() );
        CoreClusterMember coreClusterMember = new CoreClusterMember( memberId, DEFAULT_CLUSTER_SIZE, initialHosts,
                discoveryServiceFactory, recordFormat, parentDir, extraParams, instanceExtraParams,
                listenAddress, advertisedAddress );
        coreMembers.put( memberId, coreClusterMember );
        return coreClusterMember;
    }

>>>>>>> c4cd2e94
    /**
     * Perform a transaction against the leader of the core cluster, retrying as necessary.
     */
    private CoreClusterMember leaderTx( BiConsumer<CoreGraphDatabase,Transaction> op, int timeout, TimeUnit timeUnit )
            throws Exception
    {
        ThrowingSupplier<CoreClusterMember,Exception> supplier = () ->
        {
            CoreClusterMember member = awaitLeader( timeout, timeUnit );
            CoreGraphDatabase db = member.database();
            if ( db == null )
            {
                throw new DatabaseShutdownException();
            }

            try ( Transaction tx = db.beginTx() )
            {
                op.accept( db, tx );
                return member;
            }
            catch ( Throwable e )
            {
                if ( isTransientFailure( e ) )
                {
                    // this is not the best, but it helps in debugging
                    System.err.println( "Transient failure in leader transaction, trying again." );
                    e.printStackTrace();
                    return null;
                }
                else
                {
                    throw e;
                }
            }
        };
        return awaitEx( supplier, notNull()::test, timeout, timeUnit );
    }

    private boolean isTransientFailure( Throwable e )
    {
        // TODO: This should really catch all cases of transient failures. Must be able to express that in a clearer
        // manner...
        return (e instanceof IdGenerationException) || isLockExpired( e ) || isLockOnFollower( e ) ||
               isWriteNotOnLeader( e );

    }

    private boolean isWriteNotOnLeader( Throwable e )
    {
        return e instanceof WriteOperationsNotAllowedException &&
               e.getMessage().startsWith( String.format( LeaderCanWrite.NOT_LEADER_ERROR_MSG, "" ) );
    }

    private boolean isLockOnFollower( Throwable e )
    {
        return e instanceof AcquireLockTimeoutException &&
               (e.getMessage().equals( LeaderOnlyLockManager.LOCK_NOT_ON_LEADER_ERROR_MESSAGE ) ||
                e.getCause() instanceof NoLeaderFoundException);
    }

    private boolean isLockExpired( Throwable e )
    {
        return e instanceof TransactionFailureException &&
               e.getCause() instanceof org.neo4j.kernel.api.exceptions.TransactionFailureException &&
               ((org.neo4j.kernel.api.exceptions.TransactionFailureException) e.getCause()).status() ==
               LockSessionExpired;
    }

    private List<AdvertisedSocketAddress> extractInitialHosts( Map<Integer,CoreClusterMember> coreMembers )
    {
        return coreMembers.values().stream()
                .map( CoreClusterMember::discoveryPort )
                .map( port -> new AdvertisedSocketAddress( advertisedAddress, port ) )
                .collect( toList() );
    }

    private void createCoreMembers( final int noOfCoreMembers,
            List<AdvertisedSocketAddress> initialHosts, Map<String,String> extraParams,
            Map<String,IntFunction<String>> instanceExtraParams, String recordFormat )
    {
        for ( int i = 0; i < initialHosts.size(); i++ )
        {
<<<<<<< HEAD
            int discoveryListenAddress = initialHosts.get( i ).getPort();
            CoreClusterMember coreClusterMember = createCoreClusterMember(
                    i,
                    discoveryListenAddress,
                    noOfCoreMembers,
                    initialHosts,
                    recordFormat,
                    extraParams,
                    instanceExtraParams,
                    monitors
            );
=======
            CoreClusterMember coreClusterMember = new CoreClusterMember( i, noOfCoreMembers, addresses,
                    discoveryServiceFactory, recordFormat, parentDir, extraParams, instanceExtraParams,
                    listenAddress, advertisedAddress );
>>>>>>> c4cd2e94
            coreMembers.put( i, coreClusterMember );
        }
    }

    protected CoreClusterMember createCoreClusterMember( int serverId,
                                                       int hazelcastPort,
                                                       int clusterSize,
                                                       List<AdvertisedSocketAddress> initialHosts,
                                                       String recordFormat,
                                                       Map<String, String> extraParams,
                                                       Map<String, IntFunction<String>> instanceExtraParams,
                                                       Monitors monitors )
    {
        int txPort = PortAuthority.allocatePort();
        int raftPort = PortAuthority.allocatePort();
        int boltPort = PortAuthority.allocatePort();
        int httpPort = PortAuthority.allocatePort();
        int backupPort = PortAuthority.allocatePort();

        return new CoreClusterMember(
                serverId,
                hazelcastPort,
                txPort,
                raftPort,
                boltPort,
                httpPort,
                backupPort,
                clusterSize,
                initialHosts,
                discoveryServiceFactory,
                recordFormat,
                parentDir,
                extraParams,
                instanceExtraParams,
                listenAddress,
                advertisedAddress,
                monitors
        );
    }

    private ReadReplica createReadReplica( int serverId,
                                           List<AdvertisedSocketAddress> initialHosts,
                                           Map<String, String> extraParams,
                                           Map<String, IntFunction<String>> instanceExtraParams,
                                           String recordFormat,
                                           Monitors monitors )
    {
        int boltPort = PortAuthority.allocatePort();
        int httpPort = PortAuthority.allocatePort();
        int txPort = PortAuthority.allocatePort();
        int backupPort = PortAuthority.allocatePort();

        return new ReadReplica(
                parentDir,
                serverId,
                boltPort,
                httpPort,
                txPort,
                backupPort, discoveryServiceFactory,
                initialHosts,
                extraParams,
                instanceExtraParams,
                recordFormat,
                monitors,
                advertisedAddress,
                listenAddress
        );
    }

    private void startCoreMembers( ExecutorService executor ) throws InterruptedException, ExecutionException
    {
        CompletionService<CoreGraphDatabase> ecs = new ExecutorCompletionService<>( executor );

        for ( CoreClusterMember coreClusterMember : coreMembers.values() )
        {
            ecs.submit( () ->
            {
                coreClusterMember.start();
                return coreClusterMember.database();
            } );
        }

        for ( int i = 0; i < coreMembers.size(); i++ )
        {
            ecs.take().get();
        }
    }

    private void startReadReplicas( ExecutorService executor ) throws InterruptedException, ExecutionException
    {
        CompletionService<ReadReplicaGraphDatabase> rrcs = new ExecutorCompletionService<>( executor );

        for ( ReadReplica readReplicas : this.readReplicas.values() )
        {
            rrcs.submit( () ->
            {
                readReplicas.start();
                return readReplicas.database();
            } );
        }

        for ( int i = 0; i < readReplicas.size(); i++ )
        {
            rrcs.take().get();
        }
    }

    private void createReadReplicas( int noOfReadReplicas,
            final List<AdvertisedSocketAddress> initialHosts,
            Map<String,String> extraParams,
            Map<String,IntFunction<String>> instanceExtraParams,
            String recordFormat )
    {
        for ( int i = 0; i < noOfReadReplicas; i++ )
        {
<<<<<<< HEAD
            ReadReplica readReplica = createReadReplica(
                    i,
                    initialHosts,
                    extraParams,
                    instanceExtraParams,
                    recordFormat,
                    new Monitors()
            );

            readReplicas.put( i, readReplica );
=======
            readReplicas.put( i, new ReadReplica( parentDir, i, discoveryServiceFactory, coreMemberAddresses, extraParams,
                    instanceExtraParams, recordFormat, new Monitors(), advertisedAddress, listenAddress ) );
>>>>>>> c4cd2e94
        }
    }

    private void shutdownReadReplicas( ErrorHandler errorHandler )
    {
        shutdownMembers( readReplicas(), errorHandler );
    }

    /**
     * Waits for {@link #DEFAULT_TIMEOUT_MS} for the <code>memberThatChanges</code> to match the contents of
     * <code>memberToLookLike</code>. After calling this method, changes both in <code>memberThatChanges</code> and
     * <code>memberToLookLike</code> are picked up.
     */
    public static void dataOnMemberEventuallyLooksLike( CoreClusterMember memberThatChanges,
            CoreClusterMember memberToLookLike )
            throws TimeoutException, InterruptedException
    {
        await( () ->
                {
                    try
                    {
                        // We recalculate the DbRepresentation of both source and target, so changes can be picked up
                        DbRepresentation representationToLookLike = DbRepresentation.of( memberToLookLike.database() );
                        DbRepresentation representationThatChanges = DbRepresentation.of( memberThatChanges.database() );
                        return representationToLookLike.equals( representationThatChanges );
                    }
                    catch ( DatabaseShutdownException e )
                    {
                    /*
                     * This can happen if the database is still in the process of starting. Yes, the naming
                     * of the exception is unfortunate, since it is thrown when the database lifecycle is not
                     * in RUNNING state and therefore signals general unavailability (e.g still starting) and not
                     * necessarily a database that is shutting down.
                     */
                    }
                    return false;
                },
                DEFAULT_TIMEOUT_MS, TimeUnit.MILLISECONDS );
    }

    public static <T extends ClusterMember> void dataMatchesEventually( ClusterMember source, Collection<T> targets )
            throws TimeoutException, InterruptedException
    {
        dataMatchesEventually( DbRepresentation.of( source.database() ), targets );
    }

    /**
     * Waits for {@link #DEFAULT_TIMEOUT_MS} for the <code>targetDBs</code> to have the same content as the
     * <code>member</code>. Changes in the <code>member</code> database contents after this method is called do not get
     * picked up and are not part of the comparison.
     *
     * @param source  The database to check against
     * @param targets The databases expected to match the contents of <code>member</code>
     */
    public static <T extends ClusterMember> void dataMatchesEventually( DbRepresentation source, Collection<T> targets )
            throws TimeoutException, InterruptedException
    {
        for ( ClusterMember targetDB : targets )
        {
            await( () ->
            {
                DbRepresentation representation = DbRepresentation.of( targetDB.database() );
                return source.equals( representation );
            }, DEFAULT_TIMEOUT_MS, TimeUnit.MILLISECONDS );
        }
    }

    public void startCoreMembers() throws ExecutionException, InterruptedException
    {
        ExecutorService executor = Executors.newCachedThreadPool( new NamedThreadFactory( "core-starter" ) );
        try
        {
            startCoreMembers( executor );
        }
        finally
        {
            executor.shutdown();
        }
    }

    public ClusterMember getMemberByBoltAddress( AdvertisedSocketAddress advertisedSocketAddress )
    {
        for ( CoreClusterMember member : coreMembers.values() )
        {
            if ( member.boltAdvertisedAddress().equals( advertisedSocketAddress.toString() ) )
            {
                return member;
            }
        }

        for ( ReadReplica member : readReplicas.values() )
        {
            if ( member.boltAdvertisedAddress().equals( advertisedSocketAddress.toString() ) )
            {
                return member;
            }
        }

        throw new RuntimeException( "Could not find a member for bolt address " + advertisedSocketAddress );
    }
}<|MERGE_RESOLUTION|>--- conflicted
+++ resolved
@@ -80,16 +80,9 @@
     private final Map<String,String> readReplicaParams;
     private final Map<String,IntFunction<String>> instanceReadReplicaParams;
     private final String recordFormat;
-<<<<<<< HEAD
-    private final Monitors monitors;
     protected final DiscoveryServiceFactory discoveryServiceFactory;
     protected final String listenAddress;
     protected final String advertisedAddress;
-=======
-    private final DiscoveryServiceFactory discoveryServiceFactory;
-    private final String listenAddress;
-    private final String advertisedAddress;
->>>>>>> c4cd2e94
 
     private Map<Integer,CoreClusterMember> coreMembers = new ConcurrentHashMap<>();
     private Map<Integer,ReadReplica> readReplicas = new ConcurrentHashMap<>();
@@ -98,7 +91,7 @@
             DiscoveryServiceFactory discoveryServiceFactory,
             Map<String,String> coreParams, Map<String,IntFunction<String>> instanceCoreParams,
             Map<String,String> readReplicaParams, Map<String,IntFunction<String>> instanceReadReplicaParams,
-            String recordFormat, IpFamily ipFamily, boolean useWildcard)
+            String recordFormat, IpFamily ipFamily, boolean useWildcard )
     {
         this.discoveryServiceFactory = discoveryServiceFactory;
         this.parentDir = parentDir;
@@ -107,15 +100,6 @@
         this.readReplicaParams = readReplicaParams;
         this.instanceReadReplicaParams = instanceReadReplicaParams;
         this.recordFormat = recordFormat;
-<<<<<<< HEAD
-        this.monitors = monitors;
-=======
-        HashSet<Integer> coreServerIds = new HashSet<>();
-        for ( int i = 0; i < noOfCoreMembers; i++ )
-        {
-            coreServerIds.add( i );
-        }
->>>>>>> c4cd2e94
         listenAddress = useWildcard ? ipFamily.wildcardAddress() : ipFamily.localhostAddress();
         advertisedAddress = ipFamily.localhostName();
         List<AdvertisedSocketAddress> initialHosts = initialHosts( noOfCoreMembers );
@@ -179,8 +163,7 @@
                 initialHosts,
                 recordFormat,
                 extraParams,
-                instanceExtraParams,
-                monitors
+                instanceExtraParams
         );
 
         coreMembers.put( memberId, coreClusterMember );
@@ -374,19 +357,6 @@
         return leaderTx( op, DEFAULT_TIMEOUT_MS, TimeUnit.MILLISECONDS );
     }
 
-<<<<<<< HEAD
-=======
-    private CoreClusterMember addCoreMemberWithId( int memberId, Map<String,String> extraParams, Map<String,IntFunction<String>> instanceExtraParams, String recordFormat )
-    {
-        List<AdvertisedSocketAddress> initialHosts = buildInitialHosts( coreMembers.keySet() );
-        CoreClusterMember coreClusterMember = new CoreClusterMember( memberId, DEFAULT_CLUSTER_SIZE, initialHosts,
-                discoveryServiceFactory, recordFormat, parentDir, extraParams, instanceExtraParams,
-                listenAddress, advertisedAddress );
-        coreMembers.put( memberId, coreClusterMember );
-        return coreClusterMember;
-    }
-
->>>>>>> c4cd2e94
     /**
      * Perform a transaction against the leader of the core cluster, retrying as necessary.
      */
@@ -469,7 +439,6 @@
     {
         for ( int i = 0; i < initialHosts.size(); i++ )
         {
-<<<<<<< HEAD
             int discoveryListenAddress = initialHosts.get( i ).getPort();
             CoreClusterMember coreClusterMember = createCoreClusterMember(
                     i,
@@ -478,14 +447,8 @@
                     initialHosts,
                     recordFormat,
                     extraParams,
-                    instanceExtraParams,
-                    monitors
+                    instanceExtraParams
             );
-=======
-            CoreClusterMember coreClusterMember = new CoreClusterMember( i, noOfCoreMembers, addresses,
-                    discoveryServiceFactory, recordFormat, parentDir, extraParams, instanceExtraParams,
-                    listenAddress, advertisedAddress );
->>>>>>> c4cd2e94
             coreMembers.put( i, coreClusterMember );
         }
     }
@@ -496,8 +459,7 @@
                                                        List<AdvertisedSocketAddress> initialHosts,
                                                        String recordFormat,
                                                        Map<String, String> extraParams,
-                                                       Map<String, IntFunction<String>> instanceExtraParams,
-                                                       Monitors monitors )
+                                                       Map<String, IntFunction<String>> instanceExtraParams )
     {
         int txPort = PortAuthority.allocatePort();
         int raftPort = PortAuthority.allocatePort();
@@ -521,8 +483,7 @@
                 extraParams,
                 instanceExtraParams,
                 listenAddress,
-                advertisedAddress,
-                monitors
+                advertisedAddress
         );
     }
 
@@ -601,7 +562,6 @@
     {
         for ( int i = 0; i < noOfReadReplicas; i++ )
         {
-<<<<<<< HEAD
             ReadReplica readReplica = createReadReplica(
                     i,
                     initialHosts,
@@ -612,10 +572,6 @@
             );
 
             readReplicas.put( i, readReplica );
-=======
-            readReplicas.put( i, new ReadReplica( parentDir, i, discoveryServiceFactory, coreMemberAddresses, extraParams,
-                    instanceExtraParams, recordFormat, new Monitors(), advertisedAddress, listenAddress ) );
->>>>>>> c4cd2e94
         }
     }
 
