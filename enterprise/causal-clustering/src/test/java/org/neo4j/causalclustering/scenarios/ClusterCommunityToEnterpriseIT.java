/*
 * Copyright (c) 2002-2017 "Neo Technology,"
 * Network Engine for Objects in Lund AB [http://neotechnology.com]
 *
 * This file is part of Neo4j.
 *
 * Neo4j is free software: you can redistribute it and/or modify
 * it under the terms of the GNU Affero General Public License as
 * published by the Free Software Foundation, either version 3 of the
 * License, or (at your option) any later version.
 *
 * This program is distributed in the hope that it will be useful,
 * but WITHOUT ANY WARRANTY; without even the implied warranty of
 * MERCHANTABILITY or FITNESS FOR A PARTICULAR PURPOSE.  See the
 * GNU Affero General Public License for more details.
 *
 * You should have received a copy of the GNU Affero General Public License
 * along with this program. If not, see <http://www.gnu.org/licenses/>.
 */
package org.neo4j.causalclustering.scenarios;

import java.io.File;

import org.junit.After;
import org.junit.Before;
import org.junit.Rule;
import org.junit.Test;

import org.neo4j.causalclustering.discovery.Cluster;
import org.neo4j.causalclustering.discovery.IpFamily;
import org.neo4j.causalclustering.discovery.SharedDiscoveryService;
import org.neo4j.graphdb.GraphDatabaseService;
import org.neo4j.graphdb.factory.GraphDatabaseFactory;
import org.neo4j.graphdb.factory.GraphDatabaseSettings;
import org.neo4j.io.fs.FileSystemAbstraction;
import org.neo4j.kernel.configuration.Settings;
import org.neo4j.kernel.impl.store.format.highlimit.HighLimit;
import org.neo4j.kernel.monitoring.Monitors;
import org.neo4j.test.DbRepresentation;
import org.neo4j.test.rule.TestDirectory;
import org.neo4j.test.rule.fs.DefaultFileSystemRule;

import static java.util.Collections.emptyMap;

import static org.neo4j.causalclustering.discovery.Cluster.dataMatchesEventually;

public class ClusterCommunityToEnterpriseIT
{
    private Cluster cluster;
    private FileSystemAbstraction fsa;

    @Rule
    public TestDirectory testDir = TestDirectory.testDirectory();
    @Rule
    public DefaultFileSystemRule fileSystemRule = new DefaultFileSystemRule();

    @Before
    public void setup() throws Exception
    {
        fsa = fileSystemRule.get();

        cluster = new Cluster( testDir.directory( "cluster" ), 3, 0,
<<<<<<< HEAD
                new SharedDiscoveryService(), emptyMap(), emptyMap(), emptyMap(), emptyMap(), HighLimit.NAME, IpFamily.IPV4, false );
=======
                new SharedDiscoveryService(), emptyMap(), emptyMap(), emptyMap(), emptyMap(), HighLimit.NAME,
                new Monitors() );
>>>>>>> 04fb3868
    }

    @After
    public void after() throws Exception
    {
        if ( cluster != null )
        {
            cluster.shutdown();
        }
    }

    @Test
    public void shouldRestoreBySeedingAllMembers() throws Throwable
    {
        // given
        File storeDir = testDir.makeGraphDbDir();
        GraphDatabaseService database = new GraphDatabaseFactory().newEmbeddedDatabaseBuilder( storeDir )
                .setConfig( GraphDatabaseSettings.allow_store_upgrade, Settings.TRUE )
                .setConfig( GraphDatabaseSettings.record_format, HighLimit.NAME ).newGraphDatabase();
        database.shutdown();
        DbRepresentation before = DbRepresentation.of( storeDir );

        // when
        fsa.copyRecursively( storeDir, cluster.getCoreMemberById( 0 ).storeDir() );
        fsa.copyRecursively( storeDir, cluster.getCoreMemberById( 1 ).storeDir() );
        fsa.copyRecursively( storeDir, cluster.getCoreMemberById( 2 ).storeDir() );
        cluster.start();

        // then
        dataMatchesEventually( before, cluster.coreMembers() );
    }
}<|MERGE_RESOLUTION|>--- conflicted
+++ resolved
@@ -60,12 +60,8 @@
         fsa = fileSystemRule.get();
 
         cluster = new Cluster( testDir.directory( "cluster" ), 3, 0,
-<<<<<<< HEAD
-                new SharedDiscoveryService(), emptyMap(), emptyMap(), emptyMap(), emptyMap(), HighLimit.NAME, IpFamily.IPV4, false );
-=======
                 new SharedDiscoveryService(), emptyMap(), emptyMap(), emptyMap(), emptyMap(), HighLimit.NAME,
-                new Monitors() );
->>>>>>> 04fb3868
+                IpFamily.IPV4, false, new Monitors() );
     }
 
     @After
