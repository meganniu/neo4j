--- conflicted
+++ resolved
@@ -454,12 +454,9 @@
 
         try
         {
-<<<<<<< HEAD
-            cluster.addReadReplicaWithIdAndRecordFormat( 0, Standard.LATEST_NAME );
-=======
-            cluster.addReadReplicaWithIdAndRecordFormat( 0, StandardV3_0.NAME ).start();
-            fail( "starting read replica with '" + StandardV3_0.NAME + "' format should have failed" );
->>>>>>> c78d5b9a
+            String format = Standard.LATEST_NAME;
+            cluster.addReadReplicaWithIdAndRecordFormat( 0, format ).start();
+            fail( "starting read replica with '" + format + "' format should have failed" );
         }
         catch ( Exception e )
         {
