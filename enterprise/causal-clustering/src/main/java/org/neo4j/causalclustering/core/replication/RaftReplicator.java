/*
 * Copyright (c) 2002-2017 "Neo Technology,"
 * Network Engine for Objects in Lund AB [http://neotechnology.com]
 *
 * This file is part of Neo4j.
 *
 * Neo4j is free software: you can redistribute it and/or modify
 * it under the terms of the GNU Affero General Public License as
 * published by the Free Software Foundation, either version 3 of the
 * License, or (at your option) any later version.
 *
 * This program is distributed in the hope that it will be useful,
 * but WITHOUT ANY WARRANTY; without even the implied warranty of
 * MERCHANTABILITY or FITNESS FOR A PARTICULAR PURPOSE.  See the
 * GNU Affero General Public License for more details.
 *
 * You should have received a copy of the GNU Affero General Public License
 * along with this program. If not, see <http://www.gnu.org/licenses/>.
 */
package org.neo4j.causalclustering.core.replication;

import java.util.concurrent.Future;
import java.util.function.BiConsumer;

import org.neo4j.causalclustering.core.consensus.LeaderLocator;
import org.neo4j.causalclustering.core.consensus.NoLeaderFoundException;
import org.neo4j.causalclustering.core.consensus.RaftMessages;
import org.neo4j.causalclustering.core.replication.session.LocalSessionPool;
import org.neo4j.causalclustering.core.replication.session.OperationContext;
import org.neo4j.causalclustering.helper.TimeoutStrategy;
import org.neo4j.causalclustering.identity.MemberId;
import org.neo4j.causalclustering.messaging.Outbound;
import org.neo4j.graphdb.DatabaseShutdownException;
import org.neo4j.kernel.AvailabilityGuard;
import org.neo4j.kernel.impl.util.Listener;
import org.neo4j.kernel.lifecycle.LifecycleAdapter;
import org.neo4j.logging.Log;
import org.neo4j.logging.LogProvider;

/**
 * A replicator implementation suitable in a RAFT context. Will handle resending due to timeouts and leader switches.
 */
public class RaftReplicator extends LifecycleAdapter implements Replicator, Listener<MemberId>
{
    private final MemberId me;
    private final Outbound<MemberId,RaftMessages.RaftMessage> outbound;
    private final ProgressTracker progressTracker;
    private final LocalSessionPool sessionPool;
<<<<<<< HEAD
    private final TimeoutStrategy timeoutStrategy;
    private final AvailabilityGuard availabilityGuard;
=======
    private final RetryStrategy progressRetryStrategy;
>>>>>>> bdf69b6f
    private final LeaderLocator leaderLocator;
    private final RetryStrategy leaderRetryStrategy;
    private final Log log;
    private final Throttler throttler;

<<<<<<< HEAD
    public RaftReplicator( LeaderLocator leaderLocator, MemberId me,
            Outbound<MemberId,RaftMessages.RaftMessage> outbound, LocalSessionPool sessionPool,
            ProgressTracker progressTracker, TimeoutStrategy timeoutStrategy, AvailabilityGuard availabilityGuard,
            LogProvider logProvider, long replicationLimit )
=======
    public RaftReplicator( LeaderLocator leaderLocator, MemberId me, Outbound<MemberId,RaftMessages.RaftMessage> outbound, LocalSessionPool sessionPool,
            ProgressTracker progressTracker, RetryStrategy progressRetryStrategy, RetryStrategy leaderRetryStrategy, LogProvider logProvider )
>>>>>>> bdf69b6f
    {
        this.me = me;
        this.outbound = outbound;
        this.progressTracker = progressTracker;
        this.sessionPool = sessionPool;
<<<<<<< HEAD
        this.timeoutStrategy = timeoutStrategy;
        this.availabilityGuard = availabilityGuard;
        this.throttler = new Throttler( replicationLimit );
=======
        this.progressRetryStrategy = progressRetryStrategy;
        this.leaderRetryStrategy = leaderRetryStrategy;

>>>>>>> bdf69b6f
        this.leaderLocator = leaderLocator;
        leaderLocator.registerListener( this );
        log = logProvider.getLog( getClass() );
    }

    @Override
    public Future<Object> replicate( ReplicatedContent command, boolean trackResult ) throws InterruptedException
<<<<<<< HEAD
    {
        if ( command.hasSize() )
        {
            return throttler.invoke( () -> replicate0( command, trackResult ), command.size() );
        }
        else
        {
            return replicate0( command, trackResult );
        }
    }

    private Future<Object> replicate0( ReplicatedContent command, boolean trackResult ) throws InterruptedException
=======
>>>>>>> bdf69b6f
    {
        OperationContext session = sessionPool.acquireSession();

        DistributedOperation operation = new DistributedOperation( command, session.globalSession(), session.localOperationId() );
        Progress progress = progressTracker.start( operation );

<<<<<<< HEAD
        TimeoutStrategy.Timeout timeout = timeoutStrategy.newTimeout();
=======
        RetryStrategy.Timeout progressTimeout = progressRetryStrategy.newTimeout();
        RetryStrategy.Timeout leaderTimeout = leaderRetryStrategy.newTimeout();
>>>>>>> bdf69b6f
        do
        {
            assertDatabaseNotShutdown();
            try
            {
<<<<<<< HEAD
                // blocking at least until the send has succeeded or failed before retrying
                outbound.send( leaderLocator.getLeader(), new RaftMessages.NewEntry.Request( me, operation ), true );
                progress.awaitReplication( timeout.getMillis() );
                timeout.increment();
=======
                outbound.send( leaderLocator.getLeader(), new RaftMessages.NewEntry.Request( me, operation ) );

                leaderTimeout = leaderRetryStrategy.newTimeout();

                progress.awaitReplication( progressTimeout.getMillis() );
                progressTimeout.increment();
>>>>>>> bdf69b6f
            }
            catch ( InterruptedException e )
            {
                progressTracker.abort( operation );
                throw e;
            }
            catch ( NoLeaderFoundException e )
            {
                log.debug( "Could not replicate operation " + operation + " because no leader was found. Retrying.", e );
                Thread.sleep( leaderTimeout.getMillis() );
                leaderTimeout.increment();
            }
        }
        while ( !progress.isReplicated() );

        BiConsumer<Object,Throwable> cleanup = ( ignored1, ignored2 ) -> sessionPool.releaseSession( session );

        if ( trackResult )
        {
            progress.futureResult().whenComplete( cleanup );
        }
        else
        {
            cleanup.accept( null, null );
        }

        return progress.futureResult();
    }

    @Override
    public void receive( MemberId leader )
    {
        progressTracker.triggerReplicationEvent();
    }

    private void assertDatabaseNotShutdown() throws InterruptedException
    {
        if ( availabilityGuard.isShutdown() )
        {
            throw new DatabaseShutdownException( "Database has been shutdown, transaction cannot be replicated." );
        }
    }
}<|MERGE_RESOLUTION|>--- conflicted
+++ resolved
@@ -46,40 +46,26 @@
     private final Outbound<MemberId,RaftMessages.RaftMessage> outbound;
     private final ProgressTracker progressTracker;
     private final LocalSessionPool sessionPool;
-<<<<<<< HEAD
-    private final TimeoutStrategy timeoutStrategy;
+    private final TimeoutStrategy progressTimeoutStrategy;
     private final AvailabilityGuard availabilityGuard;
-=======
-    private final RetryStrategy progressRetryStrategy;
->>>>>>> bdf69b6f
     private final LeaderLocator leaderLocator;
-    private final RetryStrategy leaderRetryStrategy;
+    private final TimeoutStrategy leaderTimeoutStrategy;
     private final Log log;
     private final Throttler throttler;
 
-<<<<<<< HEAD
     public RaftReplicator( LeaderLocator leaderLocator, MemberId me,
             Outbound<MemberId,RaftMessages.RaftMessage> outbound, LocalSessionPool sessionPool,
-            ProgressTracker progressTracker, TimeoutStrategy timeoutStrategy, AvailabilityGuard availabilityGuard,
-            LogProvider logProvider, long replicationLimit )
-=======
-    public RaftReplicator( LeaderLocator leaderLocator, MemberId me, Outbound<MemberId,RaftMessages.RaftMessage> outbound, LocalSessionPool sessionPool,
-            ProgressTracker progressTracker, RetryStrategy progressRetryStrategy, RetryStrategy leaderRetryStrategy, LogProvider logProvider )
->>>>>>> bdf69b6f
+            ProgressTracker progressTracker, TimeoutStrategy progressTimeoutStrategy, TimeoutStrategy leaderTimeoutStrategy,
+            AvailabilityGuard availabilityGuard, LogProvider logProvider, long replicationLimit )
     {
         this.me = me;
         this.outbound = outbound;
         this.progressTracker = progressTracker;
         this.sessionPool = sessionPool;
-<<<<<<< HEAD
-        this.timeoutStrategy = timeoutStrategy;
+        this.progressTimeoutStrategy = progressTimeoutStrategy;
+        this.leaderTimeoutStrategy = leaderTimeoutStrategy;
         this.availabilityGuard = availabilityGuard;
         this.throttler = new Throttler( replicationLimit );
-=======
-        this.progressRetryStrategy = progressRetryStrategy;
-        this.leaderRetryStrategy = leaderRetryStrategy;
-
->>>>>>> bdf69b6f
         this.leaderLocator = leaderLocator;
         leaderLocator.registerListener( this );
         log = logProvider.getLog( getClass() );
@@ -87,7 +73,6 @@
 
     @Override
     public Future<Object> replicate( ReplicatedContent command, boolean trackResult ) throws InterruptedException
-<<<<<<< HEAD
     {
         if ( command.hasSize() )
         {
@@ -100,38 +85,26 @@
     }
 
     private Future<Object> replicate0( ReplicatedContent command, boolean trackResult ) throws InterruptedException
-=======
->>>>>>> bdf69b6f
     {
         OperationContext session = sessionPool.acquireSession();
 
         DistributedOperation operation = new DistributedOperation( command, session.globalSession(), session.localOperationId() );
         Progress progress = progressTracker.start( operation );
 
-<<<<<<< HEAD
-        TimeoutStrategy.Timeout timeout = timeoutStrategy.newTimeout();
-=======
-        RetryStrategy.Timeout progressTimeout = progressRetryStrategy.newTimeout();
-        RetryStrategy.Timeout leaderTimeout = leaderRetryStrategy.newTimeout();
->>>>>>> bdf69b6f
+        TimeoutStrategy.Timeout progressTimeout = progressTimeoutStrategy.newTimeout();
+        TimeoutStrategy.Timeout leaderTimeout = leaderTimeoutStrategy.newTimeout();
         do
         {
             assertDatabaseNotShutdown();
             try
             {
-<<<<<<< HEAD
                 // blocking at least until the send has succeeded or failed before retrying
                 outbound.send( leaderLocator.getLeader(), new RaftMessages.NewEntry.Request( me, operation ), true );
-                progress.awaitReplication( timeout.getMillis() );
-                timeout.increment();
-=======
-                outbound.send( leaderLocator.getLeader(), new RaftMessages.NewEntry.Request( me, operation ) );
 
-                leaderTimeout = leaderRetryStrategy.newTimeout();
+                leaderTimeout = leaderTimeoutStrategy.newTimeout();
 
                 progress.awaitReplication( progressTimeout.getMillis() );
                 progressTimeout.increment();
->>>>>>> bdf69b6f
             }
             catch ( InterruptedException e )
             {
